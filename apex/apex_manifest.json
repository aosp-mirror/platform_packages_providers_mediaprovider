--- conflicted
+++ resolved
@@ -1,8 +1,4 @@
 {
   "name": "com.android.mediaprovider",
-<<<<<<< HEAD
-  "version": 311620000
-=======
-  "version": 339999910
->>>>>>> a28637fc
+  "version": 311710000
 }