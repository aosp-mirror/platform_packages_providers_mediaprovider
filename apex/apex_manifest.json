--- conflicted
+++ resolved
@@ -1,8 +1,4 @@
 {
   "name": "com.android.mediaprovider",
-<<<<<<< HEAD
-  "version": 330210000
-=======
-  "version": 339999911
->>>>>>> 23d20615
+  "version": 330310000
 }