/*
 * Copyright (C) 2019 The Android Open Source Project
 *
 * Licensed under the Apache License, Version 2.0 (the "License");
 * you may not use this file except in compliance with the License.
 * You may obtain a copy of the License at
 *
 *      http://www.apache.org/licenses/LICENSE-2.0
 *
 * Unless required by applicable law or agreed to in writing, software
 * distributed under the License is distributed on an "AS IS" BASIS,
 * WITHOUT WARRANTIES OR CONDITIONS OF ANY KIND, either express or implied.
 * See the License for the specic language governing permissions and
 * limitations under the License.
 */

#ifndef MEDIAPROVIDER_JNI_FUSEDAEMON_H_
#define MEDIAPROVIDER_JNI_FUSEDAEMON_H_

#include <android-base/unique_fd.h>

#include <memory>
#include <string>

#include "MediaProviderWrapper.h"
#include "jni.h"
#include "node-inl.h"

struct fuse;
namespace mediaprovider {
namespace fuse {
class FuseDaemon final {
  public:
    FuseDaemon(JNIEnv* env, jobject mediaProvider);

    ~FuseDaemon() = default;

    /**
     * Start the FUSE daemon loop that will handle filesystem calls.
     */
    void Start(android::base::unique_fd fd, const std::string& path, const bool uncached_mode,
               const std::vector<std::string>& supported_transcoding_relative_paths,
               const std::vector<std::string>& supported_uncached_relative_paths);

    /**
     * Checks if the FUSE daemon is started.
     */
    bool IsStarted() const;

    /**
     * Check if file should be opened with FUSE
     */
    bool ShouldOpenWithFuse(int fd, bool for_read, const std::string& path);

    /**
     * Check if the FUSE daemon uses FUSE passthrough
     */
    bool UsesFusePassthrough() const;

    /**
     * Invalidate FUSE VFS dentry cache entry for path
     */
    void InvalidateFuseDentryCache(const std::string& path);

    /**
     * Checks if the given uid has access to the given fd with or without redaction.
     */
    std::unique_ptr<FdAccessResult> CheckFdAccess(int fd, uid_t uid) const;

    /**
     * Initialize device id for the FUSE daemon with the FUSE device id of the given path.
     */
    void InitializeDeviceId(const std::string& path);

    /**
     * Setup leveldb instance and connect for backing up volume's database data.
     */
    void SetupLevelDbInstance();

<<<<<<< HEAD
=======
    /**
     * Deletes entry for given key from leveldb.
     */
    void DeleteFromLevelDb(const std::string& key);

    /**
     * Inserts in leveldb instance of volume derived from path.
     */
    void InsertInLevelDb(const std::string& key, const std::string& value);

>>>>>>> 7901f383
  private:
    FuseDaemon(const FuseDaemon&) = delete;
    void operator=(const FuseDaemon&) = delete;
    MediaProviderWrapper mp;
    std::atomic_bool active;
    struct ::fuse* fuse;
};

}  // namespace fuse
}  // namespace mediaprovider

#endif  // MEDIAPROVIDER_JNI_FUSEDAEMON_H_<|MERGE_RESOLUTION|>--- conflicted
+++ resolved
@@ -77,8 +77,6 @@
      */
     void SetupLevelDbInstance();
 
-<<<<<<< HEAD
-=======
     /**
      * Deletes entry for given key from leveldb.
      */
@@ -89,7 +87,6 @@
      */
     void InsertInLevelDb(const std::string& key, const std::string& value);
 
->>>>>>> 7901f383
   private:
     FuseDaemon(const FuseDaemon&) = delete;
     void operator=(const FuseDaemon&) = delete;
