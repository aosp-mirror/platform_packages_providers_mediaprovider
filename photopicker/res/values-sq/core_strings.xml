<?xml version="1.0" encoding="UTF-8"?>
<!-- 
 Copyright 2024 The Android Open Source Project

 Licensed under the Apache License, Version 2.0 (the "License");
 you may not use this file except in compliance with the License.
 You may obtain a copy of the License at

      http://www.apache.org/licenses/LICENSE-2.0

 Unless required by applicable law or agreed to in writing, software
 distributed under the License is distributed on an "AS IS" BASIS,
 WITHOUT WARRANTIES OR CONDITIONS OF ANY KIND, either express or implied.
 See the License for the specific language governing permissions and
 limitations under the License.
 -->

<resources xmlns:android="http://schemas.android.com/apk/res/android"
    xmlns:xliff="urn:oasis:names:tc:xliff:document:1.2">
    <string name="photopicker_application_label" msgid="7272391964836190376">"Fotografitë dhe videot"</string>
    <string name="photopicker_media_item" msgid="3592234718212377636">"Media"</string>
    <string name="photopicker_item_selected" msgid="3741045642641682375">"Zgjedhur"</string>
    <string name="photopicker_done_button_label" msgid="2641444126618862287">"U krye"</string>
    <string name="photopicker_clear_selection_button_description" msgid="8614016909754648208">"Anulo zgjedhjen për të gjitha"</string>
    <string name="photopicker_selection_limit_exceeded_snackbar" msgid="9136196524514670280">"Zgjidh deri në <xliff:g id="COUNT">%1$s</xliff:g> artikuj"</string>
    <string name="photopicker_photos_nav_button_label" msgid="8716403708343738371">"Fotografitë"</string>
    <string name="photopicker_albums_nav_button_label" msgid="4738165281285221320">"Albumet"</string>
    <string name="photopicker_photos_empty_state_title" msgid="7018770515431149456">"Nuk ka ende asnjë fotografi"</string>
    <string name="photopicker_photos_empty_state_body" msgid="5959729294856198675">"Fillo të regjistrosh fotografi dhe video"</string>
    <string name="photopicker_camera_empty_state_body" msgid="858373882699294081">"Fotografitë dhe videot e regjistruara nga aplikacioni i kamerës do të shfaqen këtu"</string>
    <string name="photopicker_favorites_empty_state_title" msgid="3855048169943856242">"Nuk ka ende asnjë të preferuar"</string>
<<<<<<< HEAD
    <string name="photopicker_favorites_empty_state_body" msgid="3265404004750778533">"Ky është një album automatik që mbledh artikujt e shënuar me yll ose si të preferuar"</string>
    <string name="photopicker_videos_empty_state_title" msgid="159181717463348909">"Nuk ka ende asnjë video"</string>
    <string name="photopicker_videos_empty_state_body" msgid="5149028843414577039">"Ky është një album automatik që mbledh të gjitha videot e tua"</string>
=======
    <string name="photopicker_favorites_empty_state_body" msgid="4206436541083780797">"Fotografitë dhe videot e shënuara si të preferuara, ose të shënuara me yll, do të shfaqen këtu"</string>
    <string name="photopicker_videos_empty_state_title" msgid="159181717463348909">"Nuk ka ende asnjë video"</string>
    <string name="photopicker_videos_empty_state_body" msgid="6940271544640894270">"Videot e regjistruara nga aplikacioni i kamerës, të ruajtura ose të ndara do të shfaqen këtu"</string>
>>>>>>> 0a16339a
    <string name="photopicker_back_option" msgid="986374743479020214">"Prapa"</string>
    <string name="photopicker_dismiss_banner_button_label" msgid="2309894998787905178">"Hiq"</string>
</resources><|MERGE_RESOLUTION|>--- conflicted
+++ resolved
@@ -29,15 +29,9 @@
     <string name="photopicker_photos_empty_state_body" msgid="5959729294856198675">"Fillo të regjistrosh fotografi dhe video"</string>
     <string name="photopicker_camera_empty_state_body" msgid="858373882699294081">"Fotografitë dhe videot e regjistruara nga aplikacioni i kamerës do të shfaqen këtu"</string>
     <string name="photopicker_favorites_empty_state_title" msgid="3855048169943856242">"Nuk ka ende asnjë të preferuar"</string>
-<<<<<<< HEAD
-    <string name="photopicker_favorites_empty_state_body" msgid="3265404004750778533">"Ky është një album automatik që mbledh artikujt e shënuar me yll ose si të preferuar"</string>
-    <string name="photopicker_videos_empty_state_title" msgid="159181717463348909">"Nuk ka ende asnjë video"</string>
-    <string name="photopicker_videos_empty_state_body" msgid="5149028843414577039">"Ky është një album automatik që mbledh të gjitha videot e tua"</string>
-=======
     <string name="photopicker_favorites_empty_state_body" msgid="4206436541083780797">"Fotografitë dhe videot e shënuara si të preferuara, ose të shënuara me yll, do të shfaqen këtu"</string>
     <string name="photopicker_videos_empty_state_title" msgid="159181717463348909">"Nuk ka ende asnjë video"</string>
     <string name="photopicker_videos_empty_state_body" msgid="6940271544640894270">"Videot e regjistruara nga aplikacioni i kamerës, të ruajtura ose të ndara do të shfaqen këtu"</string>
->>>>>>> 0a16339a
     <string name="photopicker_back_option" msgid="986374743479020214">"Prapa"</string>
     <string name="photopicker_dismiss_banner_button_label" msgid="2309894998787905178">"Hiq"</string>
 </resources>