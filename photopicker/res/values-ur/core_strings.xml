--- conflicted
+++ resolved
@@ -29,15 +29,9 @@
     <string name="photopicker_photos_empty_state_body" msgid="5959729294856198675">"تصاویر اور ویڈیوز کیپچر کرنا شروع کریں"</string>
     <string name="photopicker_camera_empty_state_body" msgid="858373882699294081">"آپ کے کیمرا ایپ سے کیپچر کردہ تصاویر اور ویڈیوز یہاں ظاہر ہوں گی"</string>
     <string name="photopicker_favorites_empty_state_title" msgid="3855048169943856242">"اب تک کوئی پسندیدہ نہیں"</string>
-<<<<<<< HEAD
-    <string name="photopicker_favorites_empty_state_body" msgid="3265404004750778533">"یہ ایک خودکار البم ہے جو ستارہ لگے ہوئے یا پسندیدہ کے طور پر نشان زد کیے ہوئے آئٹمز کو جمع کرتا ہے"</string>
-    <string name="photopicker_videos_empty_state_title" msgid="159181717463348909">"ابھی تک کوئی ویڈیو نہیں ہے"</string>
-    <string name="photopicker_videos_empty_state_body" msgid="5149028843414577039">"یہ ایک خودکار البم ہے جو آپ کی تمام ویڈیوز کو جمع کرتا ہے"</string>
-=======
     <string name="photopicker_favorites_empty_state_body" msgid="4206436541083780797">"یہاں ان تصاویر اور ویڈیوز کو ظاہر کیا جائے گا جن کو پسندیدہ کے بطور نشان زد کیا گیا یا جن پر ستارہ لگایا گیا ہے"</string>
     <string name="photopicker_videos_empty_state_title" msgid="159181717463348909">"ابھی تک کوئی ویڈیو نہیں ہے"</string>
     <string name="photopicker_videos_empty_state_body" msgid="6940271544640894270">"آپ کی کیمرا ایپ کے ذریعے کیپچر کی گئی، محفوظ کی گئی یا اشتراک کی گئی ویڈیوز یہاں ظاہر ہوں گی"</string>
->>>>>>> 0a16339a
     <string name="photopicker_back_option" msgid="986374743479020214">"پیچھے جائیں"</string>
     <string name="photopicker_dismiss_banner_button_label" msgid="2309894998787905178">"برخاست کریں"</string>
 </resources>