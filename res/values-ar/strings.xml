--- conflicted
+++ resolved
@@ -29,7 +29,14 @@
     <string name="permission_required_action" msgid="706370952366113539">"متابعة"</string>
     <string name="grant_dialog_button_allow" msgid="1644287024501033471">"سماح"</string>
     <string name="grant_dialog_button_deny" msgid="6190589471415815741">"رفض"</string>
-    <!-- no translation found for permission_more_thumb (3530243737498196228) -->
+    <plurals name="permission_more_thumb" formatted="false" msgid="4392079224649478923">
+      <item quantity="zero">+<xliff:g id="COUNT_1">^1</xliff:g></item>
+      <item quantity="two">+<xliff:g id="COUNT_1">^1</xliff:g></item>
+      <item quantity="few">+<xliff:g id="COUNT_1">^1</xliff:g></item>
+      <item quantity="many">+<xliff:g id="COUNT_1">^1</xliff:g></item>
+      <item quantity="other">+<xliff:g id="COUNT_1">^1</xliff:g></item>
+      <item quantity="one">+<xliff:g id="COUNT_0">^1</xliff:g></item>
+    </plurals>
     <plurals name="permission_more_text" formatted="false" msgid="7291997297174507324">
       <item quantity="zero">و<xliff:g id="COUNT_1">^1</xliff:g> عنصر إضافي</item>
       <item quantity="two">وعنصران إضافيان (<xliff:g id="COUNT_1">^1</xliff:g>)</item>
@@ -38,7 +45,6 @@
       <item quantity="other">و<xliff:g id="COUNT_1">^1</xliff:g> عنصر إضافي</item>
       <item quantity="one">وعنصر إضافي واحد (<xliff:g id="COUNT_0">^1</xliff:g>)</item>
     </plurals>
-<<<<<<< HEAD
     <string name="cache_clearing_dialog_title" msgid="4672878017407595782">"هل تريد محو ملفات التطبيق المؤقتة؟"</string>
     <string name="cache_clearing_dialog_text" msgid="7057784635111940957">"يريد تطبيق <xliff:g id="APP_SEEKING_PERMISSION">%s</xliff:g> محو بعض الملفات المؤقتة. قد يؤدي هذا إلى زيادة استهلاك شحن البطارية أو بيانات شبكة الجوّال."</string>
     <string name="cache_clearing_in_progress_title" msgid="6902220064511664209">"جارٍ محو ملفات التطبيق المؤقتة…"</string>
@@ -85,67 +91,6 @@
       <item quantity="one">هل تريد السماح لتطبيق <xliff:g id="APP_NAME_0">^1</xliff:g> بنقل هذا الملف الصوتي إلى المهملات؟</item>
     </plurals>
     <plurals name="permission_trash_video" formatted="false" msgid="4672871911555787438">
-=======
-    <!-- no translation found for cache_clearing_dialog_title (543177167845854283) -->
-    <skip />
-    <!-- no translation found for cache_clearing_dialog_text (425995541409682360) -->
-    <skip />
-    <!-- no translation found for allow (8885707816848569619) -->
-    <skip />
-    <!-- no translation found for deny (6040983710442068936) -->
-    <skip />
-    <plurals name="permission_write_audio" formatted="false" msgid="3539998638571517689">
-      <item quantity="zero">هل تريد السماح لتطبيق <xliff:g id="APP_NAME_1">^1</xliff:g> بتغيير<xliff:g id="COUNT">^2</xliff:g> ملف صوت؟</item>
-      <item quantity="two">هل تريد السماح لتطبيق <xliff:g id="APP_NAME_1">^1</xliff:g> بتغيير ملفَي صوت (<xliff:g id="COUNT">^2</xliff:g>)؟</item>
-      <item quantity="few">هل تريد السماح لتطبيق <xliff:g id="APP_NAME_1">^1</xliff:g> بتغيير<xliff:g id="COUNT">^2</xliff:g> ملفات صوت؟</item>
-      <item quantity="many">هل تريد السماح لتطبيق <xliff:g id="APP_NAME_1">^1</xliff:g> بتغيير<xliff:g id="COUNT">^2</xliff:g> ملف صوت؟</item>
-      <item quantity="other">هل تريد السماح لتطبيق <xliff:g id="APP_NAME_1">^1</xliff:g> بتغيير<xliff:g id="COUNT">^2</xliff:g> ملف صوت؟</item>
-      <item quantity="one">هل تريد السماح لتطبيق <xliff:g id="APP_NAME_0">^1</xliff:g> بتغيير ملف الصوت هذا؟</item>
-    </plurals>
-    <plurals name="permission_write_video" formatted="false" msgid="8695335317588947410">
-      <item quantity="zero">هل تريد السماح لتطبيق <xliff:g id="APP_NAME_1">^1</xliff:g> بتغيير<xliff:g id="COUNT">^2</xliff:g> فيديو؟</item>
-      <item quantity="two">هل تريد السماح لتطبيق <xliff:g id="APP_NAME_1">^1</xliff:g> بتغيير فيديوهين (<xliff:g id="COUNT">^2</xliff:g>)؟</item>
-      <item quantity="few">هل تريد السماح لتطبيق <xliff:g id="APP_NAME_1">^1</xliff:g> بتغيير<xliff:g id="COUNT">^2</xliff:g> فيديوهات؟</item>
-      <item quantity="many">هل تريد السماح لتطبيق <xliff:g id="APP_NAME_1">^1</xliff:g> بتغيير<xliff:g id="COUNT">^2</xliff:g> فيديو؟</item>
-      <item quantity="other">هل تريد السماح لتطبيق <xliff:g id="APP_NAME_1">^1</xliff:g> بتغيير<xliff:g id="COUNT">^2</xliff:g> فيديو؟</item>
-      <item quantity="one">هل تريد السماح لتطبيق <xliff:g id="APP_NAME_0">^1</xliff:g> بتغيير هذا الفيديو؟</item>
-    </plurals>
-    <plurals name="permission_write_image" formatted="false" msgid="9032317900030650266">
-      <item quantity="zero">هل تريد السماح لتطبيق <xliff:g id="APP_NAME_1">^1</xliff:g> بتغيير<xliff:g id="COUNT">^2</xliff:g> صورة؟</item>
-      <item quantity="two">هل تريد السماح لتطبيق <xliff:g id="APP_NAME_1">^1</xliff:g> بتغيير صورتين (<xliff:g id="COUNT">^2</xliff:g>)؟</item>
-      <item quantity="few">هل تريد السماح لتطبيق <xliff:g id="APP_NAME_1">^1</xliff:g> بتغيير<xliff:g id="COUNT">^2</xliff:g> صور؟</item>
-      <item quantity="many">هل تريد السماح لتطبيق <xliff:g id="APP_NAME_1">^1</xliff:g> بتغيير<xliff:g id="COUNT">^2</xliff:g> صورة؟</item>
-      <item quantity="other">هل تريد السماح لتطبيق <xliff:g id="APP_NAME_1">^1</xliff:g> بتغيير<xliff:g id="COUNT">^2</xliff:g> صورة؟</item>
-      <item quantity="one">هل تريد السماح لتطبيق <xliff:g id="APP_NAME_0">^1</xliff:g> بتغيير هذه الصورة؟</item>
-    </plurals>
-    <plurals name="permission_write_generic" formatted="false" msgid="3099002288826692797">
-      <item quantity="zero">هل تريد السماح لتطبيق <xliff:g id="APP_NAME_1">^1</xliff:g> بتغيير<xliff:g id="COUNT">^2</xliff:g> عنصر؟</item>
-      <item quantity="two">هل تريد السماح لتطبيق <xliff:g id="APP_NAME_1">^1</xliff:g> بتغيير عنصرين (<xliff:g id="COUNT">^2</xliff:g>)؟</item>
-      <item quantity="few">هل تريد السماح لتطبيق <xliff:g id="APP_NAME_1">^1</xliff:g> بتغيير<xliff:g id="COUNT">^2</xliff:g> عناصر؟</item>
-      <item quantity="many">هل تريد السماح لتطبيق <xliff:g id="APP_NAME_1">^1</xliff:g> بتغيير<xliff:g id="COUNT">^2</xliff:g> عنصرًا؟</item>
-      <item quantity="other">هل تريد السماح لتطبيق <xliff:g id="APP_NAME_1">^1</xliff:g> بتغيير<xliff:g id="COUNT">^2</xliff:g> عنصر؟</item>
-      <item quantity="one">هل تريد السماح لتطبيق <xliff:g id="APP_NAME_0">^1</xliff:g> بتغيير هذا العنصر؟</item>
-    </plurals>
-    <string name="permission_write_grant" msgid="3160858917750790130">"تغيير"</string>
-    <string name="permission_write_deny" msgid="7090074081877311071">"إلغاء"</string>
-    <plurals name="permission_trash_audio" formatted="false" msgid="6116371056718108592">
-      <item quantity="zero">هل تريد السماح لتطبيق <xliff:g id="APP_NAME_1">^1</xliff:g> بنقل <xliff:g id="COUNT">^2</xliff:g> ملف صوت إلى المهملات؟</item>
-      <item quantity="two">هل تريد السماح لتطبيق <xliff:g id="APP_NAME_1">^1</xliff:g> بنقل ملفَي صوت (<xliff:g id="COUNT">^2</xliff:g>) إلى المهملات؟</item>
-      <item quantity="few">هل تريد السماح لتطبيق <xliff:g id="APP_NAME_1">^1</xliff:g> بنقل <xliff:g id="COUNT">^2</xliff:g> ملفات صوت إلى المهملات؟</item>
-      <item quantity="many">هل تريد السماح لتطبيق <xliff:g id="APP_NAME_1">^1</xliff:g> بنقل <xliff:g id="COUNT">^2</xliff:g> ملف صوت إلى المهملات؟</item>
-      <item quantity="other">هل تريد السماح لتطبيق <xliff:g id="APP_NAME_1">^1</xliff:g> بنقل <xliff:g id="COUNT">^2</xliff:g> ملف صوت إلى المهملات؟</item>
-      <item quantity="one">هل تريد السماح لتطبيق <xliff:g id="APP_NAME_0">^1</xliff:g> بنقل ملف الصوت هذا إلى المهملات؟</item>
-    </plurals>
-    <plurals name="permission_trash_audio_info" formatted="false" msgid="5002847308948758655">
-      <item quantity="zero">سيتم حذف ملفات الصوت هذه نهائيًا بعد <xliff:g id="DURATION_1">^3</xliff:g> يوم.</item>
-      <item quantity="two">سيتم حذف ملفين الصوت هذين نهائيًا بعد <xliff:g id="DURATION_1">^3</xliff:g> يوم.</item>
-      <item quantity="few">سيتم حذف ملفات الصوت هذه نهائيًا بعد <xliff:g id="DURATION_1">^3</xliff:g> يوم.</item>
-      <item quantity="many">سيتم حذف ملفات الصوت هذه نهائيًا بعد <xliff:g id="DURATION_1">^3</xliff:g> يوم.</item>
-      <item quantity="other">سيتم حذف ملفات الصوت هذه نهائيًا بعد <xliff:g id="DURATION_1">^3</xliff:g> يوم.</item>
-      <item quantity="one">سيتم حذف ملف الصوت هذا نهائيًا بعد <xliff:g id="DURATION_0">^3</xliff:g> يوم.</item>
-    </plurals>
-    <plurals name="permission_trash_video" formatted="false" msgid="7900111984425589714">
->>>>>>> 9b07e4a5
       <item quantity="zero">هل تريد السماح لتطبيق <xliff:g id="APP_NAME_1">^1</xliff:g> بنقل <xliff:g id="COUNT">^2</xliff:g> فيديو إلى المهملات؟</item>
       <item quantity="two">هل تريد السماح لتطبيق <xliff:g id="APP_NAME_1">^1</xliff:g> بنقل فيديوهين (<xliff:g id="COUNT">^2</xliff:g>) إلى المهملات؟</item>
       <item quantity="few">هل تريد السماح لتطبيق <xliff:g id="APP_NAME_1">^1</xliff:g> بنقل <xliff:g id="COUNT">^2</xliff:g> فيديوهات إلى المهملات؟</item>
@@ -153,15 +98,7 @@
       <item quantity="other">هل تريد السماح لتطبيق <xliff:g id="APP_NAME_1">^1</xliff:g> بنقل <xliff:g id="COUNT">^2</xliff:g> فيديو إلى المهملات؟</item>
       <item quantity="one">هل تريد السماح لتطبيق <xliff:g id="APP_NAME_0">^1</xliff:g> بنقل هذا الفيديو إلى المهملات؟</item>
     </plurals>
-    <plurals name="permission_trash_video_info" formatted="false" msgid="4604871492287117394">
-      <item quantity="zero">سيتم حذف هذه الفيديوهات نهائيًا بعد مرور <xliff:g id="DURATION_1">^3</xliff:g> يوم.</item>
-      <item quantity="two">سيتم حذف هذين الفيديوهين نهائيًا بعد مرور <xliff:g id="DURATION_1">^3</xliff:g> يوم.</item>
-      <item quantity="few">سيتم حذف هذه الفيديوهات نهائيًا بعد مرور <xliff:g id="DURATION_1">^3</xliff:g> يوم.</item>
-      <item quantity="many">سيتم حذف هذه الفيديوهات نهائيًا بعد مرور <xliff:g id="DURATION_1">^3</xliff:g> يوم.</item>
-      <item quantity="other">سيتم حذف هذه الفيديوهات نهائيًا بعد مرور <xliff:g id="DURATION_1">^3</xliff:g> يوم.</item>
-      <item quantity="one">سيتم حذف هذا الفيديو نهائيًا بعد مرور <xliff:g id="DURATION_0">^3</xliff:g> يوم.</item>
-    </plurals>
-    <plurals name="permission_trash_image" formatted="false" msgid="9204660448046457869">
+    <plurals name="permission_trash_image" formatted="false" msgid="6400475304599873227">
       <item quantity="zero">هل تريد السماح لتطبيق <xliff:g id="APP_NAME_1">^1</xliff:g> بنقل <xliff:g id="COUNT">^2</xliff:g> صورة إلى المهملات؟</item>
       <item quantity="two">هل تريد السماح لتطبيق <xliff:g id="APP_NAME_1">^1</xliff:g> بنقل صورتين (<xliff:g id="COUNT">^2</xliff:g>) إلى المهملات؟</item>
       <item quantity="few">هل تريد السماح لتطبيق <xliff:g id="APP_NAME_1">^1</xliff:g> بنقل <xliff:g id="COUNT">^2</xliff:g> صور إلى المهملات؟</item>
@@ -169,15 +106,7 @@
       <item quantity="other">هل تريد السماح لتطبيق <xliff:g id="APP_NAME_1">^1</xliff:g> بنقل <xliff:g id="COUNT">^2</xliff:g> صورة إلى المهملات؟</item>
       <item quantity="one">هل تريد السماح لتطبيق <xliff:g id="APP_NAME_0">^1</xliff:g> بنقل هذه الصورة إلى المهملات؟</item>
     </plurals>
-    <plurals name="permission_trash_image_info" formatted="false" msgid="4214797662365755925">
-      <item quantity="zero">سيتم حذف هذه الصور نهائيًا بعد مرور <xliff:g id="DURATION_1">^3</xliff:g> يوم.</item>
-      <item quantity="two">سيتم حذف هاتين الصورتين نهائيًا بعد مرور <xliff:g id="DURATION_1">^3</xliff:g> يوم.</item>
-      <item quantity="few">سيتم حذف هذه الصور نهائيًا بعد مرور <xliff:g id="DURATION_1">^3</xliff:g> يوم.</item>
-      <item quantity="many">سيتم حذف هذه الصور نهائيًا بعد مرور <xliff:g id="DURATION_1">^3</xliff:g> يوم.</item>
-      <item quantity="other">سيتم حذف هذه الصور نهائيًا بعد مرور <xliff:g id="DURATION_1">^3</xliff:g> يوم.</item>
-      <item quantity="one">سيتم حذف هذه الصورة نهائيًا بعد مرور <xliff:g id="DURATION_0">^3</xliff:g> يوم.</item>
-    </plurals>
-    <plurals name="permission_trash_generic" formatted="false" msgid="427752775725644743">
+    <plurals name="permission_trash_generic" formatted="false" msgid="3814167365075039711">
       <item quantity="zero">هل تريد السماح لتطبيق <xliff:g id="APP_NAME_1">^1</xliff:g> بنقل <xliff:g id="COUNT">^2</xliff:g> عنصر إلى المهملات؟</item>
       <item quantity="two">هل تريد السماح لتطبيق <xliff:g id="APP_NAME_1">^1</xliff:g> بنقل عنصرين (<xliff:g id="COUNT">^2</xliff:g>) إلى المهملات؟</item>
       <item quantity="few">هل تريد السماح لتطبيق <xliff:g id="APP_NAME_1">^1</xliff:g> بنقل <xliff:g id="COUNT">^2</xliff:g> عناصر إلى المهملات؟</item>
@@ -185,25 +114,15 @@
       <item quantity="other">هل تريد السماح لتطبيق <xliff:g id="APP_NAME_1">^1</xliff:g> بنقل <xliff:g id="COUNT">^2</xliff:g> عنصر إلى المهملات؟</item>
       <item quantity="one">هل تريد السماح لتطبيق <xliff:g id="APP_NAME_0">^1</xliff:g> بنقل هذا العنصر إلى المهملات؟</item>
     </plurals>
-    <plurals name="permission_trash_generic_info" formatted="false" msgid="7932965324027540546">
-      <item quantity="zero">سيتم حذف هذه العناصر نهائيًا بعد مرور <xliff:g id="DURATION_1">^3</xliff:g> يوم.</item>
-      <item quantity="two">سيتم حذف هذين العنصرين نهائيًا بعد مرور <xliff:g id="DURATION_1">^3</xliff:g> يوم.</item>
-      <item quantity="few">سيتم حذف هذه العناصر نهائيًا بعد مرور <xliff:g id="DURATION_1">^3</xliff:g> يوم.</item>
-      <item quantity="many">سيتم حذف هذه العناصر نهائيًا بعد مرور <xliff:g id="DURATION_1">^3</xliff:g> يوم.</item>
-      <item quantity="other">سيتم حذف هذه العناصر نهائيًا بعد مرور <xliff:g id="DURATION_1">^3</xliff:g> يوم.</item>
-      <item quantity="one">سيتم حذف هذا العنصر نهائيًا بعد مرور <xliff:g id="DURATION_0">^3</xliff:g> يوم.</item>
+    <plurals name="permission_untrash_audio" formatted="false" msgid="7795265980168966321">
+      <item quantity="zero">هل تريد السماح لتطبيق <xliff:g id="APP_NAME_1">^1</xliff:g> بنقل <xliff:g id="COUNT">^2</xliff:g> ملف صوتي خارج المهملات؟</item>
+      <item quantity="two">هل تريد السماح لتطبيق <xliff:g id="APP_NAME_1">^1</xliff:g> بنقل ملفين صوتيين (<xliff:g id="COUNT">^2</xliff:g>) خارج المهملات؟</item>
+      <item quantity="few">هل تريد السماح لتطبيق <xliff:g id="APP_NAME_1">^1</xliff:g> بنقل <xliff:g id="COUNT">^2</xliff:g> ملفات صوتية خارج المهملات؟</item>
+      <item quantity="many">هل تريد السماح لتطبيق <xliff:g id="APP_NAME_1">^1</xliff:g> بنقل <xliff:g id="COUNT">^2</xliff:g> ملفًا صوتيًا خارج المهملات؟</item>
+      <item quantity="other">هل تريد السماح لتطبيق <xliff:g id="APP_NAME_1">^1</xliff:g> بنقل <xliff:g id="COUNT">^2</xliff:g> ملف صوتي خارج المهملات؟</item>
+      <item quantity="one">هل تريد السماح لتطبيق <xliff:g id="APP_NAME_0">^1</xliff:g> بنقل الملف الصوتي هذا خارج المهملات؟</item>
     </plurals>
-    <string name="permission_trash_grant" msgid="2279489962040272178">"نقل إلى المهملات"</string>
-    <string name="permission_trash_deny" msgid="2447949475239137483">"إلغاء"</string>
-    <plurals name="permission_untrash_audio" formatted="false" msgid="5716379492864435914">
-      <item quantity="zero">هل تريد السماح لتطبيق <xliff:g id="APP_NAME_1">^1</xliff:g> بنقل <xliff:g id="COUNT">^2</xliff:g> ملف صوت خارج المهملات؟</item>
-      <item quantity="two">هل تريد السماح لتطبيق <xliff:g id="APP_NAME_1">^1</xliff:g> بنقل ملفي صوت (<xliff:g id="COUNT">^2</xliff:g>) خارج المهملات؟</item>
-      <item quantity="few">هل تريد السماح لتطبيق <xliff:g id="APP_NAME_1">^1</xliff:g> بنقل <xliff:g id="COUNT">^2</xliff:g> ملفات صوت خارج المهملات؟</item>
-      <item quantity="many">هل تريد السماح لتطبيق <xliff:g id="APP_NAME_1">^1</xliff:g> بنقل <xliff:g id="COUNT">^2</xliff:g> ملف صوت خارج المهملات؟</item>
-      <item quantity="other">هل تريد السماح لتطبيق <xliff:g id="APP_NAME_1">^1</xliff:g> بنقل <xliff:g id="COUNT">^2</xliff:g> ملف صوت خارج المهملات؟</item>
-      <item quantity="one">هل تريد السماح لتطبيق <xliff:g id="APP_NAME_0">^1</xliff:g> بنقل ملف الصوت هذا خارج المهملات؟</item>
-    </plurals>
-    <plurals name="permission_untrash_video" formatted="false" msgid="4554487646802678525">
+    <plurals name="permission_untrash_video" formatted="false" msgid="332894888445508879">
       <item quantity="zero">هل تريد السماح لتطبيق <xliff:g id="APP_NAME_1">^1</xliff:g> بنقل <xliff:g id="COUNT">^2</xliff:g> فيديو خارج المهملات؟</item>
       <item quantity="two">هل تريد السماح لتطبيق <xliff:g id="APP_NAME_1">^1</xliff:g> بنقل فيديوهين (<xliff:g id="COUNT">^2</xliff:g>) خارج المهملات؟</item>
       <item quantity="few">هل تريد السماح لتطبيق <xliff:g id="APP_NAME_1">^1</xliff:g> بنقل <xliff:g id="COUNT">^2</xliff:g> فيديوهات خارج المهملات؟</item>
@@ -211,7 +130,7 @@
       <item quantity="other">هل تريد السماح لتطبيق <xliff:g id="APP_NAME_1">^1</xliff:g> بنقل <xliff:g id="COUNT">^2</xliff:g> فيديو خارج المهملات؟</item>
       <item quantity="one">هل تريد السماح لتطبيق <xliff:g id="APP_NAME_0">^1</xliff:g> بنقل هذا الفيديو خارج المهملات؟</item>
     </plurals>
-    <plurals name="permission_untrash_image" formatted="false" msgid="3209306923499767662">
+    <plurals name="permission_untrash_image" formatted="false" msgid="7024071378733595056">
       <item quantity="zero">هل تريد السماح لتطبيق <xliff:g id="APP_NAME_1">^1</xliff:g> بنقل <xliff:g id="COUNT">^2</xliff:g> صورة خارج المهملات؟</item>
       <item quantity="two">هل تريد السماح لتطبيق <xliff:g id="APP_NAME_1">^1</xliff:g> بنقل صورتين (<xliff:g id="COUNT">^2</xliff:g>) خارج المهملات؟</item>
       <item quantity="few">هل تريد السماح لتطبيق <xliff:g id="APP_NAME_1">^1</xliff:g> بنقل <xliff:g id="COUNT">^2</xliff:g> صور خارج المهملات؟</item>
@@ -219,7 +138,7 @@
       <item quantity="other">هل تريد السماح لتطبيق <xliff:g id="APP_NAME_1">^1</xliff:g> بنقل <xliff:g id="COUNT">^2</xliff:g> صورة خارج المهملات؟</item>
       <item quantity="one">هل تريد السماح لتطبيق <xliff:g id="APP_NAME_0">^1</xliff:g> بنقل هذه الصورة خارج المهملات؟</item>
     </plurals>
-    <plurals name="permission_untrash_generic" formatted="false" msgid="4607666277638602132">
+    <plurals name="permission_untrash_generic" formatted="false" msgid="6872817093731198374">
       <item quantity="zero">هل تريد السماح لتطبيق <xliff:g id="APP_NAME_1">^1</xliff:g> بنقل <xliff:g id="COUNT">^2</xliff:g> عنصر خارج المهملات؟</item>
       <item quantity="two">هل تريد السماح لتطبيق <xliff:g id="APP_NAME_1">^1</xliff:g> بنقل عنصرين (<xliff:g id="COUNT">^2</xliff:g>) خارج المهملات؟</item>
       <item quantity="few">هل تريد السماح لتطبيق <xliff:g id="APP_NAME_1">^1</xliff:g> بنقل <xliff:g id="COUNT">^2</xliff:g> عناصر خارج المهملات؟</item>
@@ -227,17 +146,15 @@
       <item quantity="other">هل تريد السماح لتطبيق <xliff:g id="APP_NAME_1">^1</xliff:g> بنقل <xliff:g id="COUNT">^2</xliff:g> عنصر خارج المهملات؟</item>
       <item quantity="one">هل تريد السماح لتطبيق <xliff:g id="APP_NAME_0">^1</xliff:g> بنقل هذا العنصر خارج المهملات؟</item>
     </plurals>
-    <string name="permission_untrash_grant" msgid="8438940480373451790">"نقل خارج المهملات"</string>
-    <string name="permission_untrash_deny" msgid="8008055757469903604">"إلغاء"</string>
-    <plurals name="permission_delete_audio" formatted="false" msgid="6390202287788379608">
-      <item quantity="zero">هل تريد السماح لتطبيق <xliff:g id="APP_NAME_1">^1</xliff:g> بحذف <xliff:g id="COUNT">^2</xliff:g> ملف صوت؟</item>
-      <item quantity="two">هل تريد السماح لتطبيق <xliff:g id="APP_NAME_1">^1</xliff:g> بحذف ملفَي صوت (<xliff:g id="COUNT">^2</xliff:g>)؟</item>
-      <item quantity="few">هل تريد السماح لتطبيق <xliff:g id="APP_NAME_1">^1</xliff:g> بحذف <xliff:g id="COUNT">^2</xliff:g> ملفات صوت؟</item>
-      <item quantity="many">هل تريد السماح لتطبيق <xliff:g id="APP_NAME_1">^1</xliff:g> بحذف <xliff:g id="COUNT">^2</xliff:g> ملف صوت؟</item>
-      <item quantity="other">هل تريد السماح لتطبيق <xliff:g id="APP_NAME_1">^1</xliff:g> بحذف <xliff:g id="COUNT">^2</xliff:g> ملف صوت؟</item>
-      <item quantity="one">هل تريد السماح لتطبيق <xliff:g id="APP_NAME_0">^1</xliff:g> بحذف ملف الصوت هذا؟</item>
+    <plurals name="permission_delete_audio" formatted="false" msgid="6848547621165184719">
+      <item quantity="zero">هل تريد السماح لتطبيق <xliff:g id="APP_NAME_1">^1</xliff:g> بحذف <xliff:g id="COUNT">^2</xliff:g> ملف صوتي؟</item>
+      <item quantity="two">هل تريد السماح لتطبيق <xliff:g id="APP_NAME_1">^1</xliff:g> بحذف ملفين صوتيين (<xliff:g id="COUNT">^2</xliff:g>)؟</item>
+      <item quantity="few">هل تريد السماح لتطبيق <xliff:g id="APP_NAME_1">^1</xliff:g> بحذف <xliff:g id="COUNT">^2</xliff:g> ملفات صوتية؟</item>
+      <item quantity="many">هل تريد السماح لتطبيق <xliff:g id="APP_NAME_1">^1</xliff:g> بحذف <xliff:g id="COUNT">^2</xliff:g> ملفًا صوتيًا؟</item>
+      <item quantity="other">هل تريد السماح لتطبيق <xliff:g id="APP_NAME_1">^1</xliff:g> بحذف <xliff:g id="COUNT">^2</xliff:g> ملف صوتي؟</item>
+      <item quantity="one">هل تريد السماح لتطبيق <xliff:g id="APP_NAME_0">^1</xliff:g> بحذف هذا الملف الصوتي؟</item>
     </plurals>
-    <plurals name="permission_delete_video" formatted="false" msgid="1577978206881284398">
+    <plurals name="permission_delete_video" formatted="false" msgid="1251942606336748563">
       <item quantity="zero">هل تريد السماح لتطبيق <xliff:g id="APP_NAME_1">^1</xliff:g> بحذف <xliff:g id="COUNT">^2</xliff:g> فيديو؟</item>
       <item quantity="two">هل تريد السماح لتطبيق <xliff:g id="APP_NAME_1">^1</xliff:g> بحذف فيديوهين (<xliff:g id="COUNT">^2</xliff:g>)؟</item>
       <item quantity="few">هل تريد السماح لتطبيق <xliff:g id="APP_NAME_1">^1</xliff:g> بحذف <xliff:g id="COUNT">^2</xliff:g> فيديوهات؟</item>
@@ -245,15 +162,15 @@
       <item quantity="other">هل تريد السماح لتطبيق <xliff:g id="APP_NAME_1">^1</xliff:g> بحذف <xliff:g id="COUNT">^2</xliff:g> فيديو؟</item>
       <item quantity="one">هل تريد السماح لتطبيق <xliff:g id="APP_NAME_0">^1</xliff:g> بحذف هذا الفيديو؟</item>
     </plurals>
-    <plurals name="permission_delete_image" formatted="false" msgid="8435429587272893063">
+    <plurals name="permission_delete_image" formatted="false" msgid="2303409455224710111">
       <item quantity="zero">هل تريد السماح لتطبيق <xliff:g id="APP_NAME_1">^1</xliff:g> بحذف <xliff:g id="COUNT">^2</xliff:g> صورة؟</item>
       <item quantity="two">هل تريد السماح لتطبيق <xliff:g id="APP_NAME_1">^1</xliff:g> بحذف صورتين (<xliff:g id="COUNT">^2</xliff:g>)؟</item>
       <item quantity="few">هل تريد السماح لتطبيق <xliff:g id="APP_NAME_1">^1</xliff:g> بحذف <xliff:g id="COUNT">^2</xliff:g> صور؟</item>
       <item quantity="many">هل تريد السماح لتطبيق <xliff:g id="APP_NAME_1">^1</xliff:g> بحذف <xliff:g id="COUNT">^2</xliff:g> صورة؟</item>
       <item quantity="other">هل تريد السماح لتطبيق <xliff:g id="APP_NAME_1">^1</xliff:g> بحذف <xliff:g id="COUNT">^2</xliff:g> صورة؟</item>
-      <item quantity="one">هل تريد السماح لتطبيق <xliff:g id="APP_NAME_0">^1</xliff:g> بحذف هذه الصورة؟</item>
+      <item quantity="one">هل تريد السماح لتطبيق <xliff:g id="APP_NAME_0">^1</xliff:g> بحذف صورة واحدة؟</item>
     </plurals>
-    <plurals name="permission_delete_generic" formatted="false" msgid="5949614272661654178">
+    <plurals name="permission_delete_generic" formatted="false" msgid="1412218850351841181">
       <item quantity="zero">هل تريد السماح لتطبيق <xliff:g id="APP_NAME_1">^1</xliff:g> بحذف <xliff:g id="COUNT">^2</xliff:g> عنصر؟</item>
       <item quantity="two">هل تريد السماح لتطبيق <xliff:g id="APP_NAME_1">^1</xliff:g> بحذف عنصرين (<xliff:g id="COUNT">^2</xliff:g>)؟</item>
       <item quantity="few">هل تريد السماح لتطبيق <xliff:g id="APP_NAME_1">^1</xliff:g> بحذف <xliff:g id="COUNT">^2</xliff:g> عناصر؟</item>
@@ -261,6 +178,4 @@
       <item quantity="other">هل تريد السماح لتطبيق <xliff:g id="APP_NAME_1">^1</xliff:g> بحذف <xliff:g id="COUNT">^2</xliff:g> عنصر؟</item>
       <item quantity="one">هل تريد السماح لتطبيق <xliff:g id="APP_NAME_0">^1</xliff:g> بحذف هذا العنصر؟</item>
     </plurals>
-    <string name="permission_delete_grant" msgid="8682518049167813926">"حذف"</string>
-    <string name="permission_delete_deny" msgid="3742780367403897552">"إلغاء"</string>
 </resources>