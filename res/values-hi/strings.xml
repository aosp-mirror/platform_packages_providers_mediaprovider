--- conflicted
+++ resolved
@@ -29,12 +29,14 @@
     <string name="permission_required_action" msgid="706370952366113539">"जारी रखें"</string>
     <string name="grant_dialog_button_allow" msgid="1644287024501033471">"अनुमति दें"</string>
     <string name="grant_dialog_button_deny" msgid="6190589471415815741">"अनुमति न दें"</string>
-    <!-- no translation found for permission_more_thumb (3530243737498196228) -->
+    <plurals name="permission_more_thumb" formatted="false" msgid="4392079224649478923">
+      <item quantity="one">+<xliff:g id="COUNT_1">^1</xliff:g></item>
+      <item quantity="other">+<xliff:g id="COUNT_1">^1</xliff:g></item>
+    </plurals>
     <plurals name="permission_more_text" formatted="false" msgid="7291997297174507324">
       <item quantity="one">अन्य <xliff:g id="COUNT_1">^1</xliff:g> आइटम</item>
       <item quantity="other">अन्य <xliff:g id="COUNT_1">^1</xliff:g> आइटम</item>
     </plurals>
-<<<<<<< HEAD
     <string name="cache_clearing_dialog_title" msgid="4672878017407595782">"ऐप्लिकेशन से जुड़ी, कुछ समय तक रहने वाली फ़ाइलें मिटाना चाहते हैं?"</string>
     <string name="cache_clearing_dialog_text" msgid="7057784635111940957">"<xliff:g id="APP_SEEKING_PERMISSION">%s</xliff:g> कुछ समय तक रहने वाली फ़ाइलें हटाना चाहता है. इससे बैटरी या मोबाइल डेटा का इस्तेमाल बढ़ सकता है."</string>
     <string name="cache_clearing_in_progress_title" msgid="6902220064511664209">"ऐप्लिकेशन से जुड़ी, कुछ समय तक सेव रहने वाली फ़ाइलें मिटाई जा रही हैं…"</string>
@@ -104,102 +106,4 @@
       <item quantity="one">क्या आप <xliff:g id="APP_NAME_1">^1</xliff:g> को <xliff:g id="COUNT">^2</xliff:g> आइटम मिटाने की अनुमति देना चाहते हैं?</item>
       <item quantity="other">क्या आप <xliff:g id="APP_NAME_1">^1</xliff:g> को <xliff:g id="COUNT">^2</xliff:g> आइटम मिटाने की अनुमति देना चाहते हैं?</item>
     </plurals>
-=======
-    <!-- no translation found for cache_clearing_dialog_title (543177167845854283) -->
-    <skip />
-    <!-- no translation found for cache_clearing_dialog_text (425995541409682360) -->
-    <skip />
-    <!-- no translation found for allow (8885707816848569619) -->
-    <skip />
-    <!-- no translation found for deny (6040983710442068936) -->
-    <skip />
-    <plurals name="permission_write_audio" formatted="false" msgid="3539998638571517689">
-      <item quantity="one"><xliff:g id="APP_NAME_1">^1</xliff:g> को <xliff:g id="COUNT">^2</xliff:g> ऑडियो फ़ाइलों को बदलने की अनुमति दें?</item>
-      <item quantity="other"><xliff:g id="APP_NAME_1">^1</xliff:g> को <xliff:g id="COUNT">^2</xliff:g> ऑडियो फ़ाइलों को बदलने की अनुमति दें?</item>
-    </plurals>
-    <plurals name="permission_write_video" formatted="false" msgid="8695335317588947410">
-      <item quantity="one"><xliff:g id="APP_NAME_1">^1</xliff:g> को <xliff:g id="COUNT">^2</xliff:g> वीडियो बदलने की अनुमति दें?</item>
-      <item quantity="other"><xliff:g id="APP_NAME_1">^1</xliff:g> को <xliff:g id="COUNT">^2</xliff:g> वीडियो बदलने की अनुमति दें?</item>
-    </plurals>
-    <plurals name="permission_write_image" formatted="false" msgid="9032317900030650266">
-      <item quantity="one"><xliff:g id="APP_NAME_1">^1</xliff:g> को <xliff:g id="COUNT">^2</xliff:g> फ़ोटो बदलने की अनुमति दें?</item>
-      <item quantity="other"><xliff:g id="APP_NAME_1">^1</xliff:g> को <xliff:g id="COUNT">^2</xliff:g> फ़ोटो बदलने की अनुमति दें?</item>
-    </plurals>
-    <plurals name="permission_write_generic" formatted="false" msgid="3099002288826692797">
-      <item quantity="one"><xliff:g id="APP_NAME_1">^1</xliff:g> को <xliff:g id="COUNT">^2</xliff:g> आइटम बदलने की अनुमति दें?</item>
-      <item quantity="other"><xliff:g id="APP_NAME_1">^1</xliff:g> को <xliff:g id="COUNT">^2</xliff:g> आइटम बदलने की अनुमति दें?</item>
-    </plurals>
-    <string name="permission_write_grant" msgid="3160858917750790130">"बदलें"</string>
-    <string name="permission_write_deny" msgid="7090074081877311071">"अभी नहीं"</string>
-    <plurals name="permission_trash_audio" formatted="false" msgid="6116371056718108592">
-      <item quantity="one"><xliff:g id="APP_NAME_1">^1</xliff:g> को <xliff:g id="COUNT">^2</xliff:g> ऑडियो फ़ाइलों को ट्रैश में ले जाने की अनुमति दें?</item>
-      <item quantity="other"><xliff:g id="APP_NAME_1">^1</xliff:g> को <xliff:g id="COUNT">^2</xliff:g> ऑडियो फ़ाइलों को ट्रैश में ले जाने की अनुमति दें?</item>
-    </plurals>
-    <plurals name="permission_trash_audio_info" formatted="false" msgid="5002847308948758655">
-      <item quantity="one">ये ऑडियो फ़ाइलें <xliff:g id="DURATION_1">^3</xliff:g> दिनों के बाद हमेशा के लिए मिट जाएंगी</item>
-      <item quantity="other">ये ऑडियो फ़ाइलें <xliff:g id="DURATION_1">^3</xliff:g> दिनों के बाद हमेशा के लिए मिट जाएंगी</item>
-    </plurals>
-    <plurals name="permission_trash_video" formatted="false" msgid="7900111984425589714">
-      <item quantity="one"><xliff:g id="APP_NAME_1">^1</xliff:g> को <xliff:g id="COUNT">^2</xliff:g> वीडियो को ट्रैश में ले जाने की अनुमति दें?</item>
-      <item quantity="other"><xliff:g id="APP_NAME_1">^1</xliff:g> को <xliff:g id="COUNT">^2</xliff:g> वीडियो को ट्रैश में ले जाने की अनुमति दें?</item>
-    </plurals>
-    <plurals name="permission_trash_video_info" formatted="false" msgid="4604871492287117394">
-      <item quantity="one">ये वीडियो <xliff:g id="DURATION_1">^3</xliff:g> दिनों के बाद हमेशा के लिए मिट जाएंगे</item>
-      <item quantity="other">ये वीडियो <xliff:g id="DURATION_1">^3</xliff:g> दिनों के बाद हमेशा के लिए मिट जाएंगे</item>
-    </plurals>
-    <plurals name="permission_trash_image" formatted="false" msgid="9204660448046457869">
-      <item quantity="one"><xliff:g id="APP_NAME_1">^1</xliff:g> को <xliff:g id="COUNT">^2</xliff:g> फ़ोटो को ट्रैश में ले जाने की अनुमति दें?</item>
-      <item quantity="other"><xliff:g id="APP_NAME_1">^1</xliff:g> को <xliff:g id="COUNT">^2</xliff:g> फ़ोटो को ट्रैश में ले जाने की अनुमति दें?</item>
-    </plurals>
-    <plurals name="permission_trash_image_info" formatted="false" msgid="4214797662365755925">
-      <item quantity="one">ये फ़ोटो <xliff:g id="DURATION_1">^3</xliff:g> दिनों के बाद हमेशा के लिए मिट जाएंगी</item>
-      <item quantity="other">ये फ़ोटो <xliff:g id="DURATION_1">^3</xliff:g> दिनों के बाद हमेशा के लिए मिट जाएंगी</item>
-    </plurals>
-    <plurals name="permission_trash_generic" formatted="false" msgid="427752775725644743">
-      <item quantity="one"><xliff:g id="APP_NAME_1">^1</xliff:g> को <xliff:g id="COUNT">^2</xliff:g> आइटम को ट्रैश में ले जाने की अनुमति दें?</item>
-      <item quantity="other"><xliff:g id="APP_NAME_1">^1</xliff:g> को <xliff:g id="COUNT">^2</xliff:g> आइटम को ट्रैश में ले जाने की अनुमति दें?</item>
-    </plurals>
-    <plurals name="permission_trash_generic_info" formatted="false" msgid="7932965324027540546">
-      <item quantity="one">ये आइटम <xliff:g id="DURATION_1">^3</xliff:g> दिनों के बाद हमेशा के लिए मिट जाएंगे</item>
-      <item quantity="other">ये आइटम <xliff:g id="DURATION_1">^3</xliff:g> दिनों के बाद हमेशा के लिए मिट जाएंगे</item>
-    </plurals>
-    <string name="permission_trash_grant" msgid="2279489962040272178">"ट्रैश में ले जाएं"</string>
-    <string name="permission_trash_deny" msgid="2447949475239137483">"अभी नहीं"</string>
-    <plurals name="permission_untrash_audio" formatted="false" msgid="5716379492864435914">
-      <item quantity="one"><xliff:g id="APP_NAME_1">^1</xliff:g> को <xliff:g id="COUNT">^2</xliff:g> ऑडियो फ़ाइलों को ट्रैश से बाहर निकालने की अनुमति दें?</item>
-      <item quantity="other"><xliff:g id="APP_NAME_1">^1</xliff:g> को <xliff:g id="COUNT">^2</xliff:g> ऑडियो फ़ाइलों को ट्रैश से बाहर निकालने की अनुमति दें?</item>
-    </plurals>
-    <plurals name="permission_untrash_video" formatted="false" msgid="4554487646802678525">
-      <item quantity="one"><xliff:g id="APP_NAME_1">^1</xliff:g> को <xliff:g id="COUNT">^2</xliff:g> वीडियो को ट्रैश से बाहर निकालने की अनुमति दें?</item>
-      <item quantity="other"><xliff:g id="APP_NAME_1">^1</xliff:g> को <xliff:g id="COUNT">^2</xliff:g> वीडियो को ट्रैश से बाहर निकालने की अनुमति दें?</item>
-    </plurals>
-    <plurals name="permission_untrash_image" formatted="false" msgid="3209306923499767662">
-      <item quantity="one"><xliff:g id="APP_NAME_1">^1</xliff:g> को <xliff:g id="COUNT">^2</xliff:g> फ़ोटो को ट्रैश से बाहर निकालने की अनुमति दें?</item>
-      <item quantity="other"><xliff:g id="APP_NAME_1">^1</xliff:g> को <xliff:g id="COUNT">^2</xliff:g> फ़ोटो को ट्रैश से बाहर निकालने की अनुमति दें?</item>
-    </plurals>
-    <plurals name="permission_untrash_generic" formatted="false" msgid="4607666277638602132">
-      <item quantity="one"><xliff:g id="APP_NAME_1">^1</xliff:g> को <xliff:g id="COUNT">^2</xliff:g> आइटम को ट्रैश से बाहर निकालने की अनुमति दें?</item>
-      <item quantity="other"><xliff:g id="APP_NAME_1">^1</xliff:g> को <xliff:g id="COUNT">^2</xliff:g> आइटम को ट्रैश से बाहर निकालने की अनुमति दें?</item>
-    </plurals>
-    <string name="permission_untrash_grant" msgid="8438940480373451790">"ट्रैश से बाहर निकालें"</string>
-    <string name="permission_untrash_deny" msgid="8008055757469903604">"अभी नहीं"</string>
-    <plurals name="permission_delete_audio" formatted="false" msgid="6390202287788379608">
-      <item quantity="one"><xliff:g id="APP_NAME_1">^1</xliff:g> को <xliff:g id="COUNT">^2</xliff:g> ऑडियो फ़ाइलें मिटाने की अनुमति दें?</item>
-      <item quantity="other"><xliff:g id="APP_NAME_1">^1</xliff:g> को <xliff:g id="COUNT">^2</xliff:g> ऑडियो फ़ाइलें मिटाने की अनुमति दें?</item>
-    </plurals>
-    <plurals name="permission_delete_video" formatted="false" msgid="1577978206881284398">
-      <item quantity="one"><xliff:g id="APP_NAME_1">^1</xliff:g> को <xliff:g id="COUNT">^2</xliff:g> वीडियो मिटाने की अनुमति दें?</item>
-      <item quantity="other"><xliff:g id="APP_NAME_1">^1</xliff:g> को <xliff:g id="COUNT">^2</xliff:g> वीडियो मिटाने की अनुमति दें?</item>
-    </plurals>
-    <plurals name="permission_delete_image" formatted="false" msgid="8435429587272893063">
-      <item quantity="one"><xliff:g id="APP_NAME_1">^1</xliff:g> को <xliff:g id="COUNT">^2</xliff:g> फ़ोटो मिटाने की अनुमति दें?</item>
-      <item quantity="other"><xliff:g id="APP_NAME_1">^1</xliff:g> को <xliff:g id="COUNT">^2</xliff:g> फ़ोटो मिटाने की अनुमति दें?</item>
-    </plurals>
-    <plurals name="permission_delete_generic" formatted="false" msgid="5949614272661654178">
-      <item quantity="one"><xliff:g id="APP_NAME_1">^1</xliff:g> को <xliff:g id="COUNT">^2</xliff:g> आइटम मिटाने की अनुमति दें?</item>
-      <item quantity="other"><xliff:g id="APP_NAME_1">^1</xliff:g> को <xliff:g id="COUNT">^2</xliff:g> आइटम मिटाने की अनुमति दें?</item>
-    </plurals>
-    <string name="permission_delete_grant" msgid="8682518049167813926">"मिटाएं"</string>
-    <string name="permission_delete_deny" msgid="3742780367403897552">"अभी नहीं"</string>
->>>>>>> 9b07e4a5
 </resources>