--- conflicted
+++ resolved
@@ -39,17 +39,14 @@
     <string name="allow" msgid="8885707816848569619">"Dopusti"</string>
     <string name="deny" msgid="6040983710442068936">"Odbij"</string>
     <string name="picker_browse" msgid="5554477454636075934">"Pregled…"</string>
-<<<<<<< HEAD
-    <!-- no translation found for picker_settings (6443463167344790260) -->
-    <skip />
-=======
     <string name="picker_settings" msgid="6443463167344790260">"Aplikacija za medije u oblaku"</string>
     <string name="picker_settings_system_settings_menu_title" msgid="3055084757610063581">"Aplikacija za medijske sadržaje u oblaku"</string>
->>>>>>> 4cf42893
     <string name="picker_settings_title" msgid="5647700706470673258">"Aplikacija za medijske sadržaje u oblaku"</string>
     <string name="picker_settings_description" msgid="7486394662725656081">"Podijelite fotografije i videozapise koje sigurnosno kopirate s drugih usluga u Androidovom alatu za odabir fotografija"</string>
     <string name="picker_settings_selection_message" msgid="245453573086488596">"Pristupi medijima u oblaku putem"</string>
     <string name="picker_settings_no_provider" msgid="2582311853680058223">"Ništa"</string>
+    <!-- no translation found for picker_settings_toast_error (697274445512467469) -->
+    <skip />
     <string name="add" msgid="2894574044585549298">"Dodaj"</string>
     <string name="deselect" msgid="4297825044827769490">"Poništi odabir"</string>
     <string name="deselected" msgid="8488133193326208475">"Odabir poništen"</string>
