--- conflicted
+++ resolved
@@ -34,77 +34,6 @@
       <item quantity="other">थप <xliff:g id="COUNT_1">^1</xliff:g> वटा अतिरिक्त वस्तु</item>
       <item quantity="one">थप <xliff:g id="COUNT_0">^1</xliff:g> अतिरिक्त वस्तु</item>
     </plurals>
-<<<<<<< HEAD
-    <string name="cache_clearing_dialog_title" msgid="4672878017407595782">"अनुप्रयोगका अस्थायी फाइलहरू मेटाउने हो?"</string>
-    <string name="cache_clearing_dialog_text" msgid="7057784635111940957">"<xliff:g id="APP_SEEKING_PERMISSION">%s</xliff:g> केही अस्थायी फाइलहरू मेटाउन चाहन्छ। यो कार्य गर्ने अनुमति दिनुभएका खण्डमा ब्याट्रीको खपत वा सेलुलर डेटाको प्रयोग बढ्न सक्छ।"</string>
-    <string name="cache_clearing_in_progress_title" msgid="6902220064511664209">"एपका अस्थायी फाइलहरू मेटाउँदै…"</string>
-    <string name="allow" msgid="8885707816848569619">"अनुमति दिनुहोस्"</string>
-    <string name="deny" msgid="6040983710442068936">"अस्वीकार गर्नुहोस्"</string>
-    <plurals name="permission_write_audio" formatted="false" msgid="8914759422381305478">
-      <item quantity="other"><xliff:g id="APP_NAME_1">^1</xliff:g> लाई यी <xliff:g id="COUNT">^2</xliff:g> अडियो फाइलहरू परिमार्जन गर्न दिने हो?</item>
-      <item quantity="one"><xliff:g id="APP_NAME_0">^1</xliff:g> लाई यो अडियो फाइल परिमार्जन गर्न दिने हो?</item>
-    </plurals>
-    <plurals name="permission_write_video" formatted="false" msgid="1098082003326873084">
-      <item quantity="other"><xliff:g id="APP_NAME_1">^1</xliff:g> लाई यी <xliff:g id="COUNT">^2</xliff:g> भिडियोहरू परिमार्जन गर्न दिने हो?</item>
-      <item quantity="one"><xliff:g id="APP_NAME_0">^1</xliff:g> लाई यो भिडियो परिमार्जन गर्न दिने हो?</item>
-    </plurals>
-    <plurals name="permission_write_image" formatted="false" msgid="748745548893845892">
-      <item quantity="other"><xliff:g id="APP_NAME_1">^1</xliff:g> लाई यी <xliff:g id="COUNT">^2</xliff:g> फोटोहरू परिमार्जन गर्न दिने हो?</item>
-      <item quantity="one"><xliff:g id="APP_NAME_0">^1</xliff:g> लाई यो फोटो परिमार्जन गर्न दिने हो?</item>
-    </plurals>
-    <plurals name="permission_write_generic" formatted="false" msgid="3270172714743671779">
-      <item quantity="other"><xliff:g id="APP_NAME_1">^1</xliff:g> लाई यी <xliff:g id="COUNT">^2</xliff:g> वस्तुहरू परिमार्जन गर्न दिने हो?</item>
-      <item quantity="one"><xliff:g id="APP_NAME_0">^1</xliff:g> लाई यो वस्तु परिमार्जन गर्न दिने हो?</item>
-    </plurals>
-    <plurals name="permission_trash_audio" formatted="false" msgid="8907813869381755423">
-      <item quantity="other"><xliff:g id="APP_NAME_1">^1</xliff:g> लाई यी <xliff:g id="COUNT">^2</xliff:g> अडियो फाइलहरू सारेर रद्दीको टोकरीमा लैजान दिने हो?</item>
-      <item quantity="one"><xliff:g id="APP_NAME_0">^1</xliff:g> लाई यो अडियो फाइल सारेर रद्दीको टोकरीमा लैजान दिने हो?</item>
-    </plurals>
-    <plurals name="permission_trash_video" formatted="false" msgid="4672871911555787438">
-      <item quantity="other"><xliff:g id="APP_NAME_1">^1</xliff:g> लाई यी <xliff:g id="COUNT">^2</xliff:g> भिडियोहरू सारेर रद्दीको टोकरीमा लैजान दिने हो?</item>
-      <item quantity="one"><xliff:g id="APP_NAME_0">^1</xliff:g> लाई यो भिडियो सारेर रद्दीको टोकरीमा लैजान दिने हो?</item>
-    </plurals>
-    <plurals name="permission_trash_image" formatted="false" msgid="6400475304599873227">
-      <item quantity="other"><xliff:g id="APP_NAME_1">^1</xliff:g> लाई यी <xliff:g id="COUNT">^2</xliff:g> फोटोहरू सारेर रद्दीको टोकरीमा लैजान दिने हो?</item>
-      <item quantity="one"><xliff:g id="APP_NAME_0">^1</xliff:g> लाई यो फोटो सारेर रद्दीको टोकरीमा लैजान दिने हो?</item>
-    </plurals>
-    <plurals name="permission_trash_generic" formatted="false" msgid="3814167365075039711">
-      <item quantity="other"><xliff:g id="APP_NAME_1">^1</xliff:g> लाई यी <xliff:g id="COUNT">^2</xliff:g> वस्तुहरू सारेर रद्दीको टोकरीमा लैजान दिने हो?</item>
-      <item quantity="one"><xliff:g id="APP_NAME_0">^1</xliff:g> लाई यो वस्तु सारेर रद्दीको टोकरीमा लैजान दिने हो?</item>
-    </plurals>
-    <plurals name="permission_untrash_audio" formatted="false" msgid="7795265980168966321">
-      <item quantity="other"><xliff:g id="APP_NAME_1">^1</xliff:g> लाई यी <xliff:g id="COUNT">^2</xliff:g> अडियो फाइलहरू रद्दीको टोकरीबाट निकालेर ल्याउन दिने हो?</item>
-      <item quantity="one"><xliff:g id="APP_NAME_0">^1</xliff:g> लाई यो अडियो फाइल रद्दीको टोकरीबाट निकालेर ल्याउन दिने हो?</item>
-    </plurals>
-    <plurals name="permission_untrash_video" formatted="false" msgid="332894888445508879">
-      <item quantity="other"><xliff:g id="APP_NAME_1">^1</xliff:g> लाई यी <xliff:g id="COUNT">^2</xliff:g> भिडियोहरू रद्दीको टोकरीबाट निकालेर ल्याउन दिने हो?</item>
-      <item quantity="one"><xliff:g id="APP_NAME_0">^1</xliff:g> लाई यो भिडियो रद्दीको टोकरीबाट निकालेर ल्याउन दिने हो?</item>
-    </plurals>
-    <plurals name="permission_untrash_image" formatted="false" msgid="7024071378733595056">
-      <item quantity="other"><xliff:g id="APP_NAME_1">^1</xliff:g> लाई यी <xliff:g id="COUNT">^2</xliff:g> फोटोहरू रद्दीको टोकरीबाट निकालेर ल्याउन दिने हो?</item>
-      <item quantity="one"><xliff:g id="APP_NAME_0">^1</xliff:g> लाई यो फोटो रद्दीको टोकरीबाट निकालेर ल्याउन दिने हो?</item>
-    </plurals>
-    <plurals name="permission_untrash_generic" formatted="false" msgid="6872817093731198374">
-      <item quantity="other"><xliff:g id="APP_NAME_1">^1</xliff:g> लाई यी <xliff:g id="COUNT">^2</xliff:g> वस्तुहरू रद्दीको टोकरीबाट निकालेर ल्याउन दिने हो?</item>
-      <item quantity="one"><xliff:g id="APP_NAME_0">^1</xliff:g> लाई यो वस्तु रद्दीको टोकरीबाट निकालेर ल्याउन दिने हो?</item>
-    </plurals>
-    <plurals name="permission_delete_audio" formatted="false" msgid="6848547621165184719">
-      <item quantity="other"><xliff:g id="APP_NAME_1">^1</xliff:g> लाई यी <xliff:g id="COUNT">^2</xliff:g> अडियो फाइलहरू मेटाउन दिने हो?</item>
-      <item quantity="one"><xliff:g id="APP_NAME_0">^1</xliff:g> लाई यो अडियो फाइल मेटाउन दिने हो?</item>
-    </plurals>
-    <plurals name="permission_delete_video" formatted="false" msgid="1251942606336748563">
-      <item quantity="other"><xliff:g id="APP_NAME_1">^1</xliff:g> लाई यी <xliff:g id="COUNT">^2</xliff:g> भिडियोहरू मेटाउन दिने हो?</item>
-      <item quantity="one"><xliff:g id="APP_NAME_0">^1</xliff:g> लाई यो भिडियो मेटाउन दिने हो?</item>
-    </plurals>
-    <plurals name="permission_delete_image" formatted="false" msgid="2303409455224710111">
-      <item quantity="other"><xliff:g id="APP_NAME_1">^1</xliff:g> लाई यी <xliff:g id="COUNT">^2</xliff:g> फोटोहरू मेटाउन दिने हो?</item>
-      <item quantity="one"><xliff:g id="APP_NAME_0">^1</xliff:g> लाई यो फोटो मेटाउन दिने हो?</item>
-    </plurals>
-    <plurals name="permission_delete_generic" formatted="false" msgid="1412218850351841181">
-      <item quantity="other"><xliff:g id="APP_NAME_1">^1</xliff:g> लाई यी <xliff:g id="COUNT">^2</xliff:g> वस्तुहरू मेटाउन दिने हो?</item>
-      <item quantity="one"><xliff:g id="APP_NAME_0">^1</xliff:g> लाई यो वस्तु मेटाउन दिने हो?</item>
-    </plurals>
-=======
     <!-- no translation found for cache_clearing_dialog_title (543177167845854283) -->
     <skip />
     <!-- no translation found for cache_clearing_dialog_text (425995541409682360) -->
@@ -201,5 +130,4 @@
     </plurals>
     <string name="permission_delete_grant" msgid="8682518049167813926">"मेट्नुहोस्"</string>
     <string name="permission_delete_deny" msgid="3742780367403897552">"रद्द गर्नुहोस्"</string>
->>>>>>> f956e1c9
 </resources>