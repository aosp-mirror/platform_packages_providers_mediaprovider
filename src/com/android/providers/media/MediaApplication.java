--- conflicted
+++ resolved
@@ -16,8 +16,10 @@
 
 package com.android.providers.media;
 
-import static com.android.providers.media.util.StringUtils.componentStateToString;
+import static android.content.pm.PackageManager.COMPONENT_ENABLED_STATE_DISABLED;
+import static android.content.pm.PackageManager.COMPONENT_ENABLED_STATE_ENABLED;
 
+import android.annotation.SuppressLint;
 import android.app.Application;
 import android.content.ComponentName;
 import android.content.Context;
@@ -25,7 +27,9 @@
 import android.util.Log;
 
 import androidx.annotation.NonNull;
+import androidx.annotation.Nullable;
 
+import com.android.internal.annotations.GuardedBy;
 import com.android.modules.utils.BackgroundThread;
 import com.android.providers.media.photopicker.PhotoPickerSettingsActivity;
 import com.android.providers.media.util.Logging;
@@ -34,6 +38,15 @@
 
 public class MediaApplication extends Application {
     private static final String TAG = "MediaApplication";
+
+    @SuppressLint("StaticFieldLeak")
+    @GuardedBy("MediaApplication.class")
+    @Nullable
+    private static volatile MediaApplication sInstance;
+
+    @GuardedBy("MediaApplication.class")
+    @Nullable
+    private static volatile ConfigStore sConfigStore;
 
     /**
      * MediaProvider's code runs in two processes: primary and UI (PhotoPicker).
@@ -50,46 +63,73 @@
      * ":PhotoPicker".
      */
     private static final boolean sIsUiProcess;
-    @NonNull
-    private static final ConfigStore sConfigStore;
 
     static {
-        sIsUiProcess = getProcessName().endsWith(":PhotoPicker");
-        sConfigStore = new ConfigStore.ConfigStoreImpl();
+        final String processName = getProcessName();
+        sIsUiProcess = processName.endsWith(":PhotoPicker");
+
+        // We package some of our "production" source code in some of our case (for more details
+        // see MediaProviderTests build rule in packages/providers/MediaProvider/tests/Android.bp),
+        // and occasionally may need to know if we are running as a "real" MediaProvider or "in a
+        // test".
+        // For this - we may check the process. Since process names on Android usually match the
+        // package name of the corresponding package, and the package names of our test end with
+        // ".test" (e.g. "com.android.providers.media.tests") - that's what we are checking for.
+        final boolean isTestProcess = processName.endsWith(".tests");
 
         // Only need to load fuse lib in the primary process.
         if (!sIsUiProcess) {
-            System.loadLibrary("fuse_jni");
+            try {
+                System.loadLibrary("fuse_jni");
+            } catch (UnsatisfiedLinkError e) {
+
+                if (isTestProcess) {
+                    // We are "in a test", which does not ship out native lib - log a warning and
+                    // carry on.
+                    Log.w(TAG, "Could not load fuse_jni.so in a test (" + processName + ")", e);
+                } else {
+                    // We are not "in a test" - rethrow.
+                    throw e;
+                }
+            }
         }
     }
 
     @Override
     public void onCreate() {
         super.onCreate();
+        final ConfigStore configStore;
+        synchronized (MediaApplication.class) {
+            sInstance = this;
+            if (sConfigStore == null) {
+                sConfigStore = new ConfigStore.ConfigStoreImpl(getResources());
+            }
+            configStore = sConfigStore;
+        }
 
         final File persistentDir = this.getDir("logs", Context.MODE_PRIVATE);
         Logging.initPersistent(persistentDir);
 
         if (isPrimaryProcess()) {
-            readAndApplyDeviceConfig();
-            sConfigStore.addOnChangeListener(
-                    BackgroundThread.getExecutor(), this::readAndApplyDeviceConfig);
+            maybeEnablePhotoPickerSettingsActivity();
+            configStore.addOnChangeListener(
+                    BackgroundThread.getExecutor(), this::maybeEnablePhotoPickerSettingsActivity);
         }
     }
 
-    private void readAndApplyDeviceConfig() {
-        final int newComponentState = sConfigStore.getAllowlistedCloudProviders().isEmpty()
-                ? PackageManager.COMPONENT_ENABLED_STATE_DISABLED
-                : PackageManager.COMPONENT_ENABLED_STATE_ENABLED;
-
-        final ComponentName settingActivityComponentName = new ComponentName(/* context */ this,
-                PhotoPickerSettingsActivity.class);
-
-        getPackageManager().setComponentEnabledSetting(
-                settingActivityComponentName, newComponentState, PackageManager.DONT_KILL_APP);
-
-        Log.i(TAG, "Changed PhotoPickerSettingsActivity component state to "
-                + componentStateToString(newComponentState));
+    /** Provides access to the Application Context. */
+    public static synchronized Context getAppContext() {
+        // ContentProviders instances may get created before the Application instance
+        // (see javadoc to Application#onCreate())
+        if (sInstance != null) {
+            return sInstance.getApplicationContext();
+        }
+        final MediaProvider mediaProviderInstance = MediaProvider.getInstance();
+        if (mediaProviderInstance != null) {
+            return mediaProviderInstance.getContext().getApplicationContext();
+        }
+        throw new IllegalStateException("Neither a MediaApplication instance nor a MediaProvider "
+                + "instance has been created yet.");
     }
 
     /** Check if this process is the primary MediaProvider's process. */
@@ -102,12 +142,17 @@
         return sIsUiProcess;
     }
 
+    /** Retrieve {@link ConfigStore} instance. */
     @NonNull
-    public static ConfigStore getConfigStore() {
+    public static synchronized ConfigStore getConfigStore() {
+        if (sConfigStore == null) {
+            // Normally ConfigStore would be created in onCreate() above, but in some cases the
+            // framework may create ContentProvider-s *before* the Application#onCreate() is called.
+            // In this case we use the MediaProvider instance to create the ConfigStore.
+            sConfigStore = new ConfigStore.ConfigStoreImpl(getAppContext().getResources());
+        }
         return sConfigStore;
     }
-<<<<<<< HEAD
-=======
 
     /**
      * Enable or disable {@link PhotoPickerSettingsActivity} depending on whether
@@ -125,5 +170,4 @@
         Log.i(TAG, "PhotoPickerSettingsActivity is now "
                 + (isCloudMediaEnabled ? "enabled" : "disabled" + "."));
     }
->>>>>>> 21ca1d6b
 }