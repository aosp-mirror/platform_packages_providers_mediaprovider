/*
 * Copyright (C) 2006 The Android Open Source Project
 *
 * Licensed under the Apache License, Version 2.0 (the "License");
 * you may not use this file except in compliance with the License.
 * You may obtain a copy of the License at
 *
 *      http://www.apache.org/licenses/LICENSE-2.0
 *
 * Unless required by applicable law or agreed to in writing, software
 * distributed under the License is distributed on an "AS IS" BASIS,
 * WITHOUT WARRANTIES OR CONDITIONS OF ANY KIND, either express or implied.
 * See the License for the specific language governing permissions and
 * limitations under the License.
 */

package com.android.providers.media;

import static android.Manifest.permission.ACCESS_MEDIA_LOCATION;
import static android.app.AppOpsManager.permissionToOp;
import static android.app.PendingIntent.FLAG_CANCEL_CURRENT;
import static android.app.PendingIntent.FLAG_IMMUTABLE;
import static android.app.PendingIntent.FLAG_ONE_SHOT;
import static android.content.ContentResolver.QUERY_ARG_SQL_SELECTION;
import static android.content.ContentResolver.QUERY_ARG_SQL_SELECTION_ARGS;
import static android.content.pm.PackageManager.PERMISSION_GRANTED;
import static android.database.Cursor.FIELD_TYPE_BLOB;
import static android.provider.CloudMediaProviderContract.EXTRA_ASYNC_CONTENT_PROVIDER;
import static android.provider.CloudMediaProviderContract.METHOD_GET_ASYNC_CONTENT_PROVIDER;
import static android.provider.MediaStore.Files.FileColumns.MEDIA_TYPE;
import static android.provider.MediaStore.Files.FileColumns.MEDIA_TYPE_IMAGE;
import static android.provider.MediaStore.Files.FileColumns._SPECIAL_FORMAT;
import static android.provider.MediaStore.Files.FileColumns._SPECIAL_FORMAT_NONE;
import static android.provider.MediaStore.MATCH_DEFAULT;
import static android.provider.MediaStore.MATCH_EXCLUDE;
import static android.provider.MediaStore.MATCH_INCLUDE;
import static android.provider.MediaStore.MATCH_ONLY;
import static android.provider.MediaStore.MEDIA_IGNORE_FILENAME;
import static android.provider.MediaStore.MY_UID;
import static android.provider.MediaStore.PER_USER_RANGE;
import static android.provider.MediaStore.QUERY_ARG_DEFER_SCAN;
import static android.provider.MediaStore.QUERY_ARG_MATCH_FAVORITE;
import static android.provider.MediaStore.QUERY_ARG_MATCH_PENDING;
import static android.provider.MediaStore.QUERY_ARG_MATCH_TRASHED;
import static android.provider.MediaStore.QUERY_ARG_REDACTED_URI;
import static android.provider.MediaStore.QUERY_ARG_RELATED_URI;
import static android.provider.MediaStore.getVolumeName;
import static android.system.OsConstants.F_GETFL;

import static com.android.providers.media.DatabaseHelper.EXTERNAL_DATABASE_NAME;
import static com.android.providers.media.DatabaseHelper.INTERNAL_DATABASE_NAME;
import static com.android.providers.media.LocalCallingIdentity.APPOP_REQUEST_INSTALL_PACKAGES_FOR_SHARED_UID;
import static com.android.providers.media.LocalCallingIdentity.PERMISSION_ACCESS_MTP;
import static com.android.providers.media.LocalCallingIdentity.PERMISSION_INSTALL_PACKAGES;
import static com.android.providers.media.LocalCallingIdentity.PERMISSION_IS_DELEGATOR;
import static com.android.providers.media.LocalCallingIdentity.PERMISSION_IS_LEGACY_GRANTED;
import static com.android.providers.media.LocalCallingIdentity.PERMISSION_IS_LEGACY_READ;
import static com.android.providers.media.LocalCallingIdentity.PERMISSION_IS_LEGACY_WRITE;
import static com.android.providers.media.LocalCallingIdentity.PERMISSION_IS_MANAGER;
import static com.android.providers.media.LocalCallingIdentity.PERMISSION_IS_REDACTION_NEEDED;
import static com.android.providers.media.LocalCallingIdentity.PERMISSION_IS_SELF;
import static com.android.providers.media.LocalCallingIdentity.PERMISSION_IS_SHELL;
import static com.android.providers.media.LocalCallingIdentity.PERMISSION_IS_SYSTEM_GALLERY;
import static com.android.providers.media.LocalCallingIdentity.PERMISSION_READ_AUDIO;
import static com.android.providers.media.LocalCallingIdentity.PERMISSION_READ_IMAGES;
import static com.android.providers.media.LocalCallingIdentity.PERMISSION_READ_VIDEO;
import static com.android.providers.media.LocalCallingIdentity.PERMISSION_WRITE_AUDIO;
import static com.android.providers.media.LocalCallingIdentity.PERMISSION_WRITE_EXTERNAL_STORAGE;
import static com.android.providers.media.LocalCallingIdentity.PERMISSION_WRITE_IMAGES;
import static com.android.providers.media.LocalCallingIdentity.PERMISSION_WRITE_VIDEO;
import static com.android.providers.media.PickerUriResolver.getMediaUri;
import static com.android.providers.media.scan.MediaScanner.REASON_DEMAND;
import static com.android.providers.media.scan.MediaScanner.REASON_IDLE;
import static com.android.providers.media.util.DatabaseUtils.bindList;
import static com.android.providers.media.util.FileUtils.DEFAULT_FOLDER_NAMES;
import static com.android.providers.media.util.FileUtils.PATTERN_PENDING_FILEPATH_FOR_SQL;
import static com.android.providers.media.util.FileUtils.buildPrimaryVolumeFile;
import static com.android.providers.media.util.FileUtils.extractDisplayName;
import static com.android.providers.media.util.FileUtils.extractFileExtension;
import static com.android.providers.media.util.FileUtils.extractFileName;
import static com.android.providers.media.util.FileUtils.extractOwnerPackageNameFromRelativePath;
import static com.android.providers.media.util.FileUtils.extractPathOwnerPackageName;
import static com.android.providers.media.util.FileUtils.extractRelativePath;
import static com.android.providers.media.util.FileUtils.extractRelativePathWithDisplayName;
import static com.android.providers.media.util.FileUtils.extractTopLevelDir;
import static com.android.providers.media.util.FileUtils.extractVolumeName;
import static com.android.providers.media.util.FileUtils.extractVolumePath;
import static com.android.providers.media.util.FileUtils.fromFuseFile;
import static com.android.providers.media.util.FileUtils.getAbsoluteSanitizedPath;
import static com.android.providers.media.util.FileUtils.isCrossUserEnabled;
import static com.android.providers.media.util.FileUtils.isDataOrObbPath;
import static com.android.providers.media.util.FileUtils.isDataOrObbRelativePath;
import static com.android.providers.media.util.FileUtils.isDownload;
import static com.android.providers.media.util.FileUtils.isExternalMediaDirectory;
import static com.android.providers.media.util.FileUtils.isObbOrChildRelativePath;
import static com.android.providers.media.util.FileUtils.sanitizePath;
import static com.android.providers.media.util.FileUtils.toFuseFile;
import static com.android.providers.media.util.Logging.LOGV;
import static com.android.providers.media.util.Logging.TAG;
import static com.android.providers.media.util.SyntheticPathUtils.REDACTED_URI_ID_PREFIX;
import static com.android.providers.media.util.SyntheticPathUtils.REDACTED_URI_ID_SIZE;
import static com.android.providers.media.util.SyntheticPathUtils.createSparseFile;
import static com.android.providers.media.util.SyntheticPathUtils.extractSyntheticRelativePathSegements;
import static com.android.providers.media.util.SyntheticPathUtils.getRedactedRelativePath;
import static com.android.providers.media.util.SyntheticPathUtils.isPickerPath;
import static com.android.providers.media.util.SyntheticPathUtils.isRedactedPath;
import static com.android.providers.media.util.SyntheticPathUtils.isSyntheticPath;

import android.annotation.IntDef;
import android.app.AppOpsManager;
import android.app.AppOpsManager.OnOpActiveChangedListener;
import android.app.AppOpsManager.OnOpChangedListener;
import android.app.DownloadManager;
import android.app.PendingIntent;
import android.app.RecoverableSecurityException;
import android.app.RemoteAction;
import android.app.admin.DevicePolicyManager;
import android.app.compat.CompatChanges;
import android.compat.annotation.ChangeId;
import android.compat.annotation.EnabledAfter;
import android.content.BroadcastReceiver;
import android.content.ClipData;
import android.content.ClipDescription;
import android.content.ComponentName;
import android.content.ContentProvider;
import android.content.ContentProviderClient;
import android.content.ContentProviderOperation;
import android.content.ContentProviderResult;
import android.content.ContentResolver;
import android.content.ContentUris;
import android.content.ContentValues;
import android.content.Context;
import android.content.Intent;
import android.content.IntentFilter;
import android.content.OperationApplicationException;
import android.content.SharedPreferences;
import android.content.UriMatcher;
import android.content.pm.ApplicationInfo;
import android.content.pm.PackageInstaller.SessionInfo;
import android.content.pm.PackageManager;
import android.content.pm.PackageManager.NameNotFoundException;
import android.content.pm.PermissionGroupInfo;
import android.content.pm.ProviderInfo;
import android.content.res.AssetFileDescriptor;
import android.content.res.Configuration;
import android.content.res.Resources;
import android.database.Cursor;
import android.database.MatrixCursor;
import android.database.sqlite.SQLiteConstraintException;
import android.database.sqlite.SQLiteDatabase;
import android.graphics.Bitmap;
import android.graphics.BitmapFactory;
import android.graphics.drawable.Icon;
import android.icu.util.ULocale;
import android.media.ExifInterface;
import android.media.ThumbnailUtils;
import android.mtp.MtpConstants;
import android.net.Uri;
import android.os.Binder;
import android.os.Binder.ProxyTransactListener;
import android.os.Build;
import android.os.Bundle;
import android.os.CancellationSignal;
import android.os.Environment;
import android.os.IBinder;
import android.os.ParcelFileDescriptor;
import android.os.ParcelFileDescriptor.OnCloseListener;
import android.os.Parcelable;
import android.os.Process;
import android.os.RemoteException;
import android.os.SystemClock;
import android.os.Trace;
import android.os.UserHandle;
import android.os.UserManager;
import android.os.storage.StorageManager;
import android.os.storage.StorageManager.StorageVolumeCallback;
import android.os.storage.StorageVolume;
import android.preference.PreferenceManager;
import android.provider.AsyncContentProvider;
import android.provider.BaseColumns;
import android.provider.Column;
import android.provider.DeviceConfig;
import android.provider.DeviceConfig.OnPropertiesChangedListener;
import android.provider.DocumentsContract;
import android.provider.ExportedSince;
import android.provider.IAsyncContentProvider;
import android.provider.MediaStore;
import android.provider.MediaStore.Audio;
import android.provider.MediaStore.Audio.AudioColumns;
import android.provider.MediaStore.Audio.Playlists;
import android.provider.MediaStore.Downloads;
import android.provider.MediaStore.Files;
import android.provider.MediaStore.Files.FileColumns;
import android.provider.MediaStore.Images;
import android.provider.MediaStore.Images.ImageColumns;
import android.provider.MediaStore.MediaColumns;
import android.provider.MediaStore.Video;
import android.system.ErrnoException;
import android.system.Os;
import android.system.OsConstants;
import android.system.StructStat;
import android.text.TextUtils;
import android.text.format.DateUtils;
import android.util.ArrayMap;
import android.util.ArraySet;
import android.util.DisplayMetrics;
import android.util.Log;
import android.util.LongSparseArray;
import android.util.Pair;
import android.util.Size;
import android.util.SparseArray;
import android.webkit.MimeTypeMap;

import androidx.annotation.GuardedBy;
import androidx.annotation.Keep;
import androidx.annotation.NonNull;
import androidx.annotation.Nullable;
import androidx.annotation.RequiresApi;
import androidx.annotation.VisibleForTesting;

import com.android.modules.utils.BackgroundThread;
import com.android.modules.utils.build.SdkLevel;
import com.android.providers.media.DatabaseHelper.OnFilesChangeListener;
import com.android.providers.media.DatabaseHelper.OnLegacyMigrationListener;
import com.android.providers.media.dao.FileRow;
import com.android.providers.media.fuse.ExternalStorageServiceImpl;
import com.android.providers.media.fuse.FuseDaemon;
import com.android.providers.media.metrics.PulledMetrics;
import com.android.providers.media.photopicker.PhotoPickerActivity;
import com.android.providers.media.photopicker.PickerDataLayer;
import com.android.providers.media.photopicker.PickerSyncController;
import com.android.providers.media.photopicker.data.ExternalDbFacade;
import com.android.providers.media.photopicker.data.PickerDbFacade;
import com.android.providers.media.playlist.Playlist;
import com.android.providers.media.scan.MediaScanner;
import com.android.providers.media.scan.ModernMediaScanner;
import com.android.providers.media.util.CachedSupplier;
import com.android.providers.media.util.DatabaseUtils;
import com.android.providers.media.util.DeviceConfigUtils;
import com.android.providers.media.util.FileUtils;
import com.android.providers.media.util.ForegroundThread;
import com.android.providers.media.util.IsoInterface;
import com.android.providers.media.util.Logging;
import com.android.providers.media.util.LongArray;
import com.android.providers.media.util.Metrics;
import com.android.providers.media.util.MimeUtils;
import com.android.providers.media.util.PermissionUtils;
import com.android.providers.media.util.Preconditions;
import com.android.providers.media.util.SQLiteQueryBuilder;
import com.android.providers.media.util.SpecialFormatDetector;
import com.android.providers.media.util.StringUtils;
import com.android.providers.media.util.UserCache;
import com.android.providers.media.util.XAttrUtils;
import com.android.providers.media.util.XmpInterface;

import com.google.common.hash.Hashing;

import java.io.File;
import java.io.FileDescriptor;
import java.io.FileInputStream;
import java.io.FileNotFoundException;
import java.io.FileOutputStream;
import java.io.IOException;
import java.io.OutputStream;
import java.io.PrintWriter;
import java.lang.annotation.Retention;
import java.lang.annotation.RetentionPolicy;
import java.lang.reflect.InvocationTargetException;
import java.lang.reflect.Method;
import java.nio.charset.StandardCharsets;
import java.nio.file.Path;
import java.util.ArrayList;
import java.util.Arrays;
import java.util.Collection;
import java.util.HashSet;
import java.util.LinkedHashMap;
import java.util.List;
import java.util.Locale;
import java.util.Map;
import java.util.Objects;
import java.util.Optional;
import java.util.Set;
import java.util.UUID;
import java.util.concurrent.CountDownLatch;
import java.util.concurrent.ExecutionException;
import java.util.concurrent.TimeUnit;
import java.util.concurrent.TimeoutException;
import java.util.function.Consumer;
import java.util.function.Supplier;
import java.util.function.UnaryOperator;
import java.util.regex.Matcher;
import java.util.regex.Pattern;
import java.util.stream.Collectors;

/**
 * Media content provider. See {@link android.provider.MediaStore} for details.
 * Separate databases are kept for each external storage card we see (using the
 * card's ID as an index).  The content visible at content://media/external/...
 * changes with the card.
 */
public class MediaProvider extends ContentProvider {
    /**
     * Enables checks to stop apps from inserting and updating to private files via media provider.
     */
    @ChangeId
    @EnabledAfter(targetSdkVersion = android.os.Build.VERSION_CODES.R)
    static final long ENABLE_CHECKS_FOR_PRIVATE_FILES = 172100307L;

    /**
     * Regex of a selection string that matches a specific ID.
     */
    static final Pattern PATTERN_SELECTION_ID = Pattern.compile(
            "(?:image_id|video_id)\\s*=\\s*(\\d+)");

    /** File access by uid requires the transcoding transform */
    private static final int FLAG_TRANSFORM_TRANSCODING = 1 << 0;

    /** File access by uid is a synthetic path corresponding to a redacted URI */
    private static final int FLAG_TRANSFORM_REDACTION = 1 << 1;

    /** File access by uid is a synthetic path corresponding to a picker URI */
    private static final int FLAG_TRANSFORM_PICKER = 1 << 2;

    /**
     * These directory names aren't declared in Environment as final variables, and so we need to
     * have the same values in separate final variables in order to have them considered constant
     * expressions.
     * These directory names are intentionally in lower case to ease the case insensitive path
     * comparison.
     */
    private static final String DIRECTORY_MUSIC_LOWER_CASE = "music";
    private static final String DIRECTORY_PODCASTS_LOWER_CASE = "podcasts";
    private static final String DIRECTORY_RINGTONES_LOWER_CASE = "ringtones";
    private static final String DIRECTORY_ALARMS_LOWER_CASE = "alarms";
    private static final String DIRECTORY_NOTIFICATIONS_LOWER_CASE = "notifications";
    private static final String DIRECTORY_PICTURES_LOWER_CASE = "pictures";
    private static final String DIRECTORY_MOVIES_LOWER_CASE = "movies";
    private static final String DIRECTORY_DOWNLOADS_LOWER_CASE = "download";
    private static final String DIRECTORY_DCIM_LOWER_CASE = "dcim";
    private static final String DIRECTORY_DOCUMENTS_LOWER_CASE = "documents";
    private static final String DIRECTORY_AUDIOBOOKS_LOWER_CASE = "audiobooks";
    private static final String DIRECTORY_RECORDINGS_LOWER_CASE = "recordings";
    private static final String DIRECTORY_ANDROID_LOWER_CASE = "android";

    private static final String DIRECTORY_MEDIA = "media";
    private static final String DIRECTORY_THUMBNAILS = ".thumbnails";

    private static final String TAKE_OVER_GET_CONTENT = "take_over_get_content";
    private static final String FLAG_STABLISE_VOLUME_INTERNAL = "stablise_volume_internal";

    /**
     * Hard-coded filename where the current value of
     * {@link DatabaseHelper#getOrCreateUuid} is persisted on a physical SD card
     * to help identify stale thumbnail collections.
     */
    private static final String FILE_DATABASE_UUID = ".database_uuid";

    /**
     * Specify what default directories the caller gets full access to. By default, the caller
     * shouldn't get full access to any default dirs.
     * But for example, we do an exception for System Gallery apps and allow them full access to:
     * DCIM, Pictures, Movies.
     */
    private static final String INCLUDED_DEFAULT_DIRECTORIES =
            "android:included-default-directories";

    /**
     * Value indicating that operations should include database rows matching the criteria defined
     * by this key only when calling package has write permission to the database row or column is
     * {@column MediaColumns#IS_PENDING} and is set by FUSE.
     * <p>
     * Note that items <em>not</em> matching the criteria will also be included, and as part of this
     * match no additional write permission checks are carried out for those items.
     */
    private static final int MATCH_VISIBLE_FOR_FILEPATH = 32;

    private static final int NON_HIDDEN_CACHE_SIZE = 50;

    /**
     * This is required as idle maintenance maybe stopped anytime; we do not want to query
     * and accumulate values to update for a long time, instead we want to batch query and update
     * by a limited number.
     */
    private static final int IDLE_MAINTENANCE_ROWS_LIMIT = 1000;

    /**
     * Where clause to match pending files from FUSE. Pending files from FUSE will not have
     * PATTERN_PENDING_FILEPATH_FOR_SQL pattern.
     */
    private static final String MATCH_PENDING_FROM_FUSE = String.format("lower(%s) NOT REGEXP '%s'",
            MediaColumns.DATA, PATTERN_PENDING_FILEPATH_FOR_SQL);

    /**
     * This flag is replaced with {@link MediaStore#QUERY_ARG_DEFER_SCAN} from S onwards and only
     * kept around for app compatibility in R.
     */
    private static final String QUERY_ARG_DO_ASYNC_SCAN = "android:query-arg-do-async-scan";
    /**
     * Enable option to defer the scan triggered as part of MediaProvider#update()
     */
    @ChangeId
    @EnabledAfter(targetSdkVersion = android.os.Build.VERSION_CODES.R)
    static final long ENABLE_DEFERRED_SCAN = 180326732L;

    /**
     * Enable option to include database rows of files from recently unmounted
     * volume in MediaProvider#query
     */
    @ChangeId
    @EnabledAfter(targetSdkVersion = Build.VERSION_CODES.R)
    static final long ENABLE_INCLUDE_ALL_VOLUMES = 182734110L;

    /**
     * Set of {@link Cursor} columns that refer to raw filesystem paths.
     */
    private static final ArrayMap<String, Object> sDataColumns = new ArrayMap<>();

    static {
        sDataColumns.put(MediaStore.MediaColumns.DATA, null);
        sDataColumns.put(MediaStore.Images.Thumbnails.DATA, null);
        sDataColumns.put(MediaStore.Video.Thumbnails.DATA, null);
        sDataColumns.put(MediaStore.Audio.PlaylistsColumns.DATA, null);
        sDataColumns.put(MediaStore.Audio.AlbumColumns.ALBUM_ART, null);
    }

    private static final int sUserId = UserHandle.myUserId();

    private static final String sRecoveryDirectoryPath =
            "/storage/emulated/" + UserHandle.myUserId() + "/.transforms/recovery";

    /**
     * Please use {@link getDownloadsProviderAuthority()} instead of using this directly.
     */
    private static final String DOWNLOADS_PROVIDER_AUTHORITY = "downloads";

    @GuardedBy("mPendingOpenInfo")
    private final Map<Integer, PendingOpenInfo> mPendingOpenInfo = new ArrayMap<>();

    @GuardedBy("mNonHiddenPaths")
    private final LRUCache<String, Integer> mNonHiddenPaths = new LRUCache<>(NON_HIDDEN_CACHE_SIZE);

    public void updateVolumes() {
        mVolumeCache.update();
        // Update filters to reflect mounted volumes so users don't get
        // confused by metadata from ejected volumes
        ForegroundThread.getExecutor().execute(() -> {
            mExternalDatabase.setFilterVolumeNames(mVolumeCache.getExternalVolumeNames());
        });
    }

    public @NonNull MediaVolume getVolume(@NonNull String volumeName) throws FileNotFoundException {
        return mVolumeCache.findVolume(volumeName, mCallingIdentity.get().getUser());
    }

    public @NonNull File getVolumePath(@NonNull String volumeName) throws FileNotFoundException {
        // Ugly hack to keep unit tests passing, where we don't always have a
        // Context to discover volumes with
        if (getContext() == null) {
            return Environment.getExternalStorageDirectory();
        }

        return mVolumeCache.getVolumePath(volumeName, mCallingIdentity.get().getUser());
    }

    public @NonNull String getVolumeId(@NonNull File file) throws FileNotFoundException {
        return mVolumeCache.getVolumeId(file);
    }

    private @NonNull Collection<File> getAllowedVolumePaths(String volumeName)
            throws FileNotFoundException {
        // This method is used to verify whether a path belongs to a certain volume name;
        // we can't always use the calling user's identity here to determine exactly which
        // volume is meant, because the MediaScanner may scan paths belonging to another user,
        // eg a clone user.
        // So, for volumes like external_primary, just return allowed paths for all users.
        List<UserHandle> users = mUserCache.getUsersCached();
        ArrayList<File> allowedPaths = new ArrayList<>();
        for (UserHandle user : users) {
            Collection<File> volumeScanPaths = mVolumeCache.getVolumeScanPaths(volumeName, user);
            allowedPaths.addAll(volumeScanPaths);
        }

        return allowedPaths;
    }

    /**
     * Frees any cache held by MediaProvider.
     *
     * @param bytes number of bytes which need to be freed
     */
    public void freeCache(long bytes) {
        mTranscodeHelper.freeCache(bytes);
    }

    public void onAnrDelayStarted(@NonNull String packageName, int uid, int tid, int reason) {
        mTranscodeHelper.onAnrDelayStarted(packageName, uid, tid, reason);
    }

    private volatile Locale mLastLocale = Locale.getDefault();

    private StorageManager mStorageManager;
    private AppOpsManager mAppOpsManager;
    private PackageManager mPackageManager;
    private DevicePolicyManager mDevicePolicyManager;
    private UserManager mUserManager;
    private PickerUriResolver mPickerUriResolver;

    private UserCache mUserCache;
    private VolumeCache mVolumeCache;

    private int mExternalStorageAuthorityAppId;
    private int mDownloadsAuthorityAppId;
    private Size mThumbSize;

    /**
     * Map from UID to cached {@link LocalCallingIdentity}. Values are only
     * maintained in this map while the UID is actively working with a
     * performance-critical component, such as camera.
     */
    @GuardedBy("mCachedCallingIdentity")
    private final SparseArray<LocalCallingIdentity> mCachedCallingIdentity = new SparseArray<>();

    private final OnOpActiveChangedListener mActiveListener = (code, uid, packageName, active) -> {
        synchronized (mCachedCallingIdentity) {
            if (active) {
                // TODO moltmann: Set correct featureId
                mCachedCallingIdentity.put(uid,
                        LocalCallingIdentity.fromExternal(getContext(), mUserCache, uid,
                            packageName, null));
            } else {
                mCachedCallingIdentity.remove(uid);
            }
        }
    };

    /**
     * Map from UID to cached {@link LocalCallingIdentity}. Values are only
     * maintained in this map until there's any change in the appops needed or packages
     * used in the {@link LocalCallingIdentity}.
     */
    @GuardedBy("mCachedCallingIdentityForFuse")
    private final SparseArray<LocalCallingIdentity> mCachedCallingIdentityForFuse =
            new SparseArray<>();

    private OnOpChangedListener mModeListener =
            (op, packageName) -> invalidateLocalCallingIdentityCache(packageName, "op " + op);

    /**
     * Retrieves a cached calling identity or creates a new one. Also, always sets the app-op
     * description for the calling identity.
     */
    private LocalCallingIdentity getCachedCallingIdentityForFuse(int uid) {
        synchronized (mCachedCallingIdentityForFuse) {
            PermissionUtils.setOpDescription("via FUSE");
            LocalCallingIdentity identity = mCachedCallingIdentityForFuse.get(uid);
            if (identity == null) {
               identity = LocalCallingIdentity.fromExternal(getContext(), mUserCache, uid);
               if (uidToUserId(uid) == sUserId) {
                   mCachedCallingIdentityForFuse.put(uid, identity);
               } else {
                   // In some app cloning designs, MediaProvider user 0 may
                   // serve requests for apps running as a "clone" user; in
                   // those cases, don't keep a cache for the clone user, since
                   // we don't get any invalidation events for these users.
               }
            }
            return identity;
        }
    }

    /**
     * Calling identity state about on the current thread. Populated on demand,
     * and invalidated by {@link #onCallingPackageChanged()} when each remote
     * call is finished.
     */
    private final ThreadLocal<LocalCallingIdentity> mCallingIdentity = ThreadLocal
            .withInitial(() -> {
                PermissionUtils.setOpDescription("via MediaProvider");
                synchronized (mCachedCallingIdentity) {
                    final LocalCallingIdentity cached = mCachedCallingIdentity
                            .get(Binder.getCallingUid());
                    return (cached != null) ? cached
                            : LocalCallingIdentity.fromBinder(getContext(), this, mUserCache);
                }
            });

    /**
     * We simply propagate the UID that is being tracked by
     * {@link LocalCallingIdentity}, which means we accurately blame both
     * incoming Binder calls and FUSE calls.
     */
    private final ProxyTransactListener mTransactListener = new ProxyTransactListener() {
        @Override
        public Object onTransactStarted(IBinder binder, int transactionCode) {
            if (LOGV) Trace.beginSection(Thread.currentThread().getStackTrace()[5].getMethodName());
            return Binder.setCallingWorkSourceUid(mCallingIdentity.get().uid);
        }

        @Override
        public void onTransactEnded(Object session) {
            final long token = (long) session;
            Binder.restoreCallingWorkSource(token);
            if (LOGV) Trace.endSection();
        }
    };

    // In memory cache of path<->id mappings, to speed up inserts during media scan
    @GuardedBy("mDirectoryCache")
    private final ArrayMap<String, Long> mDirectoryCache = new ArrayMap<>();

    private static final String[] sDataOnlyColumn = new String[] {
        FileColumns.DATA
    };

    private static final String ID_NOT_PARENT_CLAUSE =
            "_id NOT IN (SELECT parent FROM files WHERE parent IS NOT NULL)";

    private static final String CANONICAL = "canonical";

    private static final String ALL_VOLUMES = "all_volumes";

    private BroadcastReceiver mPackageReceiver = new BroadcastReceiver() {
        @Override
        public void onReceive(Context context, Intent intent) {
            switch (intent.getAction()) {
                case Intent.ACTION_PACKAGE_REMOVED:
                case Intent.ACTION_PACKAGE_ADDED:
                    Uri uri = intent.getData();
                    String pkg = uri != null ? uri.getSchemeSpecificPart() : null;
                    if (pkg != null) {
                        invalidateLocalCallingIdentityCache(pkg, "package " + intent.getAction());
                        if (Intent.ACTION_PACKAGE_REMOVED.equals(intent.getAction())) {
                            mUserCache.invalidateWorkProfileOwnerApps(pkg);
                            mPickerSyncController.notifyPackageRemoval(pkg);
                            invalidateDentryForExternalStorage(pkg);
                        }
                    } else {
                        Log.w(TAG, "Failed to retrieve package from intent: " + intent.getAction());
                    }
                    break;
            }
        }
    };

    private void invalidateDentryForExternalStorage(String packageName) {
        for (MediaVolume vol : mVolumeCache.getExternalVolumes()) {
            try {
                invalidateFuseDentry(String.format(Locale.ROOT,
                        "%s/Android/media/%s/", getVolumePath(vol.getName()).getAbsolutePath(),
                        packageName));
            } catch (FileNotFoundException e) {
                Log.e(TAG, "External volume path not found for " + vol.getName(), e);
            }
        }
    }

    private BroadcastReceiver mUserIntentReceiver = new BroadcastReceiver() {
        @Override
        public void onReceive(Context context, Intent intent) {
            switch (intent.getAction()) {
                case Intent.ACTION_USER_REMOVED:
                    /**
                     * Removing media files for user being deleted. This would impact if the deleted
                     * user have been using same MediaProvider as the current user i.e. when
                     * isMediaSharedWithParent is true.On removal of such user profile,
                     * the owner's MediaProvider would need to clean any media files stored
                     * by the removed user profile.
                     */
                    UserHandle userToBeRemoved  = intent.getParcelableExtra(Intent.EXTRA_USER);
                    if(userToBeRemoved.getIdentifier() != sUserId){
                        mExternalDatabase.runWithTransaction((db) -> {
                            db.execSQL("delete from files where _user_id=?",
                                    new String[]{String.valueOf(userToBeRemoved.getIdentifier())});
                            return null ;
                        });
                    }
                    break;
            }
        }
    };


    private void invalidateLocalCallingIdentityCache(String packageName, String reason) {
        synchronized (mCachedCallingIdentityForFuse) {
            try {
                int packageUid = getContext().getPackageManager().getPackageUid(packageName, 0);
                if (mCachedCallingIdentityForFuse.contains(packageUid)) {
                    mCachedCallingIdentityForFuse.get(packageUid).dump(reason);
                    mCachedCallingIdentityForFuse.remove(packageUid);
                }
            } catch (NameNotFoundException ignored) {
            }
        }
    }

    private final void updateQuotaTypeForUri(@NonNull Uri uri, int mediaType) {
        Trace.beginSection("updateQuotaTypeForUri");
        File file;
        try {
            file = queryForDataFile(uri, null);
            if (!file.exists()) {
                // This can happen if an item is inserted in MediaStore before it is created
                return;
            }

            if (mediaType == FileColumns.MEDIA_TYPE_NONE) {
                // This might be because the file is hidden; but we still want to
                // attribute its quota to the correct type, so get the type from
                // the extension instead.
                mediaType = MimeUtils.resolveMediaType(MimeUtils.resolveMimeType(file));
            }

            updateQuotaTypeForFileInternal(file, mediaType);
        } catch (FileNotFoundException | IllegalArgumentException e) {
            // Ignore
            Log.w(TAG, "Failed to update quota for uri: " + uri, e);
            return;
        } finally {
            Trace.endSection();
        }
    }

    private final void updateQuotaTypeForFileInternal(File file, int mediaType) {
        try {
            switch (mediaType) {
                case FileColumns.MEDIA_TYPE_AUDIO:
                    mStorageManager.updateExternalStorageFileQuotaType(file,
                            StorageManager.QUOTA_TYPE_MEDIA_AUDIO);
                    break;
                case FileColumns.MEDIA_TYPE_VIDEO:
                    mStorageManager.updateExternalStorageFileQuotaType(file,
                            StorageManager.QUOTA_TYPE_MEDIA_VIDEO);
                    break;
                case FileColumns.MEDIA_TYPE_IMAGE:
                    mStorageManager.updateExternalStorageFileQuotaType(file,
                            StorageManager.QUOTA_TYPE_MEDIA_IMAGE);
                    break;
                default:
                    mStorageManager.updateExternalStorageFileQuotaType(file,
                            StorageManager.QUOTA_TYPE_MEDIA_NONE);
                    break;
            }
        } catch (IOException e) {
            Log.w(TAG, "Failed to update quota type for " + file.getPath(), e);
        }
    }

    /**
     * Since these operations are in the critical path of apps working with
     * media, we only collect the {@link Uri} that need to be notified, and all
     * other side-effect operations are delegated to {@link BackgroundThread} so
     * that we return as quickly as possible.
     */
    private final OnFilesChangeListener mFilesListener = new OnFilesChangeListener() {
        @Override
        public void onInsert(@NonNull DatabaseHelper helper, @NonNull FileRow insertedRow) {
            handleInsertedRowForFuse(insertedRow.getId());
            acceptWithExpansion(helper::notifyInsert, insertedRow.getVolumeName(),
                    insertedRow.getId(), insertedRow.getMediaType(), insertedRow.isDownload());
            updateNextRowIdXattr(helper, insertedRow.getId());
            helper.postBackground(() -> {
                backupVolumeDbData(helper, insertedRow.getVolumeName(), insertedRow.getPath(),
                        insertedRow);
                if (helper.isExternal() && !isFuseThread()) {
                    // Update the quota type on the filesystem
                    Uri fileUri = MediaStore.Files.getContentUri(insertedRow.getVolumeName(),
                            insertedRow.getId());
                    updateQuotaTypeForUri(fileUri, insertedRow.getMediaType());
                }

                // Tell our SAF provider so it knows when views are no longer empty
                MediaDocumentsProvider.onMediaStoreInsert(getContext(), insertedRow.getVolumeName(),
                        insertedRow.getMediaType(), insertedRow.getId());

                if (mExternalDbFacade.onFileInserted(insertedRow.getMediaType(),
                        insertedRow.isPending())) {
                    mPickerSyncController.notifyMediaEvent();
                }
            });
        }

        @Override
        public void onUpdate(@NonNull DatabaseHelper helper, @NonNull FileRow oldRow,
                @NonNull FileRow newRow) {
            final boolean isDownload = oldRow.isDownload() || newRow.isDownload();
            final Uri fileUri = MediaStore.Files.getContentUri(oldRow.getVolumeName(),
                    oldRow.getId());
            handleUpdatedRowForFuse(oldRow.getPath(), oldRow.getOwnerPackageName(), oldRow.getId(),
                    newRow.getId());
            handleOwnerPackageNameChange(oldRow.getPath(), oldRow.getOwnerPackageName(),
                    newRow.getOwnerPackageName());
            acceptWithExpansion(helper::notifyUpdate, oldRow.getVolumeName(), oldRow.getId(),
                    oldRow.getMediaType(), isDownload);
            updateNextRowIdXattr(helper, newRow.getId());
            helper.postBackground(() -> {
                if (helper.isExternal()) {
                    // Update the quota type on the filesystem
                    updateQuotaTypeForUri(fileUri, newRow.getMediaType());
                }

                if (mExternalDbFacade.onFileUpdated(oldRow.getId(),
                        oldRow.getMediaType(), newRow.getMediaType(),
                        oldRow.isTrashed(), newRow.isTrashed(),
                        oldRow.isPending(), newRow.isPending(),
                        oldRow.isFavorite(), newRow.isFavorite(),
                        oldRow.getSpecialFormat(), newRow.getSpecialFormat())) {
                    mPickerSyncController.notifyMediaEvent();
                }
            });

            if (newRow.getMediaType() != oldRow.getMediaType()) {
                acceptWithExpansion(helper::notifyUpdate, oldRow.getVolumeName(), oldRow.getId(),
                        newRow.getMediaType(), isDownload);

                helper.postBackground(() -> {
                    // Invalidate any thumbnails when the media type changes
                    invalidateThumbnails(fileUri);
                });
            }
        }

        @Override
        public void onDelete(@NonNull DatabaseHelper helper, @NonNull FileRow deletedRow) {
            handleDeletedRowForFuse(deletedRow.getPath(), deletedRow.getOwnerPackageName(),
                    deletedRow.getId());
            acceptWithExpansion(helper::notifyDelete, deletedRow.getVolumeName(),
                    deletedRow.getId(), deletedRow.getMediaType(), deletedRow.isDownload());
            // Remove cached transcoded file if any
            mTranscodeHelper.deleteCachedTranscodeFile(deletedRow.getId());

            helper.postBackground(() -> {
                // Item no longer exists, so revoke all access to it
                Trace.beginSection("revokeUriPermission");
                try {
                    acceptWithExpansion((uri) -> {
                        getContext().revokeUriPermission(uri, ~0);
                    },
                            deletedRow.getVolumeName(), deletedRow.getId(),
                            deletedRow.getMediaType(), deletedRow.isDownload());
                } finally {
                    Trace.endSection();
                }

                switch (deletedRow.getMediaType()) {
                    case FileColumns.MEDIA_TYPE_PLAYLIST:
                    case FileColumns.MEDIA_TYPE_AUDIO:
                        if (helper.isExternal()) {
                            removePlaylistMembers(deletedRow.getMediaType(), deletedRow.getId());
                        }
                }

                // Invalidate any thumbnails now that media is gone
                invalidateThumbnails(MediaStore.Files.getContentUri(deletedRow.getVolumeName(),
                        deletedRow.getId()));

                // Tell our SAF provider so it can revoke too
                MediaDocumentsProvider.onMediaStoreDelete(getContext(), deletedRow.getVolumeName(),
                        deletedRow.getMediaType(), deletedRow.getId());

                if (mExternalDbFacade.onFileDeleted(deletedRow.getId(),
                        deletedRow.getMediaType())) {
                    mPickerSyncController.notifyMediaEvent();
                }
            });
        }
    };

<<<<<<< HEAD
=======
    /**
     * Backs up DB data in external storage to recover in case of DB rollback.
     */
    private void backupVolumeDbData(DatabaseHelper databaseHelper, String volumeName,
            String insertedFilePath, FileRow insertedRow) {
        if (!isStableUrisEnabled(volumeName)) {
            return;
        }

        if (databaseHelper.isDatabaseRecovering()) {
            return;
        }

        // For all internal file paths, redirect to external primary fuse daemon.
        String fuseDaemonFilePath = insertedFilePath.startsWith("/storage") ? insertedFilePath
                : "/storage/emulated/" + UserHandle.myUserId();
        try {
            // TODO(b/239414235): Replace value with container class.
            getFuseDaemonForFile(new File(fuseDaemonFilePath)).backupVolumeDbData(insertedFilePath,
                    insertedRow.toString());
        } catch (IOException e) {
            Log.w(TAG, "Failure in backing up data to external storage", e);
        }
    }

    /**
     * Deletes backed up data(needed for recovery) from external storage.
     */
    private void deleteFromDbBackup(FileRow deletedRow) {
        if (!isStableUrisEnabled(deletedRow.getVolumeName())) {
            return;
        }

        String deletedFilePath = deletedRow.getPath();
        // For all internal file paths, redirect to external primary fuse daemon.
        String fuseDaemonFilePath = deletedFilePath.startsWith("/storage") ? deletedFilePath
                : "/storage/emulated/" + UserHandle.myUserId();
        try {
            getFuseDaemonForFile(new File(fuseDaemonFilePath)).deleteDbBackup(deletedFilePath);
        } catch (IOException e) {
            Log.w(TAG, "Failure in deleting backup data for key: " + deletedFilePath, e);
        }
    }

>>>>>>> 7901f383
    protected void updateNextRowIdXattr(DatabaseHelper helper, long id) {
        if (!helper.isNextRowIdBackupEnabled()) {
            Log.v(TAG, "Skipping next row id backup.");
            return;
        }

        Optional<Long> nextRowIdBackupOptional = helper.getNextRowId();
        if (!nextRowIdBackupOptional.isPresent()) {
            throw new RuntimeException(
                    String.format(Locale.ROOT, "Cannot find next row id xattr for %s.",
                            helper.getDatabaseName()));
        }

        if (id >= nextRowIdBackupOptional.get()) {
            helper.backupNextRowId(id);
        } else {
            Log.v(TAG, String.format(Locale.ROOT, "Inserted id:%d less than next row id backup:%d.",
                    id, nextRowIdBackupOptional.get()));
        }
    }

    private final UnaryOperator<String> mIdGenerator = path -> {
        final long rowId = mCallingIdentity.get().getDeletedRowId(path);
        if (rowId != -1 && isFuseThread()) {
            return String.valueOf(rowId);
        }
        return null;
    };

    /** {@hide} */
    public static final OnLegacyMigrationListener MIGRATION_LISTENER =
            new OnLegacyMigrationListener() {
        @Override
        public void onStarted(ContentProviderClient client, String volumeName) {
            MediaStore.startLegacyMigration(ContentResolver.wrap(client), volumeName);
        }

        @Override
        public void onProgress(ContentProviderClient client, String volumeName,
                long progress, long total) {
            // TODO: notify blocked threads of progress once we can change APIs
        }

        @Override
        public void onFinished(ContentProviderClient client, String volumeName) {
            MediaStore.finishLegacyMigration(ContentResolver.wrap(client), volumeName);
        }
    };

    /**
     * Apply {@link Consumer#accept} to the given item.
     * <p>
     * Since media items can be exposed through multiple collections or views,
     * this method expands the single item being accepted to also accept all
     * relevant views.
     */
    private void acceptWithExpansion(@NonNull Consumer<Uri> consumer, @NonNull String volumeName,
            long id, int mediaType, boolean isDownload) {
        switch (mediaType) {
            case FileColumns.MEDIA_TYPE_AUDIO:
                consumer.accept(MediaStore.Audio.Media.getContentUri(volumeName, id));

                // Any changing audio items mean we probably need to invalidate all
                // indexed views built from that media
                consumer.accept(Audio.Genres.getContentUri(volumeName));
                consumer.accept(Audio.Playlists.getContentUri(volumeName));
                consumer.accept(Audio.Artists.getContentUri(volumeName));
                consumer.accept(Audio.Albums.getContentUri(volumeName));
                break;

            case FileColumns.MEDIA_TYPE_VIDEO:
                consumer.accept(MediaStore.Video.Media.getContentUri(volumeName, id));
                break;

            case FileColumns.MEDIA_TYPE_IMAGE:
                consumer.accept(MediaStore.Images.Media.getContentUri(volumeName, id));
                break;

            case FileColumns.MEDIA_TYPE_PLAYLIST:
                consumer.accept(ContentUris.withAppendedId(
                        MediaStore.Audio.Playlists.getContentUri(volumeName), id));
                break;
        }

        // Also notify through any generic views
        consumer.accept(MediaStore.Files.getContentUri(volumeName, id));
        if (isDownload) {
            consumer.accept(MediaStore.Downloads.getContentUri(volumeName, id));
        }

        // Rinse and repeat through any synthetic views
        switch (volumeName) {
            case MediaStore.VOLUME_INTERNAL:
            case MediaStore.VOLUME_EXTERNAL:
                // Already a top-level view, no need to expand
                break;
            default:
                acceptWithExpansion(consumer, MediaStore.VOLUME_EXTERNAL,
                        id, mediaType, isDownload);
                break;
        }
    }

    /**
     * Ensure that default folders are created on mounted storage devices.
     * We only do this once per volume so we don't annoy the user if deleted
     * manually.
     */
    private void ensureDefaultFolders(@NonNull MediaVolume volume, @NonNull SQLiteDatabase db) {
        if (volume.isExternallyManaged()) {
            // Default folders should not be automatically created inside volumes managed from
            // outside Android.
            return;
        }
        final String volumeName = volume.getName();
        String key;
        if (volumeName.equals(MediaStore.VOLUME_EXTERNAL_PRIMARY)) {
            // For the primary volume, we use the ID, because we may be handling
            // the primary volume for multiple users
            key = "created_default_folders_" + volume.getId();
        } else {
            // For others, like public volumes, just use the name, because the id
            // might not change when re-formatted
            key = "created_default_folders_" + volumeName;
        }

        final SharedPreferences prefs = PreferenceManager.getDefaultSharedPreferences(getContext());
        if (prefs.getInt(key, 0) == 0) {
            for (String folderName : DEFAULT_FOLDER_NAMES) {
                final File folder = new File(volume.getPath(), folderName);
                if (!folder.exists()) {
                    folder.mkdirs();
                    insertDirectory(db, folder.getAbsolutePath());
                }
            }

            SharedPreferences.Editor editor = prefs.edit();
            editor.putInt(key, 1);
            editor.commit();
        }
    }

    /**
     * Ensure that any thumbnail collections on the given storage volume can be
     * used with the given {@link DatabaseHelper}. If the
     * {@link DatabaseHelper#getOrCreateUuid} doesn't match the UUID found on
     * disk, then all thumbnails will be considered stable and will be deleted.
     */
    private void ensureThumbnailsValid(@NonNull MediaVolume volume, @NonNull SQLiteDatabase db) {
        if (volume.isExternallyManaged()) {
            // Default folders and thumbnail directories should not be automatically created inside
            // volumes managed from outside Android, and there is no need to ensure the validity of
            // their thumbnails here.
            return;
        }
        final String uuidFromDatabase = DatabaseHelper.getOrCreateUuid(db);
        try {
            for (File dir : getThumbnailDirectories(volume)) {
                if (!dir.exists()) {
                    dir.mkdirs();
                }

                final File file = new File(dir, FILE_DATABASE_UUID);
                final Optional<String> uuidFromDisk = FileUtils.readString(file);

                final boolean updateUuid;
                if (!uuidFromDisk.isPresent()) {
                    // For newly inserted volumes or upgrading of existing volumes,
                    // assume that our current UUID is valid
                    updateUuid = true;
                } else if (!Objects.equals(uuidFromDatabase, uuidFromDisk.get())) {
                    // The UUID of database disagrees with the one on disk,
                    // which means we can't trust any thumbnails
                    Log.d(TAG, "Invalidating all thumbnails under " + dir);
                    FileUtils.walkFileTreeContents(dir.toPath(), this::deleteAndInvalidate);
                    updateUuid = true;
                } else {
                    updateUuid = false;
                }

                if (updateUuid) {
                    FileUtils.writeString(file, Optional.of(uuidFromDatabase));
                }
            }
        } catch (IOException e) {
            Log.w(TAG, "Failed to ensure thumbnails valid for " + volume.getName(), e);
        }
    }

    @Override
    public void attachInfo(Context context, ProviderInfo info) {
        Log.v(TAG, "Attached " + info.authority + " from " + info.applicationInfo.packageName);

        mUriMatcher = new LocalUriMatcher(info.authority);

        super.attachInfo(context, info);
    }

    @Override
    public boolean onCreate() {
        final Context context = getContext();

        mUserCache = new UserCache(context);

        // Shift call statistics back to the original caller
        Binder.setProxyTransactListener(mTransactListener);

        mStorageManager = context.getSystemService(StorageManager.class);
        mAppOpsManager = context.getSystemService(AppOpsManager.class);
        mPackageManager = context.getPackageManager();
        mDevicePolicyManager = context.getSystemService(DevicePolicyManager.class);
        mUserManager = context.getSystemService(UserManager.class);
        mVolumeCache = new VolumeCache(context, mUserCache);

        // Reasonable thumbnail size is half of the smallest screen edge width
        final DisplayMetrics metrics = context.getResources().getDisplayMetrics();
        final int thumbSize = Math.min(metrics.widthPixels, metrics.heightPixels) / 2;
        mThumbSize = new Size(thumbSize, thumbSize);

        mMediaScanner = new ModernMediaScanner(context);

        mInternalDatabase = new DatabaseHelper(context, INTERNAL_DATABASE_NAME, false, false,
                Column.class, ExportedSince.class, Metrics::logSchemaChange, mFilesListener,
                MIGRATION_LISTENER, mIdGenerator, true);
        mExternalDatabase = new DatabaseHelper(context, EXTERNAL_DATABASE_NAME, false, false,
                Column.class, ExportedSince.class, Metrics::logSchemaChange, mFilesListener,
                MIGRATION_LISTENER, mIdGenerator, true);
        mExternalDbFacade = new ExternalDbFacade(getContext(), mExternalDatabase, mVolumeCache);
        mPickerDbFacade = new PickerDbFacade(context);

        final String localPickerProvider = PickerSyncController.LOCAL_PICKER_PROVIDER_AUTHORITY;
        final String allowedCloudProviders =
                getStringDeviceConfig(PickerSyncController.ALLOWED_CLOUD_PROVIDERS_KEY,
                        /* default */ "");
        final int pickerSyncDelayMs = getIntDeviceConfig(PickerSyncController.SYNC_DELAY_MS,
                /* default */ 5000);

        mPickerSyncController = new PickerSyncController(context, mPickerDbFacade,
                localPickerProvider, allowedCloudProviders, pickerSyncDelayMs);
        mPickerDataLayer = new PickerDataLayer(context, mPickerDbFacade, mPickerSyncController);
        mPickerUriResolver = new PickerUriResolver(context, mPickerDbFacade);

        if (SdkLevel.isAtLeastS()) {
            mTranscodeHelper = new TranscodeHelperImpl(context, this);
        } else {
            mTranscodeHelper = new TranscodeHelperNoOp();
        }

        // Create dir for redacted and picker URI paths.
        buildPrimaryVolumeFile(uidToUserId(MY_UID), getRedactedRelativePath()).mkdirs();

        final IntentFilter packageFilter = new IntentFilter();
        packageFilter.setPriority(10);
        packageFilter.addDataScheme("package");
        packageFilter.addAction(Intent.ACTION_PACKAGE_ADDED);
        packageFilter.addAction(Intent.ACTION_PACKAGE_REMOVED);
        context.registerReceiver(mPackageReceiver, packageFilter);

        // Creating intent broadcast receiver for user actions like Intent.ACTION_USER_REMOVED,
        // where we would need to remove files stored by removed user.
        final IntentFilter userIntentFilter = new IntentFilter();
        userIntentFilter.addAction(Intent.ACTION_USER_REMOVED);
        context.registerReceiver(mUserIntentReceiver, userIntentFilter);

        // Watch for invalidation of cached volumes
        mStorageManager.registerStorageVolumeCallback(context.getMainExecutor(),
                new StorageVolumeCallback() {
                    @Override
                    public void onStateChanged(@NonNull StorageVolume volume) {
                        updateVolumes();
                    }
                });

        if (SdkLevel.isAtLeastT()) {
            try {
                mStorageManager.setCloudMediaProvider(mPickerSyncController.getCloudProvider());
            } catch (SecurityException e) {
                // This can happen in unit tests
                Log.w(TAG, "Failed to update the system_server with the latest cloud provider", e);
            }
        }

        updateVolumes();
        attachVolume(MediaVolume.fromInternal(), /* validate */ false);
        for (MediaVolume volume : mVolumeCache.getExternalVolumes()) {
            attachVolume(volume, /* validate */ false);
        }

        // Watch for performance-sensitive activity
        mAppOpsManager.startWatchingActive(new String[] {
                AppOpsManager.OPSTR_CAMERA
        }, context.getMainExecutor(), mActiveListener);

        mAppOpsManager.startWatchingMode(AppOpsManager.OPSTR_READ_EXTERNAL_STORAGE,
                null /* all packages */, mModeListener);
        mAppOpsManager.startWatchingMode(AppOpsManager.OPSTR_READ_MEDIA_AUDIO,
                null /* all packages */, mModeListener);
        mAppOpsManager.startWatchingMode(AppOpsManager.OPSTR_READ_MEDIA_IMAGES,
                null /* all packages */, mModeListener);
        mAppOpsManager.startWatchingMode(AppOpsManager.OPSTR_READ_MEDIA_VIDEO,
                null /* all packages */, mModeListener);
        mAppOpsManager.startWatchingMode(AppOpsManager.OPSTR_WRITE_EXTERNAL_STORAGE,
                null /* all packages */, mModeListener);
        mAppOpsManager.startWatchingMode(permissionToOp(ACCESS_MEDIA_LOCATION),
                null /* all packages */, mModeListener);
        // Legacy apps
        mAppOpsManager.startWatchingMode(AppOpsManager.OPSTR_LEGACY_STORAGE,
                null /* all packages */, mModeListener);
        // File managers
        mAppOpsManager.startWatchingMode(AppOpsManager.OPSTR_MANAGE_EXTERNAL_STORAGE,
                null /* all packages */, mModeListener);
        // Default gallery changes
        mAppOpsManager.startWatchingMode(AppOpsManager.OPSTR_WRITE_MEDIA_IMAGES,
                null /* all packages */, mModeListener);
        mAppOpsManager.startWatchingMode(AppOpsManager.OPSTR_WRITE_MEDIA_VIDEO,
                null /* all packages */, mModeListener);
        try {
            // Here we are forced to depend on the non-public API of AppOpsManager. If
            // OPSTR_NO_ISOLATED_STORAGE app op is not defined in AppOpsManager, then this call will
            // throw an IllegalArgumentException during MediaProvider startup. In combination with
            // MediaProvider's CTS tests it should give us guarantees that OPSTR_NO_ISOLATED_STORAGE
            // is defined.
            mAppOpsManager.startWatchingMode(AppOpsManager.OPSTR_NO_ISOLATED_STORAGE,
                    null /* all packages */, mModeListener);
        } catch (IllegalArgumentException e) {
            Log.w(TAG, "Failed to start watching " + AppOpsManager.OPSTR_NO_ISOLATED_STORAGE, e);
        }

        ProviderInfo provider = mPackageManager.resolveContentProvider(
                getDownloadsProviderAuthority(), PackageManager.MATCH_DIRECT_BOOT_AWARE
                | PackageManager.MATCH_DIRECT_BOOT_UNAWARE);
        if (provider != null) {
            mDownloadsAuthorityAppId = UserHandle.getAppId(provider.applicationInfo.uid);
        }

        provider = mPackageManager.resolveContentProvider(getExternalStorageProviderAuthority(),
                PackageManager.MATCH_DIRECT_BOOT_AWARE | PackageManager.MATCH_DIRECT_BOOT_UNAWARE);
        if (provider != null) {
            mExternalStorageAuthorityAppId = UserHandle.getAppId(provider.applicationInfo.uid);
        }

        checkDeviceConfigAndUpdateGetContentAlias();
        addOnPropertiesChangedListener(properties -> checkDeviceConfigAndUpdateGetContentAlias());

        PulledMetrics.initialize(context);
        return true;
    }

    @VisibleForTesting
    protected void checkDeviceConfigAndUpdateGetContentAlias() {
        final String photoPickerGetContentActivity =
                PhotoPickerActivity.class.getPackage().getName() + ".PhotoPickerGetContentActivity";
        final ComponentName componentName = new ComponentName(getContext().getPackageName(),
                photoPickerGetContentActivity);

        final int expectedState = getBooleanDeviceConfig(TAKE_OVER_GET_CONTENT, false)
                ? PackageManager.COMPONENT_ENABLED_STATE_ENABLED
                : PackageManager.COMPONENT_ENABLED_STATE_DISABLED;

        Log.i(TAG, "Change component enabled state to " + expectedState
                + " for PhotoPickerGetContentActivity. ");
        getContext().getPackageManager().setComponentEnabledSetting(componentName, expectedState,
                PackageManager.DONT_KILL_APP);
    }

    Optional<DatabaseHelper> getDatabaseHelper(String dbName) {
        if (dbName.equalsIgnoreCase(INTERNAL_DATABASE_NAME)) {
            return Optional.of(mInternalDatabase);
        } else if (dbName.equalsIgnoreCase(EXTERNAL_DATABASE_NAME)) {
            return Optional.of(mExternalDatabase);
        }

        return Optional.empty();
    }

    @Override
    public void onCallingPackageChanged() {
        // Identity of the current thread has changed, so invalidate caches
        mCallingIdentity.remove();
    }

    public LocalCallingIdentity clearLocalCallingIdentity() {
        // We retain the user part of the calling identity, since we are executing
        // the call on behalf of that user, and we need to maintain the user context
        // to correctly resolve things like volumes
        UserHandle user = mCallingIdentity.get().getUser();
        return clearLocalCallingIdentity(LocalCallingIdentity.fromSelfAsUser(getContext(), user));
    }

    public LocalCallingIdentity clearLocalCallingIdentity(LocalCallingIdentity replacement) {
        final LocalCallingIdentity token = mCallingIdentity.get();
        mCallingIdentity.set(replacement);
        return token;
    }

    public void restoreLocalCallingIdentity(LocalCallingIdentity token) {
        mCallingIdentity.set(token);
    }

    private boolean isPackageKnown(@NonNull String packageName, int userId) {
        final Context context = mUserCache.getContextForUser(UserHandle.of(userId));
        final PackageManager pm = context.getPackageManager();

        // First, is the app actually installed?
        try {
            pm.getPackageInfo(packageName, PackageManager.MATCH_UNINSTALLED_PACKAGES);
            return true;
        } catch (NameNotFoundException ignored) {
        }

        // Second, is the app pending, probably from a backup/restore operation?
        for (SessionInfo si : pm.getPackageInstaller().getAllSessions()) {
            if (Objects.equals(packageName, si.getAppPackageName())) {
                return true;
            }
        }

        // I've never met this package in my life
        return false;
    }

    public void onIdleMaintenance(@NonNull CancellationSignal signal) {
        final long startTime = SystemClock.elapsedRealtime();
        // Trim any stale log files before we emit new events below
        Logging.trimPersistent();

        // Scan all volumes to resolve any staleness
        for (MediaVolume volume : mVolumeCache.getExternalVolumes()) {
            // Possibly bail before digging into each volume
            signal.throwIfCanceled();

            try {
                MediaService.onScanVolume(getContext(), volume, REASON_IDLE);
            } catch (IOException e) {
                Log.w(TAG, e);
            }

            // Ensure that our thumbnails are valid
            mExternalDatabase.runWithTransaction((db) -> {
                ensureThumbnailsValid(volume, db);
                return null;
            });
        }

        // Delete any stale thumbnails
        final int staleThumbnails = mExternalDatabase.runWithTransaction((db) -> {
            return pruneThumbnails(db, signal);
        });
        Log.d(TAG, "Pruned " + staleThumbnails + " unknown thumbnails");

        // Finished orphaning any content whose package no longer exists
        pruneStalePackages(signal);

        // Delete the expired items or extend them on mounted volumes
        final int[] result = deleteOrExtendExpiredItems(signal);
        final int deletedExpiredMedia = result[0];
        Log.d(TAG, "Deleted " + deletedExpiredMedia + " expired items");
        Log.d(TAG, "Extended " + result[1] + " expired items");

        // Forget any stale volumes
        deleteStaleVolumes(signal);

        final long itemCount = mExternalDatabase.runWithTransaction((db) -> {
            return DatabaseHelper.getItemCount(db);
        });

        // Cleaning media files for users that have been removed
        cleanMediaFilesForRemovedUser(signal);

        // Calculate standard_mime_type_extension column for files which have SPECIAL_FORMAT column
        // value as NULL, and update the same in the picker db
        detectSpecialFormat(signal);

        final long durationMillis = (SystemClock.elapsedRealtime() - startTime);
        Metrics.logIdleMaintenance(MediaStore.VOLUME_EXTERNAL, itemCount,
                durationMillis, staleThumbnails, deletedExpiredMedia);
    }

    /**
     * This function find and clean the files related to user who have been removed
     */
    private void cleanMediaFilesForRemovedUser(CancellationSignal signal) {
        //Finding userIds that are available in database
        final List<String> userIds = mExternalDatabase.runWithTransaction((db) -> {
            final List<String> userIdsPresent = new ArrayList<>();
            try (Cursor c = db.query(true, "files", new String[] { "_user_id" },
                    null, null, null, null, null,
                    null, signal)) {
                while (c.moveToNext()) {
                    final String userId = c.getString(0);
                    userIdsPresent.add(userId);
                }
            }
            return userIdsPresent;
        });

        //removing calling userId
        userIds.remove(String.valueOf(sUserId));
        //removing all the valid/existing user, remaining userIds would be users who would have been
        //removed
        userIds.removeAll(mUserManager.getEnabledProfiles().stream()
                .map(userHandle -> String.valueOf(userHandle.getIdentifier())).collect(
                        Collectors.toList()));

        // Cleaning media files of users who have been removed
        mExternalDatabase.runWithTransaction((db) -> {
            userIds.stream().forEach(userId ->{
                Log.d(TAG, "Removing media files associated with user : " + userId);
                db.execSQL("delete from files where _user_id=?",
                        new String[]{String.valueOf(userId)});
            });
            return null ;
        });
    }

    private void pruneStalePackages(CancellationSignal signal) {
        final int stalePackages = mExternalDatabase.runWithTransaction((db) -> {
            final ArraySet<Pair<String, Integer>> unknownPackages = new ArraySet<>();
            try (Cursor c = db.query(true, "files",
                    new String[] { "owner_package_name", "_user_id" },
                    null, null, null, null, null, null, signal)) {
                while (c.moveToNext()) {
                    final String packageName = c.getString(0);
                    if (TextUtils.isEmpty(packageName)) continue;

                    final int userId = c.getInt(1);

                    if (!isPackageKnown(packageName, userId)) {
                        unknownPackages.add(Pair.create(packageName, userId));
                    }
                }
            }
            for (Pair<String, Integer> pair : unknownPackages) {
                onPackageOrphaned(db, pair.first, pair.second);
            }
            return unknownPackages.size();
        });
        Log.d(TAG, "Pruned " + stalePackages + " unknown packages");
    }

    private void deleteStaleVolumes(CancellationSignal signal) {
        mExternalDatabase.runWithTransaction((db) -> {
            final Set<String> recentVolumeNames = MediaStore
                    .getRecentExternalVolumeNames(getContext());
            final Set<String> knownVolumeNames = new ArraySet<>();
            try (Cursor c = db.query(true, "files", new String[] { MediaColumns.VOLUME_NAME },
                    null, null, null, null, null, null, signal)) {
                while (c.moveToNext()) {
                    knownVolumeNames.add(c.getString(0));
                }
            }
            final Set<String> staleVolumeNames = new ArraySet<>();
            staleVolumeNames.addAll(knownVolumeNames);
            staleVolumeNames.removeAll(recentVolumeNames);
            for (String staleVolumeName : staleVolumeNames) {
                final int num = db.delete("files", FileColumns.VOLUME_NAME + "=?",
                        new String[] { staleVolumeName });
                Log.d(TAG, "Forgot " + num + " stale items from " + staleVolumeName);
            }
            return null;
        });

        synchronized (mDirectoryCache) {
            mDirectoryCache.clear();
        }
    }

    @VisibleForTesting
    public void setUriResolver(PickerUriResolver resolver) {
        Log.w(TAG, "Changing the PickerUriResolver!!! Should only be called during test");
        mPickerUriResolver = resolver;
    }

    @VisibleForTesting
    void detectSpecialFormat(@NonNull CancellationSignal signal) {
        mExternalDatabase.runWithTransaction((db) -> {
            updateSpecialFormatColumn(db, signal);
            return null;
        });
    }

    private void updateSpecialFormatColumn(SQLiteDatabase db, @NonNull CancellationSignal signal) {
        // This is to ensure we only do a bounded iteration over the rows as updates can fail, and
        // we don't want to keep running the query/update indefinitely.
        final int totalRowsToUpdate = getPendingSpecialFormatRowsCount(db, signal);
        for (int i = 0; i < totalRowsToUpdate; i += IDLE_MAINTENANCE_ROWS_LIMIT) {
            try (PickerDbFacade.UpdateMediaOperation operation =
                         mPickerDbFacade.beginUpdateMediaOperation(
                                 PickerSyncController.LOCAL_PICKER_PROVIDER_AUTHORITY)) {
                updateSpecialFormatForLimitedRows(db, signal, operation);
                operation.setSuccess();
            }
        }
    }

    private int getPendingSpecialFormatRowsCount(SQLiteDatabase db,
            @NonNull CancellationSignal signal) {
        try (Cursor c = queryForPendingSpecialFormatColumns(db, /* limit */ null, signal)) {
            if (c == null) {
                return 0;
            }
            return c.getCount();
        }
    }

    private void updateSpecialFormatForLimitedRows(SQLiteDatabase externalDb,
            @NonNull CancellationSignal signal, PickerDbFacade.UpdateMediaOperation operation) {
        // Accumulate all the new SPECIAL_FORMAT updates with their ids
        ArrayMap<Long, Integer> newSpecialFormatValues = new ArrayMap<>();
        final String limit = String.valueOf(IDLE_MAINTENANCE_ROWS_LIMIT);
        try (Cursor c = queryForPendingSpecialFormatColumns(externalDb, limit, signal)) {
            while (c.moveToNext() && !signal.isCanceled()) {
                final long id = c.getLong(0);
                final String path = c.getString(1);
                newSpecialFormatValues.put(id, getSpecialFormatValue(path));
            }
        }

        // Now, update all the new SPECIAL_FORMAT values in both external db and picker db.
        final ContentValues pickerDbValues = new ContentValues();
        final ContentValues externalDbValues = new ContentValues();
        int count = 0;
        for (long id : newSpecialFormatValues.keySet()) {
            if (signal.isCanceled()) {
                return;
            }

            int specialFormat = newSpecialFormatValues.get(id);

            pickerDbValues.clear();
            pickerDbValues.put(PickerDbFacade.KEY_STANDARD_MIME_TYPE_EXTENSION, specialFormat);
            boolean pickerDbWriteSuccess = operation.execute(String.valueOf(id), pickerDbValues);

            externalDbValues.clear();
            externalDbValues.put(_SPECIAL_FORMAT, specialFormat);
            final String externalDbSelection = MediaColumns._ID + "=?";
            final String[] externalDbSelectionArgs = new String[]{String.valueOf(id)};
            boolean externalDbWriteSuccess =
                    externalDb.update("files", externalDbValues, externalDbSelection,
                            externalDbSelectionArgs)
                            == 1;

            if (pickerDbWriteSuccess && externalDbWriteSuccess) {
                count++;
            }
        }
        Log.d(TAG, "Updated standard_mime_type_extension for " + count + " items");
    }

    private int getSpecialFormatValue(String path) {
        final File file = new File(path);
        if (!file.exists()) {
            // We always update special format to none if the file is not found or there is an
            // error, this is so that we do not repeat over the same column again and again.
            return _SPECIAL_FORMAT_NONE;
        }

        try {
            return SpecialFormatDetector.detect(file);
        } catch (Exception e) {
            // we tried our best, no need to run special detection again and again if it
            // throws exception once, it is likely to do so everytime.
            Log.d(TAG, "Failed to detect special format for file: " + file, e);
            return _SPECIAL_FORMAT_NONE;
        }
    }

    private Cursor queryForPendingSpecialFormatColumns(SQLiteDatabase db, String limit,
            @NonNull CancellationSignal signal) {
        // Run special detection for images only
        final String selection = _SPECIAL_FORMAT + " IS NULL AND "
                + MEDIA_TYPE + "=" + MEDIA_TYPE_IMAGE;
        final String[] projection = new String[] { MediaColumns._ID, MediaColumns.DATA };
        return db.query(/* distinct */ true, "files", projection, selection, null, null, null,
                null, limit, signal);
    }

    /**
     * Delete any expired content on mounted volumes. The expired content on unmounted
     * volumes will be deleted when we forget any stale volumes; we're cautious about
     * wildly changing clocks, so only delete items within the last week.
     * If the items are expired more than one week, extend the expired time of them
     * another one week to avoid data loss with incorrect time zone data. We will
     * delete it when it is expired next time.
     *
     * @param signal the cancellation signal
     * @return the integer array includes total deleted count and total extended count
     */
    @NonNull
    private int[] deleteOrExtendExpiredItems(@NonNull CancellationSignal signal) {
        final long expiredOneWeek =
                ((System.currentTimeMillis() - DateUtils.WEEK_IN_MILLIS) / 1000);
        final long now = (System.currentTimeMillis() / 1000);
        final Long expiredTime = now + (FileUtils.DEFAULT_DURATION_EXTENDED / 1000);
        final int result[] = mExternalDatabase.runWithTransaction((db) -> {
            String selection = FileColumns.DATE_EXPIRES + " < " + now;
            selection += " AND volume_name in " + bindList(MediaStore.getExternalVolumeNames(
                    getContext()).toArray());
            String[] projection = new String[]{"volume_name", "_id",
                    FileColumns.DATE_EXPIRES, FileColumns.DATA};
            try (Cursor c = db.query(true, "files", projection, selection, null, null, null, null,
                    null, signal)) {
                int totalDeleteCount = 0;
                int totalExtendedCount = 0;
                int index = 0;
                while (c.moveToNext()) {
                    final String volumeName = c.getString(0);
                    final long id = c.getLong(1);
                    final long dateExpires = c.getLong(2);
                    // we only delete the items that expire in one week
                    if (dateExpires > expiredOneWeek) {
                        totalDeleteCount += delete(Files.getContentUri(volumeName, id), null, null);
                    } else {
                        final String oriPath = c.getString(3);

                        final boolean success = extendExpiredItem(db, oriPath, id, expiredTime,
                                expiredTime + index);
                        if (success) {
                            totalExtendedCount++;
                        }
                        index++;
                    }
                }
                return new int[]{totalDeleteCount, totalExtendedCount};
            }
        });
        return result;
    }

    /**
     * Extend the expired items by renaming the file to new path with new timestamp and updating the
     * database for {@link FileColumns#DATA} and {@link FileColumns#DATE_EXPIRES}. If there is
     * UNIQUE constraint error for FileColumns.DATA, use adjustedExpiredTime and generate the new
     * path by adjustedExpiredTime.
     */
    private boolean extendExpiredItem(@NonNull SQLiteDatabase db, @NonNull String originalPath,
            long id, long newExpiredTime, long adjustedExpiredTime) {
        String newPath = FileUtils.getAbsoluteExtendedPath(originalPath, newExpiredTime);
        if (newPath == null) {
            Log.e(TAG, "Couldn't compute path for " + originalPath + " and expired time "
                    + newExpiredTime);
            return false;
        }

        try {
            if (updateDatabaseForExpiredItem(db, newPath, id, newExpiredTime)) {
                return renameInLowerFsAndInvalidateFuseDentry(originalPath, newPath);
            }
            return false;
        } catch (SQLiteConstraintException e) {
            final String errorMessage =
                    "Update database _data from " + originalPath + " to " + newPath + " failed.";
            Log.d(TAG, errorMessage, e);
        }

        // When we update the database for newPath with newExpiredTime, if the new path already
        // exists in the database, it may raise SQLiteConstraintException.
        // If there are two expired items that have the same display name in the same directory,
        // but they have different expired time. E.g. .trashed-123-A.jpg and .trashed-456-A.jpg.
        // After we rename .trashed-123-A.jpg to .trashed-newExpiredTime-A.jpg, then we rename
        // .trashed-456-A.jpg to .trashed-newExpiredTime-A.jpg, it raises the exception. For
        // this case, we will retry it with the adjustedExpiredTime again.
        newPath = FileUtils.getAbsoluteExtendedPath(originalPath, adjustedExpiredTime);
        Log.i(TAG, "Retrying to extend expired item with the new path = " + newPath);
        try {
            if (updateDatabaseForExpiredItem(db, newPath, id, adjustedExpiredTime)) {
                return renameInLowerFsAndInvalidateFuseDentry(originalPath, newPath);
            }
        } catch (SQLiteConstraintException e) {
            // If we want to rename one expired item E.g. .trashed-123-A.jpg., and there is another
            // non-expired trashed/pending item has the same name. E.g.
            // .trashed-adjustedExpiredTime-A.jpg. When we rename .trashed-123-A.jpg to
            // .trashed-adjustedExpiredTime-A.jpg, it raises the SQLiteConstraintException.
            // The smallest unit of the expired time we use is second. It is a very rare case.
            // When this case is happened, we can handle it in next idle maintenance.
            final String errorMessage =
                    "Update database _data from " + originalPath + " to " + newPath + " failed.";
            Log.d(TAG, errorMessage, e);
        }

        return false;
    }

    private boolean updateDatabaseForExpiredItem(@NonNull SQLiteDatabase db,
            @NonNull String path, long id, long expiredTime) {
        final String table = "files";
        final String whereClause = MediaColumns._ID + "=?";
        final String[] whereArgs = new String[]{String.valueOf(id)};
        final ContentValues values = new ContentValues();
        values.put(FileColumns.DATA, path);
        values.put(FileColumns.DATE_EXPIRES, expiredTime);
        final int count = db.update(table, values, whereClause, whereArgs);
        return count == 1;
    }

    private boolean renameInLowerFsAndInvalidateFuseDentry(@NonNull String originalPath,
            @NonNull String newPath) {
        try {
            Os.rename(originalPath, newPath);
            invalidateFuseDentry(originalPath);
            invalidateFuseDentry(newPath);
            return true;
        } catch (ErrnoException e) {
            final String errorMessage = "Rename " + originalPath + " to " + newPath
                    + " in lower file system for extending item failed.";
            Log.e(TAG, errorMessage, e);
        }
        return false;
    }

    public void onIdleMaintenanceStopped() {
        mMediaScanner.onIdleScanStopped();
    }

    /**
     * Orphan any content of the given package. This will delete Android/media orphaned files from
     * the database.
     */
    public void onPackageOrphaned(String packageName, int uid) {
        mExternalDatabase.runWithTransaction((db) -> {
            final int userId = uid / PER_USER_RANGE;
            onPackageOrphaned(db, packageName, userId);
            return null;
        });
    }

    /**
     * Orphan any content of the given package from the given database. This will delete
     * Android/media files from the database if the underlying file no longe exists.
     */
    public void onPackageOrphaned(@NonNull SQLiteDatabase db,
            @NonNull String packageName, int userId) {
        // Delete Android/media entries.
        deleteAndroidMediaEntries(db, packageName, userId);
        // Orphan rest of entries.
        orphanEntries(db, packageName, userId);
    }

    private void deleteAndroidMediaEntries(SQLiteDatabase db, String packageName, int userId) {
        String relativePath = "Android/media/" + DatabaseUtils.escapeForLike(packageName) + "/%";
        try (Cursor cursor = db.query(
                "files",
                new String[] { MediaColumns._ID, MediaColumns.DATA },
                "relative_path LIKE ? ESCAPE '\\' AND owner_package_name=? AND _user_id=?",
                new String[] { relativePath, packageName, "" + userId },
                /* groupBy= */ null,
                /* having= */ null,
                /* orderBy= */null,
                /* limit= */ null)) {
            int countDeleted = 0;
            if (cursor != null) {
                while (cursor.moveToNext()) {
                    File file = new File(cursor.getString(1));
                    // We check for existence to be sure we don't delete files that still exist.
                    // This can happen even if the pair (package, userid) is unknown,
                    // since some framework implementations may rely on special userids.
                    if (!file.exists()) {
                        countDeleted +=
                                db.delete("files", "_id=?", new String[]{cursor.getString(0)});
                    }
                }
            }
            Log.d(TAG, "Deleted " + countDeleted + " Android/media items belonging to "
                    + packageName + " on " + db.getPath());
        }
    }

    private void orphanEntries(
            @NonNull SQLiteDatabase db, @NonNull String packageName, int userId) {
        final ContentValues values = new ContentValues();
        values.putNull(FileColumns.OWNER_PACKAGE_NAME);

        final int countOrphaned = db.update("files", values,
                "owner_package_name=? AND _user_id=?", new String[] { packageName, "" + userId });
        if (countOrphaned > 0) {
            Log.d(TAG, "Orphaned " + countOrphaned + " items belonging to "
                    + packageName + " on " + db.getPath());
        }
    }

    public void scanDirectory(File file, int reason) {
        mMediaScanner.scanDirectory(file, reason);
    }

    public Uri scanFile(File file, int reason) {
        return scanFile(file, reason, null);
    }

    public Uri scanFile(File file, int reason, String ownerPackage) {
        return mMediaScanner.scanFile(file, reason, ownerPackage);
    }

    private Uri scanFileAsMediaProvider(File file, int reason) {
        final LocalCallingIdentity tokenInner = clearLocalCallingIdentity();
        try {
            return scanFile(file, REASON_DEMAND);
        } finally {
            restoreLocalCallingIdentity(tokenInner);
        }
    }

    /**
     * Called when a new file is created through FUSE
     *
     * @param file path of the file that was created
     *
     * Called from JNI in jni/MediaProviderWrapper.cpp
     */
    @Keep
    public void onFileCreatedForFuse(String path) {
        // Make sure we update the quota type of the file
        BackgroundThread.getExecutor().execute(() -> {
            File file = new File(path);
            int mediaType = MimeUtils.resolveMediaType(MimeUtils.resolveMimeType(file));
            updateQuotaTypeForFileInternal(file, mediaType);
        });
    }

    private boolean isAppCloneUserPair(int userId1, int userId2) {
        UserHandle user1 = UserHandle.of(userId1);
        UserHandle user2 = UserHandle.of(userId2);
        if (SdkLevel.isAtLeastS()) {
            if (mUserCache.userSharesMediaWithParent(user1)
                    || mUserCache.userSharesMediaWithParent(user2)) {
                return true;
            }
            if (Build.VERSION.DEVICE_INITIAL_SDK_INT >= Build.VERSION_CODES.S) {
                // If we're on S or higher, and we shipped with S or higher, only allow the new
                // app cloning functionality
                return false;
            }
            // else, fall back to deprecated solution below on updating devices
        }
        try {
            Method isAppCloneUserPair = StorageManager.class.getMethod("isAppCloneUserPair",
                int.class, int.class);
            return (Boolean) isAppCloneUserPair.invoke(mStorageManager, userId1, userId2);
        } catch (NoSuchMethodException | IllegalAccessException | InvocationTargetException e) {
            Log.w(TAG, "isAppCloneUserPair failed. Users: " + userId1 + " and " + userId2);
            return false;
        }
    }

    /**
     * Determines whether the passed in userId forms an app clone user pair with user 0.
     *
     * @param userId user ID to check
     *
     * Called from JNI in jni/MediaProviderWrapper.cpp
     */
    @Keep
    public boolean isAppCloneUserForFuse(int userId) {
        if (!isCrossUserEnabled()) {
            Log.d(TAG, "CrossUser not enabled.");
            return false;
        }
        boolean result = isAppCloneUserPair(0, userId);

        Log.w(TAG, "isAppCloneUserPair for user " + userId + ": " + result);

        return result;
    }

    /**
     * Determines if to allow FUSE_LOOKUP for uid. Might allow uids that don't belong to the
     * MediaProvider user, depending on OEM configuration.
     *
     * @param uid linux uid to check
     *
     * Called from JNI in jni/MediaProviderWrapper.cpp
     */
    @Keep
    public boolean shouldAllowLookupForFuse(int uid, int pathUserId) {
        int callingUserId = uidToUserId(uid);
        if (!isCrossUserEnabled()) {
            Log.d(TAG, "CrossUser not enabled. Users: " + callingUserId + " and " + pathUserId);
            return false;
        }

        if (callingUserId != pathUserId && callingUserId != 0 && pathUserId != 0) {
            Log.w(TAG, "CrossUser at least one user is 0 check failed. Users: " + callingUserId
                    + " and " + pathUserId);
            return false;
        }

        if (mUserCache.isWorkProfile(callingUserId) || mUserCache.isWorkProfile(pathUserId)) {
            // Cross-user lookup not allowed if one user in the pair has a profile owner app
            Log.w(TAG, "CrossUser work profile check failed. Users: " + callingUserId + " and "
                    + pathUserId);
            return false;
        }

        boolean result = isAppCloneUserPair(pathUserId, callingUserId);
        if (result) {
            Log.i(TAG, "CrossUser allowed. Users: " + callingUserId + " and " + pathUserId);
        } else {
            Log.w(TAG, "CrossUser isAppCloneUserPair check failed. Users: " + callingUserId
                    + " and " + pathUserId);
        }

        return result;
    }

    /**
     * Called from FUSE to transform a file
     *
     * A transform can change the file contents for {@code uid} from {@code src} to {@code dst}
     * depending on {@code flags}. This allows the FUSE daemon serve different file contents for
     * the same file to different apps.
     *
     * The only supported transform for now is transcoding which re-encodes a file taken in a modern
     * format like HEVC to a legacy format like AVC.
     *
     * @param src file path to transform
     * @param dst file path to save transformed file
     * @param flags determines the kind of transform
     * @param readUid app that called us requesting transform
     * @param openUid app that originally made the open call
     * @param mediaCapabilitiesUid app for which the transform decision was made,
     *                             0 if decision was made with openUid
     *
     * Called from JNI in jni/MediaProviderWrapper.cpp
     */
    @Keep
    public boolean transformForFuse(String src, String dst, int transforms, int transformsReason,
            int readUid, int openUid, int mediaCapabilitiesUid) {
        if ((transforms & FLAG_TRANSFORM_TRANSCODING) != 0) {
            if (mTranscodeHelper.isTranscodeFileCached(src, dst)) {
                Log.d(TAG, "Using transcode cache for " + src);
                return true;
            }

            // In general we always mark the opener as causing transcoding.
            // However, if the mediaCapabilitiesUid is available then we mark the reader as causing
            // transcoding.  This handles the case where a malicious app might want to take
            // advantage of mediaCapabilitiesUid by setting it to another app's uid and reading the
            // media contents itself; in such cases we'd mark the reader (malicious app) for the
            // cost of transcoding.
            //
            //                     openUid             readUid                mediaCapabilitiesUid
            // -------------------------------------------------------------------------------------
            // using picker         SAF                 app                           app
            // abusive case        bad app             bad app                       victim
            // modern to lega-
            // -cy sharing         modern              legacy                        legacy
            //
            // we'd not be here in the below case.
            // legacy to mode-
            // -rn sharing         legacy              modern                        modern

            int transcodeUid = openUid;
            if (mediaCapabilitiesUid > 0) {
                Log.d(TAG, "Fix up transcodeUid to " + readUid + ". openUid " + openUid
                        + ", mediaCapabilitiesUid " + mediaCapabilitiesUid);
                transcodeUid = readUid;
            }
            return mTranscodeHelper.transcode(src, dst, transcodeUid, transformsReason);
        }
        return true;
    }

    /**
     * Called from FUSE to get {@link FileLookupResult} for a {@code path} and {@code uid}
     *
     * {@link FileLookupResult} contains transforms, transforms completion status and ioPath
     * for transform lookup query for a file and uid.
     *
     * @param path file path to get transforms for
     * @param uid app requesting IO form kernel
     * @param tid FUSE thread id handling IO request from kernel
     *
     * Called from JNI in jni/MediaProviderWrapper.cpp
     */
    @Keep
    public FileLookupResult onFileLookupForFuse(String path, int uid, int tid) {
        uid = getBinderUidForFuse(uid, tid);
        final int userId = uidToUserId(uid);

        if (isSyntheticPath(path, userId)) {
            if (isRedactedPath(path, userId)) {
                return handleRedactedFileLookup(uid, path);
            } else if (isPickerPath(path, userId)) {
                return handlePickerFileLookup(userId, uid, path);
            }

            throw new IllegalStateException("Unexpected synthetic path: " + path);
        }

        if (mTranscodeHelper.supportsTranscode(path)) {
            return handleTranscodedFileLookup(path, uid, tid);
        }

        return new FileLookupResult(/* transforms */ 0, uid, /* ioPath */ "");
    }

    private FileLookupResult handleTranscodedFileLookup(String path, int uid, int tid) {
        final int transformsReason;
        final PendingOpenInfo info;

        synchronized (mPendingOpenInfo) {
            info = mPendingOpenInfo.get(tid);
        }

        if (info != null && info.uid == uid) {
            transformsReason = info.transcodeReason;
        } else {
            transformsReason = mTranscodeHelper.shouldTranscode(path, uid, null /* bundle */);
        }

        if (transformsReason > 0) {
            final String ioPath = mTranscodeHelper.prepareIoPath(path, uid);
            final boolean transformsComplete = mTranscodeHelper.isTranscodeFileCached(path, ioPath);

            return new FileLookupResult(FLAG_TRANSFORM_TRANSCODING, transformsReason, uid,
                    transformsComplete, /* transformsSupported */ true, ioPath);
        }

        return new FileLookupResult(/* transforms */ 0, transformsReason, uid,
                /* transformsComplete */ true, /* transformsSupported */ true, "");
    }

    private FileLookupResult handleRedactedFileLookup(int uid, @NonNull String path) {
        final LocalCallingIdentity token = clearLocalCallingIdentity();
        final String fileName = extractFileName(path);

        final DatabaseHelper helper;
        try {
            helper = getDatabaseForUri(FileUtils.getContentUriForPath(path));
        } catch (VolumeNotFoundException e) {
            throw new IllegalStateException("Volume not found for file: " + path);
        }

        try (final Cursor c = helper.runWithoutTransaction(
                (db) -> db.query("files", new String[]{MediaColumns.DATA},
                        FileColumns.REDACTED_URI_ID + "=?", new String[]{fileName}, null, null,
                        null))) {
            if (c.moveToFirst()) {
                return new FileLookupResult(FLAG_TRANSFORM_REDACTION, uid, c.getString(0));
            }

            throw new IllegalStateException("Failed to fetch synthetic redacted path: " + path);
        } finally {
            restoreLocalCallingIdentity(token);
        }
    }

    /** TODO(b/242153950) :Add negative tests for permission check of file lookup of synthetic
     * paths. */
    private FileLookupResult handlePickerFileLookup(int userId, int uid, @NonNull String path) {
        final File file = new File(path);
        final List<String> syntheticRelativePathSegments =
                extractSyntheticRelativePathSegements(path, userId);
        final int segmentCount = syntheticRelativePathSegments.size();

        if (segmentCount < 1 || segmentCount > 5) {
            throw new IllegalStateException("Unexpected synthetic picker path: " + file);
        }

        final String lastSegment = syntheticRelativePathSegments.get(segmentCount - 1);

        boolean result = false;
        switch (segmentCount) {
            case 1:
                // .../picker
                if (lastSegment.equals("picker")) {
                    result = file.exists() || file.mkdir();
                }
                break;
            case 2:
                // .../picker/<user-id>
                try {
                    Integer.parseInt(lastSegment);
                    result = file.exists() || file.mkdir();
                } catch (NumberFormatException e) {
                    Log.w(TAG, "Invalid user id for picker file lookup: " + lastSegment
                            + ". File: " + file);
                }
                break;
            case 3:
                // .../picker/<user-id>/<authority>
                result = preparePickerAuthorityPathSegment(file, lastSegment, uid);
                break;
            case 4:
                // .../picker/<user-id>/<authority>/media
                if (lastSegment.equals("media")) {
                    result = file.exists() || file.mkdir();
                }
                break;
            case 5:
                // .../picker/<user-id>/<authority>/media/<media-id.extension>
                final String fileUserId = syntheticRelativePathSegments.get(1);
                final String authority = syntheticRelativePathSegments.get(2);
                result = preparePickerMediaIdPathSegment(file, authority, lastSegment, fileUserId,
                        uid);
                break;
        }

        if (result) {
            return new FileLookupResult(FLAG_TRANSFORM_PICKER, uid, path);
        }
        throw new IllegalStateException("Failed to prepare synthetic picker path: " + file);
    }

    private FileOpenResult handlePickerFileOpen(String path, int uid) {
        final String[] segments = path.split("/");
        if (segments.length != 11) {
            Log.e(TAG, "Picker file open failed. Unexpected segments: " + path);
            return new FileOpenResult(OsConstants.ENOENT /* status */, uid, /* transformsUid */ 0,
                    new long[0]);
        }

        // ['', 'storage', 'emulated', '0', 'transforms', 'synthetic', 'picker', '<user-id>',
        // '<host>', 'media', '<fileName>']
        final String userId = segments[7];
        final String fileName = segments[10];
        final String host = segments[8];
        final String authority = userId + "@" + host;
        final int lastDotIndex = fileName.lastIndexOf('.');

        if (lastDotIndex == -1) {
            Log.e(TAG, "Picker file open failed. No file extension: " + path);
            return FileOpenResult.createError(OsConstants.ENOENT, uid);
        }

        final String mediaId = fileName.substring(0, lastDotIndex);
        final Uri uri = getMediaUri(authority).buildUpon().appendPath(mediaId).build();

        IBinder binder = getContext().getContentResolver()
                .call(uri, METHOD_GET_ASYNC_CONTENT_PROVIDER, null, null)
                .getBinder(EXTRA_ASYNC_CONTENT_PROVIDER);
        if (binder == null) {
            Log.e(TAG, "Picker file open failed. No cloud media provider found.");
            return FileOpenResult.createError(OsConstants.ENOENT, uid);
        }
        IAsyncContentProvider iAsyncContentProvider = IAsyncContentProvider.Stub.asInterface(
                binder);
        AsyncContentProvider asyncContentProvider = new AsyncContentProvider(iAsyncContentProvider);
        final ParcelFileDescriptor pfd;
        try {
            pfd = asyncContentProvider.openMedia(uri, "r");
        } catch (FileNotFoundException | ExecutionException | InterruptedException
                | TimeoutException | RemoteException e) {
            Log.e(TAG, "Picker file open failed. Failed to open URI: " + uri, e);
            return FileOpenResult.createError(OsConstants.ENOENT, uid);
        }

        try (FileInputStream fis = new FileInputStream(pfd.getFileDescriptor())) {
            final String mimeType = MimeUtils.resolveMimeType(new File(path));
            final long[] redactionRanges = getRedactionRanges(fis, mimeType).redactionRanges;
            return new FileOpenResult(0 /* status */, uid, /* transformsUid */ 0,
                    /* nativeFd */ pfd.detachFd(), redactionRanges);
        } catch (IOException e) {
            Log.e(TAG, "Picker file open failed. No file extension: " + path, e);
            return FileOpenResult.createError(OsConstants.ENOENT, uid);
        }
    }

    private boolean preparePickerAuthorityPathSegment(File file, String authority, int uid) {
        if (mPickerSyncController.isProviderEnabled(authority)) {
            return file.exists() || file.mkdir();
        }

        return false;
    }

    private boolean preparePickerMediaIdPathSegment(File file, String authority, String fileName,
            String userId, int uid) {
        final String mediaId = extractFileName(fileName);
        final String[] projection = new String[] { MediaStore.PickerMediaColumns.SIZE };

        final Uri uri = Uri.parse("content://media/picker/" + userId + "/" + authority + "/media/"
                + mediaId);
        try (Cursor cursor = mPickerUriResolver.query(uri, projection, /* callingPid */0, uid)) {
            if (cursor != null && cursor.moveToFirst()) {
                final int sizeBytesIdx = cursor.getColumnIndex(MediaStore.PickerMediaColumns.SIZE);

                if (sizeBytesIdx != -1) {
                    return createSparseFile(file, cursor.getLong(sizeBytesIdx));
                }
            }
        }

        return false;
    }

    public int getBinderUidForFuse(int uid, int tid) {
        if (uid != MY_UID) {
            return uid;
        }

        synchronized (mPendingOpenInfo) {
            PendingOpenInfo info = mPendingOpenInfo.get(tid);
            if (info == null) {
                return uid;
            }
            return info.uid;
        }
    }

    private static int uidToUserId(int uid) {
        return uid / PER_USER_RANGE;
    }

    /**
     * Returns true if the app denoted by the given {@code uid} and {@code packageName} is allowed
     * to clear other apps' cache directories.
     */
    static boolean hasPermissionToClearCaches(Context context, ApplicationInfo ai) {
        PermissionUtils.setOpDescription("clear app cache");
        try {
            return PermissionUtils.checkPermissionManager(context, /* pid */ -1, ai.uid,
                    ai.packageName, /* attributionTag */ null);
        } finally {
            PermissionUtils.clearOpDescription();
        }
    }

    @VisibleForTesting
    void computeAudioLocalizedValues(ContentValues values) {
        try {
            final String title = values.getAsString(AudioColumns.TITLE);
            final String titleRes = values.getAsString(AudioColumns.TITLE_RESOURCE_URI);

            if (!TextUtils.isEmpty(titleRes)) {
                final String localized = getLocalizedTitle(titleRes);
                if (!TextUtils.isEmpty(localized)) {
                    values.put(AudioColumns.TITLE, localized);
                }
            } else {
                final String localized = getLocalizedTitle(title);
                if (!TextUtils.isEmpty(localized)) {
                    values.put(AudioColumns.TITLE, localized);
                    values.put(AudioColumns.TITLE_RESOURCE_URI, title);
                }
            }
        } catch (Exception e) {
            Log.w(TAG, "Failed to localize title", e);
        }
    }

    @VisibleForTesting
    static void computeAudioKeyValues(ContentValues values) {
        computeAudioKeyValue(values, AudioColumns.TITLE, AudioColumns.TITLE_KEY, /* focusId */
                null, /* hashValue */ 0);
        computeAudioKeyValue(values, AudioColumns.ARTIST, AudioColumns.ARTIST_KEY,
                AudioColumns.ARTIST_ID, /* hashValue */ 0);
        computeAudioKeyValue(values, AudioColumns.GENRE, AudioColumns.GENRE_KEY,
                AudioColumns.GENRE_ID, /* hashValue */ 0);
        computeAudioAlbumKeyValue(values);
    }

    /**
     * To distinguish same-named albums, we append a hash. The hash is
     * based on the "album artist" tag if present, otherwise on the path of
     * the parent directory of the audio file.
     */
    private static void computeAudioAlbumKeyValue(ContentValues values) {
        int hashCode = 0;

        final String albumArtist = values.getAsString(MediaColumns.ALBUM_ARTIST);
        if (!TextUtils.isEmpty(albumArtist)) {
            hashCode = albumArtist.hashCode();
        } else {
            final String path = values.getAsString(MediaColumns.DATA);
            if (!TextUtils.isEmpty(path)) {
                hashCode = path.substring(0, path.lastIndexOf('/')).hashCode();
            }
        }

        computeAudioKeyValue(values, AudioColumns.ALBUM, AudioColumns.ALBUM_KEY,
                AudioColumns.ALBUM_ID, hashCode);
    }

    private static void computeAudioKeyValue(@NonNull ContentValues values, @NonNull String focus,
            @Nullable String focusKey, @Nullable String focusId, int hashValue) {
        if (focusKey != null) values.remove(focusKey);
        if (focusId != null) values.remove(focusId);

        final String value = values.getAsString(focus);
        if (TextUtils.isEmpty(value)) return;

        final String key = Audio.keyFor(value);
        if (key == null) return;

        if (focusKey != null) {
            values.put(focusKey, key);
        }
        if (focusId != null) {
            // Many apps break if we generate negative IDs, so trim off the
            // highest bit to ensure we're always unsigned
            final long id = Hashing.farmHashFingerprint64().hashString(key + hashValue,
                    StandardCharsets.UTF_8).asLong() & ~(1L << 63);
            values.put(focusId, id);
        }
    }

    @Override
    public Uri canonicalize(Uri uri) {
        final boolean allowHidden = isCallingPackageAllowedHidden();
        final int match = matchUri(uri, allowHidden);

        // Skip when we have nothing to canonicalize
        if ("1".equals(uri.getQueryParameter(CANONICAL))) {
            return uri;
        }

        try (Cursor c = queryForSingleItem(uri, null, null, null, null)) {
            switch (match) {
                case AUDIO_MEDIA_ID: {
                    final String title = getDefaultTitleFromCursor(c);
                    if (!TextUtils.isEmpty(title)) {
                        final Uri.Builder builder = uri.buildUpon();
                        builder.appendQueryParameter(AudioColumns.TITLE, title);
                        builder.appendQueryParameter(CANONICAL, "1");
                        return builder.build();
                    }
                    break;
                }
                case VIDEO_MEDIA_ID:
                case IMAGES_MEDIA_ID: {
                    final String documentId = c
                            .getString(c.getColumnIndexOrThrow(MediaColumns.DOCUMENT_ID));
                    if (!TextUtils.isEmpty(documentId)) {
                        final Uri.Builder builder = uri.buildUpon();
                        builder.appendQueryParameter(MediaColumns.DOCUMENT_ID, documentId);
                        builder.appendQueryParameter(CANONICAL, "1");
                        return builder.build();
                    }
                    break;
                }
            }
        } catch (FileNotFoundException e) {
            Log.w(TAG, e.getMessage());
        }
        return null;
    }

    @Override
    public Uri uncanonicalize(Uri uri) {
        final boolean allowHidden = isCallingPackageAllowedHidden();
        final int match = matchUri(uri, allowHidden);

        // Skip when we have nothing to uncanonicalize
        if (!"1".equals(uri.getQueryParameter(CANONICAL))) {
            return uri;
        }

        // Extract values and then clear to avoid recursive lookups
        final String title = uri.getQueryParameter(AudioColumns.TITLE);
        final String documentId = uri.getQueryParameter(MediaColumns.DOCUMENT_ID);
        uri = uri.buildUpon().clearQuery().build();

        switch (match) {
            case AUDIO_MEDIA_ID: {
                // First check for an exact match
                try (Cursor c = queryForSingleItem(uri, null, null, null, null)) {
                    if (Objects.equals(title, getDefaultTitleFromCursor(c))) {
                        return uri;
                    }
                } catch (FileNotFoundException e) {
                    Log.w(TAG, "Trouble resolving " + uri + "; falling back to search: " + e);
                }

                // Otherwise fallback to searching
                final Uri baseUri = ContentUris.removeId(uri);
                try (Cursor c = queryForSingleItem(baseUri,
                        new String[] { BaseColumns._ID },
                        AudioColumns.TITLE + "=?", new String[] { title }, null)) {
                    return ContentUris.withAppendedId(baseUri, c.getLong(0));
                } catch (FileNotFoundException e) {
                    Log.w(TAG, "Failed to resolve " + uri + ": " + e);
                    return null;
                }
            }
            case VIDEO_MEDIA_ID:
            case IMAGES_MEDIA_ID: {
                // First check for an exact match
                try (Cursor c = queryForSingleItem(uri, null, null, null, null)) {
                    if (Objects.equals(title, getDefaultTitleFromCursor(c))) {
                        return uri;
                    }
                } catch (FileNotFoundException e) {
                    Log.w(TAG, "Trouble resolving " + uri + "; falling back to search: " + e);
                }

                // Otherwise fallback to searching
                final Uri baseUri = ContentUris.removeId(uri);
                try (Cursor c = queryForSingleItem(baseUri,
                        new String[] { BaseColumns._ID },
                        MediaColumns.DOCUMENT_ID + "=?", new String[] { documentId }, null)) {
                    return ContentUris.withAppendedId(baseUri, c.getLong(0));
                } catch (FileNotFoundException e) {
                    Log.w(TAG, "Failed to resolve " + uri + ": " + e);
                    return null;
                }
            }
        }

        return uri;
    }

    private Uri safeUncanonicalize(Uri uri) {
        Uri newUri = uncanonicalize(uri);
        if (newUri != null) {
            return newUri;
        }
        return uri;
    }

    /**
     * @return where clause to exclude database rows where
     * <ul>
     * <li> {@code column} is set or
     * <li> {@code column} is {@link MediaColumns#IS_PENDING} and is set by FUSE and not owned by
     * calling package.
     * <li> {@code column} is {@link MediaColumns#IS_PENDING}, is unset and is waiting for
     * metadata update from a deferred scan.
     * </ul>
     */
    private String getWhereClauseForMatchExclude(@NonNull String column) {
        if (column.equalsIgnoreCase(MediaColumns.IS_PENDING)) {
            // Don't include rows that are pending for metadata
            final String pendingForMetadata = FileColumns._MODIFIER + "="
                    + FileColumns._MODIFIER_CR_PENDING_METADATA;
            final String notPending = String.format("(%s=0 AND NOT %s)", column,
                    pendingForMetadata);
            final String matchSharedPackagesClause = FileColumns.OWNER_PACKAGE_NAME + " IN "
                    + getSharedPackages();
            // Include owned pending files from Fuse
            final String pendingFromFuse = String.format("(%s=1 AND %s AND %s)", column,
                    MATCH_PENDING_FROM_FUSE, matchSharedPackagesClause);
            return "(" + notPending + " OR " + pendingFromFuse + ")";
        }
        return column + "=0";
    }

    /**
     * @return where clause to include database rows where
     * <ul>
     * <li> {@code column} is not set or
     * <li> {@code column} is set and calling package has write permission to corresponding db row
     *      or {@code column} is {@link MediaColumns#IS_PENDING} and is set by FUSE.
     * </ul>
     * The method is used to match db rows corresponding to writable pending and trashed files.
     */
    @Nullable
    private String getWhereClauseForMatchableVisibleFromFilePath(@NonNull Uri uri,
            @NonNull String column) {
        if (isCallingPackageLegacyWrite() || checkCallingPermissionGlobal(uri, /*forWrite*/ true)) {
            // No special filtering needed
            return null;
        }

        final String callingPackage = getCallingPackageOrSelf();

        final ArrayList<String> options = new ArrayList<>();
        switch(matchUri(uri, isCallingPackageAllowedHidden())) {
            case IMAGES_MEDIA_ID:
            case IMAGES_MEDIA:
            case IMAGES_THUMBNAILS_ID:
            case IMAGES_THUMBNAILS:
                if (checkCallingPermissionImages(/*forWrite*/ true, callingPackage)) {
                    // No special filtering needed
                    return null;
                }
                break;
            case AUDIO_MEDIA_ID:
            case AUDIO_MEDIA:
            case AUDIO_PLAYLISTS_ID:
            case AUDIO_PLAYLISTS:
                if (checkCallingPermissionAudio(/*forWrite*/ true, callingPackage)) {
                    // No special filtering needed
                    return null;
                }
                break;
            case VIDEO_MEDIA_ID:
            case VIDEO_MEDIA:
            case VIDEO_THUMBNAILS_ID:
            case VIDEO_THUMBNAILS:
                if (checkCallingPermissionVideo(/*firWrite*/ true, callingPackage)) {
                    // No special filtering needed
                    return null;
                }
                break;
            case DOWNLOADS_ID:
            case DOWNLOADS:
                // No app has special permissions for downloads.
                break;
            case FILES_ID:
            case FILES:
                if (checkCallingPermissionAudio(/*forWrite*/ true, callingPackage)) {
                    // Allow apps with audio permission to include audio* media types.
                    options.add(DatabaseUtils.bindSelection("media_type=?",
                            FileColumns.MEDIA_TYPE_AUDIO));
                    options.add(DatabaseUtils.bindSelection("media_type=?",
                            FileColumns.MEDIA_TYPE_PLAYLIST));
                    options.add(DatabaseUtils.bindSelection("media_type=?",
                            FileColumns.MEDIA_TYPE_SUBTITLE));
                }
                if (checkCallingPermissionVideo(/*forWrite*/ true, callingPackage)) {
                    // Allow apps with video permission to include video* media types.
                    options.add(DatabaseUtils.bindSelection("media_type=?",
                            FileColumns.MEDIA_TYPE_VIDEO));
                    options.add(DatabaseUtils.bindSelection("media_type=?",
                            FileColumns.MEDIA_TYPE_SUBTITLE));
                }
                if (checkCallingPermissionImages(/*forWrite*/ true, callingPackage)) {
                    // Allow apps with images permission to include images* media types.
                    options.add(DatabaseUtils.bindSelection("media_type=?",
                            FileColumns.MEDIA_TYPE_IMAGE));
                }
                break;
            default:
                // is_pending, is_trashed are not applicable for rest of the media tables.
                return null;
        }

        final String matchSharedPackagesClause = FileColumns.OWNER_PACKAGE_NAME + " IN "
                + getSharedPackages();
        options.add(DatabaseUtils.bindSelection(matchSharedPackagesClause));

        if (column.equalsIgnoreCase(MediaColumns.IS_PENDING)) {
            // Include all pending files from Fuse
            options.add(MATCH_PENDING_FROM_FUSE);
        }

        final String matchWritableRowsClause = String.format("%s=0 OR (%s=1 AND %s)", column,
                column, TextUtils.join(" OR ", options));
        return matchWritableRowsClause;
    }

    /**
     * Gets list of files in {@code path} from media provider database.
     *
     * @param path path of the directory.
     * @param uid UID of the calling process.
     * @return a list of file names in the given directory path.
     * An empty list is returned if no files are visible to the calling app or the given directory
     * does not have any files.
     * A list with ["/"] is returned if the path is not indexed by MediaProvider database or
     * calling package is a legacy app and has appropriate storage permissions for the given path.
     * In both scenarios file names should be obtained from lower file system.
     * A list with empty string[""] is returned if the calling package doesn't have access to the
     * given path.
     *
     * <p>Directory names are always obtained from lower file system.
     *
     * Called from JNI in jni/MediaProviderWrapper.cpp
     */
    @Keep
    public String[] getFilesInDirectoryForFuse(String path, int uid) {
        final LocalCallingIdentity token =
                clearLocalCallingIdentity(getCachedCallingIdentityForFuse(uid));
        PulledMetrics.logFileAccessViaFuse(getCallingUidOrSelf(), path);

        try {
            if (isPrivatePackagePathNotAccessibleByCaller(path)) {
                return new String[] {""};
            }

            if (shouldBypassFuseRestrictions(/*forWrite*/ false, path)) {
                return new String[] {"/"};
            }

            // Do not allow apps to list Android/data or Android/obb dirs.
            // On primary volumes, apps that get special access to these directories get it via
            // mount views of lowerfs. On secondary volumes, such apps would return early from
            // shouldBypassFuseRestrictions above.
            if (isDataOrObbPath(path)) {
                return new String[] {""};
            }

            // Legacy apps that made is this far don't have the right storage permission and hence
            // are not allowed to access anything other than their external app directory
            if (isCallingPackageRequestingLegacy()) {
                return new String[] {""};
            }

            // Get relative path for the contents of given directory.
            String relativePath = extractRelativePathWithDisplayName(path);
            if (relativePath == null) {
                // Path is /storage/emulated/, if relativePath is null, MediaProvider doesn't
                // have any details about the given directory. Use lower file system to obtain
                // files and directories in the given directory.
                return new String[] {"/"};
            }

            // Getting UserId from the directory path, as clone user shares the MediaProvider
            // of user 0.
            int userIdFromPath = FileUtils.extractUserId(path);
            // In some cases, like querying public volumes, userId is not available in path. We
            // take userId from the user running MediaProvider process (sUserId).
            if (userIdFromPath == -1) {
                userIdFromPath = sUserId;
            }

            // For all other paths, get file names from media provider database.
            // Return media and non-media files visible to the calling package.
            ArrayList<String> fileNamesList = new ArrayList<>();

            // Only FileColumns.DATA contains actual name of the file.
            String[] projection = {MediaColumns.DATA};

            Bundle queryArgs = new Bundle();
            queryArgs.putString(QUERY_ARG_SQL_SELECTION, MediaColumns.RELATIVE_PATH +
                    " =? and " + FileColumns._USER_ID + " =? and mime_type not like 'null'");
            queryArgs.putStringArray(QUERY_ARG_SQL_SELECTION_ARGS, new String[] {relativePath,
                    String.valueOf(userIdFromPath)});
            // Get database entries for files from MediaProvider database with
            // MediaColumns.RELATIVE_PATH as the given path.
            try (final Cursor cursor = query(FileUtils.getContentUriForPath(path), projection,
                    queryArgs, null)) {
                while(cursor.moveToNext()) {
                    fileNamesList.add(extractDisplayName(cursor.getString(0)));
                }
            }
            return fileNamesList.toArray(new String[fileNamesList.size()]);
        } finally {
            restoreLocalCallingIdentity(token);
        }
    }

    /**
     * Scan files during directory renames for the following reasons:
     * <ul>
     * <li>Because we don't update db rows for directories, we scan the oldPath to discard stale
     * directory db rows. This prevents conflicts during subsequent db operations with oldPath.
     * <li>We need to scan newPath as well, because the new directory may have become hidden
     * or unhidden, in which case we need to update the media types of the contained files
     * </ul>
     */
    private void scanRenamedDirectoryForFuse(@NonNull String oldPath, @NonNull String newPath) {
        scanFileAsMediaProvider(new File(oldPath), REASON_DEMAND);
        scanFileAsMediaProvider(new File(newPath), REASON_DEMAND);
    }

    /**
     * Checks if given {@code mimeType} is supported in {@code path}.
     */
    private boolean isMimeTypeSupportedInPath(String path, String mimeType) {
        final String supportedPrimaryMimeType;
        final int match = matchUri(getContentUriForFile(path, mimeType), true);
        switch (match) {
            case AUDIO_MEDIA:
                supportedPrimaryMimeType = "audio";
                break;
            case VIDEO_MEDIA:
                supportedPrimaryMimeType = "video";
                break;
            case IMAGES_MEDIA:
                supportedPrimaryMimeType = "image";
                break;
            default:
                supportedPrimaryMimeType = ClipDescription.MIMETYPE_UNKNOWN;
        }
        return (supportedPrimaryMimeType.equalsIgnoreCase(ClipDescription.MIMETYPE_UNKNOWN) ||
                StringUtils.startsWithIgnoreCase(mimeType, supportedPrimaryMimeType));
    }

    /**
     * Removes owner package for the renamed path if the calling package doesn't own the db row
     *
     * When oldPath is renamed to newPath, if newPath exists in the database, and caller is not the
     * owner of the file, owner package is set to 'null'. This prevents previous owner of newPath
     * from accessing renamed file.
     * @return {@code true} if
     * <ul>
     * <li> there is no corresponding database row for given {@code path}
     * <li> shared calling package is the owner of the database row
     * <li> owner package name is already set to 'null'
     * <li> updating owner package name to 'null' was successful.
     * </ul>
     * Returns {@code false} otherwise.
     */
    private boolean maybeRemoveOwnerPackageForFuseRename(@NonNull DatabaseHelper helper,
            @NonNull String path) {

        final Uri uri = FileUtils.getContentUriForPath(path);
        final int match = matchUri(uri, isCallingPackageAllowedHidden());
        final String ownerPackageName;
        final String selection = MediaColumns.DATA + " =? AND "
                + MediaColumns.OWNER_PACKAGE_NAME + " != 'null'";
        final String[] selectionArgs = new String[] {path};

        final SQLiteQueryBuilder qbForQuery =
                getQueryBuilder(TYPE_QUERY, match, uri, Bundle.EMPTY, null);
        try (Cursor c = qbForQuery.query(helper, new String[] {FileColumns.OWNER_PACKAGE_NAME},
                selection, selectionArgs, null, null, null, null, null)) {
            if (!c.moveToFirst()) {
                // We don't need to remove owner_package from db row if path doesn't exist in
                // database or owner_package is already set to 'null'
                return true;
            }
            ownerPackageName = c.getString(0);
            if (isCallingIdentitySharedPackageName(ownerPackageName)) {
                // We don't need to remove owner_package from db row if calling package is the owner
                // of the database row
                return true;
            }
        }

        final SQLiteQueryBuilder qbForUpdate =
                getQueryBuilder(TYPE_UPDATE, match, uri, Bundle.EMPTY, null);
        ContentValues values = new ContentValues();
        values.put(FileColumns.OWNER_PACKAGE_NAME, "null");
        return qbForUpdate.update(helper, values, selection, selectionArgs) == 1;
    }

    private boolean updateDatabaseForFuseRename(@NonNull DatabaseHelper helper,
            @NonNull String oldPath, @NonNull String newPath, @NonNull ContentValues values) {
        return updateDatabaseForFuseRename(helper, oldPath, newPath, values, Bundle.EMPTY);
    }

    private boolean updateDatabaseForFuseRename(@NonNull DatabaseHelper helper,
            @NonNull String oldPath, @NonNull String newPath, @NonNull ContentValues values,
            @NonNull Bundle qbExtras) {
        return updateDatabaseForFuseRename(helper, oldPath, newPath, values, qbExtras,
                FileUtils.getContentUriForPath(oldPath));
    }

    /**
     * Updates database entry for given {@code path} with {@code values}
     */
    private boolean updateDatabaseForFuseRename(@NonNull DatabaseHelper helper,
            @NonNull String oldPath, @NonNull String newPath, @NonNull ContentValues values,
            @NonNull Bundle qbExtras, Uri uriOldPath) {
        boolean allowHidden = isCallingPackageAllowedHidden();
        final SQLiteQueryBuilder qbForUpdate = getQueryBuilder(TYPE_UPDATE,
                matchUri(uriOldPath, allowHidden), uriOldPath, qbExtras, null);

        // uriOldPath may use Files uri which doesn't allow modifying AudioColumns. Include
        // AudioColumns projection map if we are modifying any audio columns while renaming
        // database rows.
        if (values.containsKey(AudioColumns.IS_RINGTONE)) {
            qbForUpdate.setProjectionMap(getProjectionMap(AudioColumns.class, FileColumns.class));
        }

        if (values.containsKey(FileColumns._MODIFIER)) {
            qbForUpdate.allowColumn(FileColumns._MODIFIER);
        }

        final String selection = MediaColumns.DATA + " =? ";
        int count = 0;
        boolean retryUpdateWithReplace = false;

        try {
            // TODO(b/146777893): System gallery apps can rename a media directory containing
            // non-media files. This update doesn't support updating non-media files that are not
            // owned by system gallery app.
            count = qbForUpdate.update(helper, values, selection, new String[]{oldPath});
        } catch (SQLiteConstraintException e) {
            Log.w(TAG, "Database update failed while renaming " + oldPath, e);
            retryUpdateWithReplace = true;
        }

        if (retryUpdateWithReplace) {
            if (deleteForFuseRename(helper, oldPath, newPath, qbExtras, selection, allowHidden)) {
                Log.i(TAG, "Retrying database update after deleting conflicting entry");
                count = qbForUpdate.update(helper, values, selection, new String[]{oldPath});
            } else {
                return false;
            }
        }
        return count == 1;
    }

    private boolean deleteForFuseRename(DatabaseHelper helper, String oldPath,
            String newPath, Bundle qbExtras, String selection, boolean allowHidden) {
        // We are replacing file in newPath with file in oldPath. If calling package has
        // write permission for newPath, delete existing database entry and retry update.
        final Uri uriNewPath = FileUtils.getContentUriForPath(oldPath);
        final SQLiteQueryBuilder qbForDelete = getQueryBuilder(TYPE_DELETE,
                matchUri(uriNewPath, allowHidden), uriNewPath, qbExtras, null);
        if (qbForDelete.delete(helper, selection, new String[] {newPath}) == 1) {
            return true;
        }
        // Check if delete can be done using other URI grants
        final String[] projection = new String[] {
                FileColumns.MEDIA_TYPE,
                FileColumns.DATA,
                FileColumns._ID,
                FileColumns.IS_DOWNLOAD,
                FileColumns.MIME_TYPE,
        };
        return
            deleteWithOtherUriGrants(
                    FileUtils.getContentUriForPath(newPath),
                    helper, projection, selection, new String[] {newPath}, qbExtras) == 1;
    }

    /**
     * Gets {@link ContentValues} for updating database entry to {@code path}.
     */
    private ContentValues getContentValuesForFuseRename(String path, String newMimeType,
            boolean wasHidden, boolean isHidden, boolean isSameMimeType) {
        ContentValues values = new ContentValues();
        values.put(MediaColumns.MIME_TYPE, newMimeType);
        values.put(MediaColumns.DATA, path);

        if (isHidden) {
            values.put(FileColumns.MEDIA_TYPE, FileColumns.MEDIA_TYPE_NONE);
        } else {
            int mediaType = MimeUtils.resolveMediaType(newMimeType);
            values.put(FileColumns.MEDIA_TYPE, mediaType);
        }

        if ((!isHidden && wasHidden) || !isSameMimeType) {
            // Set the modifier as MODIFIER_FUSE so that apps can scan the file to update the
            // metadata. Otherwise, scan will skip scanning this file because rename() doesn't
            // change lastModifiedTime and scan assumes there is no change in the file.
            values.put(FileColumns._MODIFIER, FileColumns._MODIFIER_FUSE);
        }

        if (MimeUtils.isAudioMimeType(newMimeType) && !values.containsKey(FileColumns._MODIFIER)) {
            computeAudioLocalizedValues(values);
            computeAudioKeyValues(values);
            FileUtils.computeAudioTypeValuesFromData(path, values::put);
        }

        FileUtils.computeValuesFromData(values, isFuseThread());
        return values;
    }

    private ArrayList<String> getIncludedDefaultDirectories() {
        final ArrayList<String> includedDefaultDirs = new ArrayList<>();
        if (checkCallingPermissionVideo(/*forWrite*/ true, null)) {
            includedDefaultDirs.add(Environment.DIRECTORY_DCIM);
            includedDefaultDirs.add(Environment.DIRECTORY_PICTURES);
            includedDefaultDirs.add(Environment.DIRECTORY_MOVIES);
        } else if (checkCallingPermissionImages(/*forWrite*/ true, null)) {
            includedDefaultDirs.add(Environment.DIRECTORY_DCIM);
            includedDefaultDirs.add(Environment.DIRECTORY_PICTURES);
        }
        return includedDefaultDirs;
    }

    /**
     * Gets all files in the given {@code path} and subdirectories of the given {@code path}.
     */
    private ArrayList<String> getAllFilesForRenameDirectory(String oldPath) {
        final String selection = FileColumns.DATA + " LIKE ? ESCAPE '\\'"
                + " and mime_type not like 'null'";
        final String[] selectionArgs = new String[] {DatabaseUtils.escapeForLike(oldPath) + "/%"};
        ArrayList<String> fileList = new ArrayList<>();

        final LocalCallingIdentity token = clearLocalCallingIdentity();
        try (final Cursor c = query(FileUtils.getContentUriForPath(oldPath),
                new String[] {MediaColumns.DATA}, selection, selectionArgs, null)) {
            while (c.moveToNext()) {
                String filePath = c.getString(0);
                filePath = filePath.replaceFirst(Pattern.quote(oldPath + "/"), "");
                fileList.add(filePath);
            }
        } finally {
            restoreLocalCallingIdentity(token);
        }
        return fileList;
    }

    /**
     * Gets files in the given {@code path} and subdirectories of the given {@code path} for which
     * calling package has write permissions.
     *
     * This method throws {@code IllegalArgumentException} if the directory has one or more
     * files for which calling package doesn't have write permission or if file type is not
     * supported in {@code newPath}
     */
    private ArrayList<String> getWritableFilesForRenameDirectory(String oldPath, String newPath)
            throws IllegalArgumentException {
        // Try a simple check to see if the caller has full access to the given collections first
        // before falling back to performing a query to probe for access.
        final String oldRelativePath = extractRelativePathWithDisplayName(oldPath);
        final String newRelativePath = extractRelativePathWithDisplayName(newPath);
        boolean hasFullAccessToOldPath = false;
        boolean hasFullAccessToNewPath = false;
        for (String defaultDir : getIncludedDefaultDirectories()) {
            if (oldRelativePath.startsWith(defaultDir)) hasFullAccessToOldPath = true;
            if (newRelativePath.startsWith(defaultDir)) hasFullAccessToNewPath = true;
        }
        if (hasFullAccessToNewPath && hasFullAccessToOldPath) {
            return getAllFilesForRenameDirectory(oldPath);
        }

        final int countAllFilesInDirectory;
        final String selection = FileColumns.DATA + " LIKE ? ESCAPE '\\'"
                + " and mime_type not like 'null'";
        final String[] selectionArgs = new String[] {DatabaseUtils.escapeForLike(oldPath) + "/%"};

        final Uri uriOldPath = FileUtils.getContentUriForPath(oldPath);

        final LocalCallingIdentity token = clearLocalCallingIdentity();
        try (final Cursor c = query(uriOldPath, new String[] {MediaColumns._ID}, selection,
                selectionArgs, null)) {
            // get actual number of files in the given directory.
            countAllFilesInDirectory = c.getCount();
        } finally {
            restoreLocalCallingIdentity(token);
        }

        final SQLiteQueryBuilder qb = getQueryBuilder(TYPE_UPDATE,
                matchUri(uriOldPath, isCallingPackageAllowedHidden()), uriOldPath, Bundle.EMPTY,
                null);
        final DatabaseHelper helper;
        try {
            helper = getDatabaseForUri(uriOldPath);
        } catch (VolumeNotFoundException e) {
            throw new IllegalStateException("Volume not found while querying files for renaming "
                    + oldPath);
        }

        ArrayList<String> fileList = new ArrayList<>();
        final String[] projection = {MediaColumns.DATA, MediaColumns.MIME_TYPE};
        try (Cursor c = qb.query(helper, projection, selection, selectionArgs, null, null, null,
                null, null)) {
            // Check if the calling package has write permission to all files in the given
            // directory. If calling package has write permission to all files in the directory, the
            // query with update uri should return same number of files as previous query.
            if (c.getCount() != countAllFilesInDirectory) {
                throw new IllegalArgumentException("Calling package doesn't have write permission "
                        + " to rename one or more files in " + oldPath);
            }
            while(c.moveToNext()) {
                String filePath = c.getString(0);
                filePath = filePath.replaceFirst(Pattern.quote(oldPath + "/"), "");

                final String mimeType = c.getString(1);
                if (!isMimeTypeSupportedInPath(newPath + "/" + filePath, mimeType)) {
                    throw new IllegalArgumentException("Can't rename " + oldPath + "/" + filePath
                            + ". Mime type " + mimeType + " not supported in " + newPath);
                }
                fileList.add(filePath);
            }
        }
        return fileList;
    }

    private int renameInLowerFs(String oldPath, String newPath) {
        try {
            Os.rename(oldPath, newPath);
            return 0;
        } catch (ErrnoException e) {
            final String errorMessage = "Rename " + oldPath + " to " + newPath + " failed.";
            Log.e(TAG, errorMessage, e);
            return e.errno;
        }
    }

    /**
     * Rename directory from {@code oldPath} to {@code newPath}.
     *
     * Renaming a directory is only allowed if calling package has write permission to all files in
     * the given directory tree and all file types in the given directory tree are supported by the
     * top level directory of new path. Renaming a directory is split into three steps:
     * 1. Check calling package's permissions for all files in the given directory tree. Also check
     *    file type support for all files in the {@code newPath}.
     * 2. Try updating database for all files in the directory.
     * 3. Rename the directory in lower file system. If rename in the lower file system is
     *    successful, commit database update.
     *
     * @param oldPath path of the directory to be renamed.
     * @param newPath new path of directory to be renamed.
     * @return 0 on successful rename, appropriate negated errno value if the rename is not allowed.
     * <ul>
     * <li>{@link OsConstants#EPERM} Renaming a directory with file types not supported by
     * {@code newPath} or renaming a directory with files for which calling package doesn't have
     * write permission.
     * This method can also return errno returned from {@code Os.rename} function.
     */
    private int renameDirectoryCheckedForFuse(String oldPath, String newPath) {
        final ArrayList<String> fileList;
        try {
            fileList = getWritableFilesForRenameDirectory(oldPath, newPath);
        } catch (IllegalArgumentException e) {
            final String errorMessage = "Rename " + oldPath + " to " + newPath + " failed. ";
            Log.e(TAG, errorMessage, e);
            return OsConstants.EPERM;
        }

        return renameDirectoryUncheckedForFuse(oldPath, newPath, fileList);
    }

    private int renameDirectoryUncheckedForFuse(String oldPath, String newPath,
            ArrayList<String> fileList) {
        final DatabaseHelper helper;
        try {
            helper = getDatabaseForUri(FileUtils.getContentUriForPath(oldPath));
        } catch (VolumeNotFoundException e) {
            throw new IllegalStateException("Volume not found while trying to update database for "
                    + oldPath, e);
        }

        helper.beginTransaction();
        try {
            final Bundle qbExtras = new Bundle();
            qbExtras.putStringArrayList(INCLUDED_DEFAULT_DIRECTORIES,
                    getIncludedDefaultDirectories());
            final boolean wasHidden = FileUtils.shouldDirBeHidden(new File(oldPath));
            final boolean isHidden = FileUtils.shouldDirBeHidden(new File(newPath));
            for (String filePath : fileList) {
                final String newFilePath = newPath + "/" + filePath;
                final String mimeType = MimeUtils.resolveMimeType(new File(newFilePath));
                if(!updateDatabaseForFuseRename(helper, oldPath + "/" + filePath, newFilePath,
                        getContentValuesForFuseRename(newFilePath, mimeType, wasHidden, isHidden,
                                /* isSameMimeType */ true),
                        qbExtras)) {
                    Log.e(TAG, "Calling package doesn't have write permission to rename file.");
                    return OsConstants.EPERM;
                }
            }

            // Rename the directory in lower file system.
            int errno = renameInLowerFs(oldPath, newPath);
            if (errno == 0) {
                helper.setTransactionSuccessful();
            } else {
                return errno;
            }
        } finally {
            helper.endTransaction();
        }
        // Directory movement might have made new/old path hidden.
        scanRenamedDirectoryForFuse(oldPath, newPath);
        return 0;
    }

    /**
     * Rename a file from {@code oldPath} to {@code newPath}.
     *
     * Renaming a file is split into three parts:
     * 1. Check if {@code newPath} supports new file type.
     * 2. Try updating database entry from {@code oldPath} to {@code newPath}. This update may fail
     *    if calling package doesn't have write permission for {@code oldPath} and {@code newPath}.
     * 3. Rename the file in lower file system. If Rename in lower file system succeeds, commit
     *    database update.
     * @param oldPath path of the file to be renamed.
     * @param newPath new path of the file to be renamed.
     * @return 0 on successful rename, appropriate negated errno value if the rename is not allowed.
     * <ul>
     * <li>{@link OsConstants#EPERM} Calling package doesn't have write permission for
     * {@code oldPath} or {@code newPath}, or file type is not supported by {@code newPath}.
     * This method can also return errno returned from {@code Os.rename} function.
     */
    private int renameFileCheckedForFuse(String oldPath, String newPath) {
        // Check if new mime type is supported in new path.
        final String newMimeType = MimeUtils.resolveMimeType(new File(newPath));
        if (!isMimeTypeSupportedInPath(newPath, newMimeType)) {
            return OsConstants.EPERM;
        }
        return renameFileForFuse(oldPath, newPath, /* bypassRestrictions */ false) ;
    }

    private int renameFileUncheckedForFuse(String oldPath, String newPath) {
        return renameFileForFuse(oldPath, newPath, /* bypassRestrictions */ true) ;
    }

    private int renameFileForFuse(String oldPath, String newPath, boolean bypassRestrictions) {
        final DatabaseHelper helper;
        try {
            helper = getDatabaseForUri(FileUtils.getContentUriForPath(oldPath));
        } catch (VolumeNotFoundException e) {
            throw new IllegalStateException("Failed to update database row with " + oldPath, e);
        }

        final boolean wasHidden = FileUtils.shouldFileBeHidden(new File(oldPath));
        final boolean isHidden = FileUtils.shouldFileBeHidden(new File(newPath));
        helper.beginTransaction();
        try {
            final String newMimeType = MimeUtils.resolveMimeType(new File(newPath));
            final String oldMimeType = MimeUtils.resolveMimeType(new File(oldPath));
            final boolean isSameMimeType = newMimeType.equalsIgnoreCase(oldMimeType);
            ContentValues contentValues = getContentValuesForFuseRename(newPath, newMimeType,
                    wasHidden, isHidden, isSameMimeType);
            if (!updateDatabaseForFuseRename(helper, oldPath, newPath, contentValues)) {
                if (!bypassRestrictions) {
                    // Check for other URI format grants for oldPath only. Check right before
                    // returning EPERM, to leave positive case performance unaffected.
                    if (!renameWithOtherUriGrants(helper, oldPath, newPath, contentValues)) {
                        Log.e(TAG, "Calling package doesn't have write permission to rename file.");
                        return OsConstants.EPERM;
                    }
                } else if (!maybeRemoveOwnerPackageForFuseRename(helper, newPath)) {
                    Log.wtf(TAG, "Couldn't clear owner package name for " + newPath);
                    return OsConstants.EPERM;
                }
            }

            // Try renaming oldPath to newPath in lower file system.
            int errno = renameInLowerFs(oldPath, newPath);
            if (errno == 0) {
                helper.setTransactionSuccessful();
            } else {
                return errno;
            }
        } finally {
            helper.endTransaction();
        }
        // The above code should have taken are of the mime/media type of the new file,
        // even if it was moved to/from a hidden directory.
        // This leaves cases where the source/dest of the move is a .nomedia file itself. Eg:
        // 1) /sdcard/foo/.nomedia => /sdcard/foo/bar.mp3
        //    in this case, the code above has given bar.mp3 the correct mime type, but we should
        //    still can /sdcard/foo, because it's now no longer hidden
        // 2) /sdcard/foo/.nomedia => /sdcard/bar/.nomedia
        //    in this case, we need to scan both /sdcard/foo and /sdcard/bar/
        // 3) /sdcard/foo/bar.mp3 => /sdcard/foo/.nomedia
        //    in this case, we need to scan all of /sdcard/foo
        if (extractDisplayName(oldPath).equals(".nomedia")) {
            scanFileAsMediaProvider(new File(oldPath).getParentFile(), REASON_DEMAND);
        }
        if (extractDisplayName(newPath).equals(".nomedia")) {
            scanFileAsMediaProvider(new File(newPath).getParentFile(), REASON_DEMAND);
        }

        return 0;
    }

    /**
     * Rename file by checking for other URI grants on oldPath
     *
     * We don't support replace scenario by checking for other URI grants on newPath (if it exists).
     */
    private boolean renameWithOtherUriGrants(DatabaseHelper helper, String oldPath, String newPath,
            ContentValues contentValues) {
        final Uri oldPathGrantedUri = getOtherUriGrantsForPath(oldPath, /* forWrite */ true);
        if (oldPathGrantedUri == null) {
            return false;
        }
        return updateDatabaseForFuseRename(helper, oldPath, newPath, contentValues, Bundle.EMPTY,
                oldPathGrantedUri);
    }

    /**
     * Rename file/directory without imposing any restrictions.
     *
     * We don't impose any rename restrictions for apps that bypass scoped storage restrictions.
     * However, we update database entries for renamed files to keep the database consistent.
     */
    private int renameUncheckedForFuse(String oldPath, String newPath) {
        if (new File(oldPath).isFile()) {
            return renameFileUncheckedForFuse(oldPath, newPath);
        } else {
            return renameDirectoryUncheckedForFuse(oldPath, newPath,
                    getAllFilesForRenameDirectory(oldPath));
        }
    }

    /**
     * Rename file or directory from {@code oldPath} to {@code newPath}.
     *
     * @param oldPath path of the file or directory to be renamed.
     * @param newPath new path of the file or directory to be renamed.
     * @param uid UID of the calling package.
     * @return 0 on successful rename, appropriate errno value if the rename is not allowed.
     * <ul>
     * <li>{@link OsConstants#ENOENT} Renaming a non-existing file or renaming a file from path that
     * is not indexed by MediaProvider database.
     * <li>{@link OsConstants#EPERM} Renaming a default directory or renaming a file to a file type
     * not supported by new path.
     * This method can also return errno returned from {@code Os.rename} function.
     *
     * Called from JNI in jni/MediaProviderWrapper.cpp
     */
    @Keep
    public int renameForFuse(String oldPath, String newPath, int uid) {
        final String errorMessage = "Rename " + oldPath + " to " + newPath + " failed. ";
        final LocalCallingIdentity token =
                clearLocalCallingIdentity(getCachedCallingIdentityForFuse(uid));
        PulledMetrics.logFileAccessViaFuse(getCallingUidOrSelf(), oldPath);

        try {
            if (isPrivatePackagePathNotAccessibleByCaller(oldPath)
                    || isPrivatePackagePathNotAccessibleByCaller(newPath)) {
                return OsConstants.EACCES;
            }

            if (!newPath.equals(getAbsoluteSanitizedPath(newPath))) {
                Log.e(TAG, "New path name contains invalid characters.");
                return OsConstants.EPERM;
            }

            if (shouldBypassDatabaseAndSetDirtyForFuse(uid, oldPath)
                    && shouldBypassDatabaseAndSetDirtyForFuse(uid, newPath)) {
                return renameInLowerFs(oldPath, newPath);
            }

            if (shouldBypassFuseRestrictions(/*forWrite*/ true, oldPath)
                    && shouldBypassFuseRestrictions(/*forWrite*/ true, newPath)) {
                return renameUncheckedForFuse(oldPath, newPath);
            }
            // Legacy apps that made is this far don't have the right storage permission and hence
            // are not allowed to access anything other than their external app directory
            if (isCallingPackageRequestingLegacy()) {
                return OsConstants.EACCES;
            }

            final String[] oldRelativePath = sanitizePath(extractRelativePath(oldPath));
            final String[] newRelativePath = sanitizePath(extractRelativePath(newPath));
            if (oldRelativePath.length == 0 || newRelativePath.length == 0) {
                // Rename not allowed on paths that can't be translated to RELATIVE_PATH.
                Log.e(TAG, errorMessage +  "Invalid path.");
                return OsConstants.EPERM;
            }
            if (oldRelativePath.length == 1 && TextUtils.isEmpty(oldRelativePath[0])) {
                // Allow rename of files/folders other than default directories.
                final String displayName = extractDisplayName(oldPath);
                for (String defaultFolder : DEFAULT_FOLDER_NAMES) {
                    if (displayName.equals(defaultFolder)) {
                        Log.e(TAG, errorMessage + oldPath + " is a default folder."
                                + " Renaming a default folder is not allowed.");
                        return OsConstants.EPERM;
                    }
                }
            }
            if (newRelativePath.length == 1 && TextUtils.isEmpty(newRelativePath[0])) {
                Log.e(TAG, errorMessage +  newPath + " is in root folder."
                        + " Renaming a file/directory to root folder is not allowed");
                return OsConstants.EPERM;
            }

            final File directoryAndroid = new File(
                    extractVolumePath(oldPath).toLowerCase(Locale.ROOT),
                    DIRECTORY_ANDROID_LOWER_CASE
            );
            final File directoryAndroidMedia = new File(directoryAndroid, DIRECTORY_MEDIA);
            String newPathLowerCase = newPath.toLowerCase(Locale.ROOT);
            if (directoryAndroidMedia.getAbsolutePath().equalsIgnoreCase(oldPath)) {
                // Don't allow renaming 'Android/media' directory.
                // Android/[data|obb] are bind mounted and these paths don't go through FUSE.
                Log.e(TAG, errorMessage +  oldPath + " is a default folder in app external "
                        + "directory. Renaming a default folder is not allowed.");
                return OsConstants.EPERM;
            } else if (FileUtils.contains(directoryAndroid, new File(newPathLowerCase))) {
                if (newRelativePath.length <= 2) {
                    // Path is directly under Android, Android/media, Android/data, Android/obb or
                    // some other directory under Android. Don't allow moving files and directories
                    // in these paths. Files and directories are only allowed to move to path
                    // Android/media/<app_specific_directory>/*
                    Log.e(TAG, errorMessage +  newPath + " is in app external directory. "
                            + "Renaming a file/directory to app external directory is not "
                            + "allowed.");
                    return OsConstants.EPERM;
                } else if (!FileUtils.contains(directoryAndroidMedia, new File(newPathLowerCase))) {
                    // New path is not in Android/media/*. Don't allow moving of files or
                    // directories to app external directory other than media directory.
                    Log.e(TAG, errorMessage +  newPath + " is not in external media directory."
                            + "File/directory can only be renamed to a path in external media "
                            + "directory. Renaming file/directory to path in other external "
                            + "directories is not allowed");
                    return OsConstants.EPERM;
                }
            }

            // Continue renaming files/directories if rename of oldPath to newPath is allowed.
            if (new File(oldPath).isFile()) {
                return renameFileCheckedForFuse(oldPath, newPath);
            } else {
                return renameDirectoryCheckedForFuse(oldPath, newPath);
            }
        } finally {
            restoreLocalCallingIdentity(token);
        }
    }

    @Override
    public int checkUriPermission(@NonNull Uri uri, int uid,
            /* @Intent.AccessUriMode */ int modeFlags) {
        final LocalCallingIdentity token = clearLocalCallingIdentity(
                LocalCallingIdentity.fromExternal(getContext(), mUserCache, uid));

        if (isRedactedUri(uri)) {
            if ((modeFlags & Intent.FLAG_GRANT_WRITE_URI_PERMISSION) != 0) {
                // we don't allow write grants on redacted uris.
                return PackageManager.PERMISSION_DENIED;
            }

            uri = getUriForRedactedUri(uri);
        }

        if (isPickerUri(uri)) {
            // Do not allow implicit access (by the virtue of ownership/permission) to picker uris.
            // Picker uris should have explicit permission grants.
            // If the calling app A has an explicit grant on picker uri, UriGrantsManagerService
            // will check the grant status and allow app A to grant the uri to app B (without
            // calling into MediaProvider)
            return PackageManager.PERMISSION_DENIED;
        }

        try {
            final boolean allowHidden = isCallingPackageAllowedHidden();
            final int table = matchUri(uri, allowHidden);

            final DatabaseHelper helper;
            try {
                helper = getDatabaseForUri(uri);
            } catch (VolumeNotFoundException e) {
                return PackageManager.PERMISSION_DENIED;
            }

            final int type;
            if ((modeFlags & Intent.FLAG_GRANT_WRITE_URI_PERMISSION) != 0) {
                type = TYPE_UPDATE;
            } else {
                type = TYPE_QUERY;
            }

            final SQLiteQueryBuilder qb = getQueryBuilder(type, table, uri, Bundle.EMPTY, null);
            try (Cursor c = qb.query(helper,
                    new String[] { BaseColumns._ID }, null, null, null, null, null, null, null)) {
                if (c.getCount() == 1) {
                    c.moveToFirst();
                    final long cursorId = c.getLong(0);

                    long uriId = -1;
                    try {
                        uriId = ContentUris.parseId(uri);
                    } catch (NumberFormatException ignored) {
                        // if the id is not a number, the uri doesn't have a valid ID at the end of
                        // the uri, (i.e., uri is uri of the table not of the item/row)
                    }

                    if (uriId != -1 && cursorId == uriId) {
                        return PackageManager.PERMISSION_GRANTED;
                    }
                }
            }

            // For the uri with id cases, if it isn't returned in above query section, the result
            // isn't as expected. Don't grant the permission.
            switch (table) {
                case AUDIO_MEDIA_ID:
                case IMAGES_MEDIA_ID:
                case VIDEO_MEDIA_ID:
                case DOWNLOADS_ID:
                case FILES_ID:
                case AUDIO_MEDIA_ID_GENRES_ID:
                case AUDIO_GENRES_ID:
                case AUDIO_PLAYLISTS_ID:
                case AUDIO_PLAYLISTS_ID_MEMBERS_ID:
                case AUDIO_ARTISTS_ID:
                case AUDIO_ALBUMS_ID:
                    return PackageManager.PERMISSION_DENIED;
                default:
                    // continue below
            }

            // If the uri is a valid content uri and doesn't have a valid ID at the end of the uri,
            // (i.e., uri is uri of the table not of the item/row), and app doesn't request prefix
            // grant, we are willing to grant this uri permission since this doesn't grant them any
            // extra access. This grant will only grant permissions on given uri, it will not grant
            // access to db rows of the corresponding table.
            if ((modeFlags & Intent.FLAG_GRANT_PREFIX_URI_PERMISSION) == 0) {
                return PackageManager.PERMISSION_GRANTED;
            }
        } finally {
            restoreLocalCallingIdentity(token);
        }
        return PackageManager.PERMISSION_DENIED;
    }

    @Override
    public Cursor query(Uri uri, String[] projection, String selection, String[] selectionArgs,
            String sortOrder) {
        return query(uri, projection,
                DatabaseUtils.createSqlQueryBundle(selection, selectionArgs, sortOrder), null);
    }

    @Override
    public Cursor query(Uri uri, String[] projection, Bundle queryArgs, CancellationSignal signal) {
        return query(uri, projection, queryArgs, signal, /* forSelf */ false);
    }

    private Cursor query(Uri uri, String[] projection, Bundle queryArgs,
            CancellationSignal signal, boolean forSelf) {
        Trace.beginSection("query");
        try {
            return queryInternal(uri, projection, queryArgs, signal, forSelf);
        } catch (FallbackException e) {
            return e.translateForQuery(getCallingPackageTargetSdkVersion());
        } finally {
            Trace.endSection();
        }
    }

    private Cursor queryInternal(Uri uri, String[] projection, Bundle queryArgs,
            CancellationSignal signal, boolean forSelf) throws FallbackException {
        if (isPickerUri(uri)) {
            return mPickerUriResolver.query(uri, projection, mCallingIdentity.get().pid,
                    mCallingIdentity.get().uid);
        }

        final String volumeName = getVolumeName(uri);
        PulledMetrics.logVolumeAccessViaMediaProvider(getCallingUidOrSelf(), volumeName);
        queryArgs = (queryArgs != null) ? queryArgs : new Bundle();

        // INCLUDED_DEFAULT_DIRECTORIES extra should only be set inside MediaProvider.
        queryArgs.remove(INCLUDED_DEFAULT_DIRECTORIES);

        final ArraySet<String> honoredArgs = new ArraySet<>();
        DatabaseUtils.resolveQueryArgs(queryArgs, honoredArgs::add, this::ensureCustomCollator);

        Uri redactedUri = null;
        // REDACTED_URI_BUNDLE_KEY extra should only be set inside MediaProvider.
        queryArgs.remove(QUERY_ARG_REDACTED_URI);
        if (isRedactedUri(uri)) {
            redactedUri = uri;
            uri = getUriForRedactedUri(uri);
            queryArgs.putParcelable(QUERY_ARG_REDACTED_URI, redactedUri);
        }

        uri = safeUncanonicalize(uri);

        final int targetSdkVersion = getCallingPackageTargetSdkVersion();
        final boolean allowHidden = isCallingPackageAllowedHidden();
        final int table = matchUri(uri, allowHidden);

        //Log.v(TAG, "query: uri="+uri+", selection="+selection);
        // handle MEDIA_SCANNER before calling getDatabaseForUri()
        if (table == MEDIA_SCANNER) {
            // create a cursor to return volume currently being scanned by the media scanner
            MatrixCursor c = new MatrixCursor(new String[] {MediaStore.MEDIA_SCANNER_VOLUME});
            c.addRow(new String[] {mMediaScannerVolume});
            return c;
        }

        // Used temporarily (until we have unique media IDs) to get an identifier
        // for the current sd card, so that the music app doesn't have to use the
        // non-public getFatVolumeId method
        if (table == FS_ID) {
            MatrixCursor c = new MatrixCursor(new String[] {"fsid"});
            c.addRow(new Integer[] {mVolumeId});
            return c;
        }

        if (table == VERSION) {
            MatrixCursor c = new MatrixCursor(new String[] {"version"});
            c.addRow(new Integer[] {DatabaseHelper.getDatabaseVersion(getContext())});
            return c;
        }

        // TODO(b/195008831): Add test to verify that apps can't access
        if (table == PICKER_INTERNAL_MEDIA) {
            return mPickerDataLayer.fetchMedia(queryArgs);
        } else if (table == PICKER_INTERNAL_ALBUMS) {
            return mPickerDataLayer.fetchAlbums(queryArgs);
        }

        final DatabaseHelper helper = getDatabaseForUri(uri);
        final SQLiteQueryBuilder qb = getQueryBuilder(TYPE_QUERY, table, uri, queryArgs,
                honoredArgs::add);

        // Allowing hidden column _user_id for this query to support Cloned Profile use case.
        if (isFuseThread() && table == FILES) {
            qb.allowColumn(FileColumns._USER_ID);
        }

        if (targetSdkVersion < Build.VERSION_CODES.R) {
            // Some apps are abusing "ORDER BY" clauses to inject "LIMIT"
            // clauses; gracefully lift them out.
            DatabaseUtils.recoverAbusiveSortOrder(queryArgs);

            // Some apps are abusing the Uri query parameters to inject LIMIT
            // clauses; gracefully lift them out.
            DatabaseUtils.recoverAbusiveLimit(uri, queryArgs);
        }

        if (targetSdkVersion < Build.VERSION_CODES.Q) {
            // Some apps are abusing the "WHERE" clause by injecting "GROUP BY"
            // clauses; gracefully lift them out.
            DatabaseUtils.recoverAbusiveSelection(queryArgs);

            // Some apps are abusing the first column to inject "DISTINCT";
            // gracefully lift them out.
            if ((projection != null) && (projection.length > 0)
                    && projection[0].startsWith("DISTINCT ")) {
                projection[0] = projection[0].substring("DISTINCT ".length());
                qb.setDistinct(true);
            }

            // Some apps are generating thumbnails with getThumbnail(), but then
            // ignoring the returned Bitmap and querying the raw table; give
            // them a row with enough information to find the original image.
            final String selection = queryArgs.getString(QUERY_ARG_SQL_SELECTION);
            if ((table == IMAGES_THUMBNAILS || table == VIDEO_THUMBNAILS)
                    && !TextUtils.isEmpty(selection)) {
                final Matcher matcher = PATTERN_SELECTION_ID.matcher(selection);
                if (matcher.matches()) {
                    final long id = Long.parseLong(matcher.group(1));

                    final Uri fullUri;
                    if (table == IMAGES_THUMBNAILS) {
                        fullUri = ContentUris.withAppendedId(
                                Images.Media.getContentUri(volumeName), id);
                    } else if (table == VIDEO_THUMBNAILS) {
                        fullUri = ContentUris.withAppendedId(
                                Video.Media.getContentUri(volumeName), id);
                    } else {
                        throw new IllegalArgumentException();
                    }

                    final MatrixCursor cursor = new MatrixCursor(projection);
                    final File file = ContentResolver.encodeToFile(
                            fullUri.buildUpon().appendPath("thumbnail").build());
                    final String data = file.getAbsolutePath();
                    cursor.newRow().add(MediaColumns._ID, null)
                            .add(Images.Thumbnails.IMAGE_ID, id)
                            .add(Video.Thumbnails.VIDEO_ID, id)
                            .add(MediaColumns.DATA, data);
                    return cursor;
                }
            }
        }

        // Update locale if necessary.
        if (helper.isInternal() && !Locale.getDefault().equals(mLastLocale)) {
            Log.i(TAG, "Updating locale within queryInternal");
            onLocaleChanged(false);
        }

        final Cursor c = qb.query(helper, projection, queryArgs, signal);
        if (c != null && !forSelf) {
            // As a performance optimization, only configure notifications when
            // resulting cursor will leave our process
            final boolean callerIsRemote = mCallingIdentity.get().pid != android.os.Process.myPid();
            if (callerIsRemote && !isFuseThread()) {
                c.setNotificationUri(getContext().getContentResolver(), uri);
            }

            final Bundle extras = new Bundle();
            extras.putStringArray(ContentResolver.EXTRA_HONORED_ARGS,
                    honoredArgs.toArray(new String[honoredArgs.size()]));
            c.setExtras(extras);
        }

        // Query was on a redacted URI, update the sensitive information such as the _ID, DATA etc.
        if (redactedUri != null && c != null) {
            try {
                return getRedactedUriCursor(redactedUri, c);
            } finally {
                c.close();
            }
        }

        return c;
    }

    private boolean isUriSupportedForRedaction(Uri uri) {
        final int match = matchUri(uri, true);
        return REDACTED_URI_SUPPORTED_TYPES.contains(match);
    }

    private Cursor getRedactedUriCursor(Uri redactedUri, @NonNull Cursor c) {
        final HashSet<String> columnNames = new HashSet<>(Arrays.asList(c.getColumnNames()));
        final MatrixCursor redactedUriCursor = new MatrixCursor(c.getColumnNames());
        final String redactedUriId = redactedUri.getLastPathSegment();

        if (!c.moveToFirst()) {
            return redactedUriCursor;
        }

        // NOTE: It is safe to assume that there will only be one entry corresponding to a
        // redacted URI as it corresponds to a unique DB entry.
        if (c.getCount() != 1) {
            throw new AssertionError("Two rows corresponding to " + redactedUri.toString()
                    + " found, when only one expected");
        }

        final MatrixCursor.RowBuilder row = redactedUriCursor.newRow();
        for (String columnName : c.getColumnNames()) {
            final int colIndex = c.getColumnIndex(columnName);
            if (c.getType(colIndex) == FIELD_TYPE_BLOB) {
                row.add(c.getBlob(colIndex));
            } else {
                row.add(c.getString(colIndex));
            }
        }

        String ext = getFileExtensionFromCursor(c, columnNames);
        ext = ext == null ? "" : "." + ext;
        final String displayName = redactedUriId + ext;
        final String data = buildPrimaryVolumeFile(uidToUserId(Binder.getCallingUid()),
                getRedactedRelativePath(), displayName).getAbsolutePath();

        updateRow(columnNames, MediaColumns._ID, row, redactedUriId);
        updateRow(columnNames, MediaColumns.DISPLAY_NAME, row, displayName);
        updateRow(columnNames, MediaColumns.RELATIVE_PATH, row, getRedactedRelativePath());
        updateRow(columnNames, MediaColumns.BUCKET_DISPLAY_NAME, row, getRedactedRelativePath());
        updateRow(columnNames, MediaColumns.DATA, row, data);
        updateRow(columnNames, MediaColumns.DOCUMENT_ID, row, null);
        updateRow(columnNames, MediaColumns.INSTANCE_ID, row, null);
        updateRow(columnNames, MediaColumns.BUCKET_ID, row, null);

        return redactedUriCursor;
    }

    @Nullable
    private static String getFileExtensionFromCursor(@NonNull Cursor c,
            @NonNull HashSet<String> columnNames) {
        if (columnNames.contains(MediaColumns.DATA)) {
            return extractFileExtension(c.getString(c.getColumnIndex(MediaColumns.DATA)));
        }
        if (columnNames.contains(MediaColumns.DISPLAY_NAME)) {
            return extractFileExtension(c.getString(c.getColumnIndex(MediaColumns.DISPLAY_NAME)));
        }
        return null;
    }

    private void updateRow(HashSet<String> columnNames, String columnName,
            MatrixCursor.RowBuilder row, Object val) {
        if (columnNames.contains(columnName)) {
            row.add(columnName, val);
        }
    }

    private Uri getUriForRedactedUri(Uri redactedUri) {
        final Uri.Builder builder = redactedUri.buildUpon();
        builder.path(null);
        final List<String> segments = redactedUri.getPathSegments();
        for (int i = 0; i < segments.size() - 1; i++) {
            builder.appendPath(segments.get(i));
        }

        DatabaseHelper helper;
        try {
            helper = getDatabaseForUri(redactedUri);
        } catch (VolumeNotFoundException e) {
            throw e.rethrowAsIllegalArgumentException();
        }

        try (final Cursor c = helper.runWithoutTransaction(
                (db) -> db.query("files", new String[]{MediaColumns._ID},
                        FileColumns.REDACTED_URI_ID + "=?",
                        new String[]{redactedUri.getLastPathSegment()}, null, null, null))) {
            if (!c.moveToFirst()) {
                throw new IllegalArgumentException(
                        "Uri: " + redactedUri.toString() + " not found.");
            }

            builder.appendPath(c.getString(0));
            return builder.build();
        }
    }

    private boolean isRedactedUri(Uri uri) {
        String id = uri.getLastPathSegment();
        return id != null && id.startsWith(REDACTED_URI_ID_PREFIX)
                && id.length() == REDACTED_URI_ID_SIZE;
    }

    @Override
    public String getType(Uri url) {
        final int match = matchUri(url, true);
        switch (match) {
            case IMAGES_MEDIA_ID:
            case AUDIO_MEDIA_ID:
            case AUDIO_PLAYLISTS_ID:
            case AUDIO_PLAYLISTS_ID_MEMBERS_ID:
            case VIDEO_MEDIA_ID:
            case DOWNLOADS_ID:
            case FILES_ID:
                final LocalCallingIdentity token = clearLocalCallingIdentity();
                try (Cursor cursor = queryForSingleItem(url,
                        new String[] { MediaColumns.MIME_TYPE }, null, null, null)) {
                    return cursor.getString(0);
                } catch (FileNotFoundException e) {
                    throw new IllegalArgumentException(e.getMessage());
                } finally {
                     restoreLocalCallingIdentity(token);
                }

            case IMAGES_MEDIA:
            case IMAGES_THUMBNAILS:
                return Images.Media.CONTENT_TYPE;

            case AUDIO_ALBUMART_ID:
            case AUDIO_ALBUMART_FILE_ID:
            case IMAGES_THUMBNAILS_ID:
            case VIDEO_THUMBNAILS_ID:
                return "image/jpeg";

            case AUDIO_MEDIA:
            case AUDIO_GENRES_ID_MEMBERS:
            case AUDIO_PLAYLISTS_ID_MEMBERS:
                return Audio.Media.CONTENT_TYPE;

            case AUDIO_GENRES:
            case AUDIO_MEDIA_ID_GENRES:
                return Audio.Genres.CONTENT_TYPE;
            case AUDIO_GENRES_ID:
            case AUDIO_MEDIA_ID_GENRES_ID:
                return Audio.Genres.ENTRY_CONTENT_TYPE;
            case AUDIO_PLAYLISTS:
                return Audio.Playlists.CONTENT_TYPE;

            case VIDEO_MEDIA:
                return Video.Media.CONTENT_TYPE;
            case DOWNLOADS:
                return Downloads.CONTENT_TYPE;

            case PICKER_ID:
                return mPickerUriResolver.getType(url);
        }
        throw new IllegalStateException("Unknown URL : " + url);
    }

    @VisibleForTesting
    void ensureFileColumns(@NonNull Uri uri, @NonNull ContentValues values)
            throws VolumeArgumentException, VolumeNotFoundException {
        final LocalUriMatcher matcher = new LocalUriMatcher(MediaStore.AUTHORITY);
        final int match = matcher.matchUri(uri, true);
        ensureNonUniqueFileColumns(match, uri, Bundle.EMPTY, values, null /* currentPath */);
    }

    private void ensureUniqueFileColumns(int match, @NonNull Uri uri, @NonNull Bundle extras,
            @NonNull ContentValues values, @Nullable String currentPath)
            throws VolumeArgumentException, VolumeNotFoundException {
        ensureFileColumns(match, uri, extras, values, true, currentPath);
    }

    private void ensureNonUniqueFileColumns(int match, @NonNull Uri uri,
            @NonNull Bundle extras, @NonNull ContentValues values, @Nullable String currentPath)
            throws VolumeArgumentException, VolumeNotFoundException {
        ensureFileColumns(match, uri, extras, values, false, currentPath);
    }

    /**
     * Get the various file-related {@link MediaColumns} in the given
     * {@link ContentValues} into a consistent condition. Also validates that defined
     * columns are valid for the given {@link Uri}, such as ensuring that only
     * {@code image/*} can be inserted into
     * {@link android.provider.MediaStore.Images}.
     */
    private void ensureFileColumns(int match, @NonNull Uri uri, @NonNull Bundle extras,
            @NonNull ContentValues values, boolean makeUnique, @Nullable String currentPath)
            throws VolumeArgumentException, VolumeNotFoundException {
        Trace.beginSection("ensureFileColumns");

        Objects.requireNonNull(uri);
        Objects.requireNonNull(extras);
        Objects.requireNonNull(values);

        // Figure out defaults based on Uri being modified
        String defaultMimeType = ClipDescription.MIMETYPE_UNKNOWN;
        int defaultMediaType = FileColumns.MEDIA_TYPE_NONE;
        String defaultPrimary = Environment.DIRECTORY_DOWNLOADS;
        String defaultSecondary = null;
        List<String> allowedPrimary = Arrays.asList(
                Environment.DIRECTORY_DOWNLOADS,
                Environment.DIRECTORY_DOCUMENTS);
        switch (match) {
            case AUDIO_MEDIA:
            case AUDIO_MEDIA_ID:
                defaultMimeType = "audio/mpeg";
                defaultMediaType = FileColumns.MEDIA_TYPE_AUDIO;
                defaultPrimary = Environment.DIRECTORY_MUSIC;
                if (SdkLevel.isAtLeastS()) {
                    allowedPrimary = Arrays.asList(
                            Environment.DIRECTORY_ALARMS,
                            Environment.DIRECTORY_AUDIOBOOKS,
                            Environment.DIRECTORY_MUSIC,
                            Environment.DIRECTORY_NOTIFICATIONS,
                            Environment.DIRECTORY_PODCASTS,
                            Environment.DIRECTORY_RECORDINGS,
                            Environment.DIRECTORY_RINGTONES);
                } else {
                    allowedPrimary = Arrays.asList(
                            Environment.DIRECTORY_ALARMS,
                            Environment.DIRECTORY_AUDIOBOOKS,
                            Environment.DIRECTORY_MUSIC,
                            Environment.DIRECTORY_NOTIFICATIONS,
                            Environment.DIRECTORY_PODCASTS,
                            FileUtils.DIRECTORY_RECORDINGS,
                            Environment.DIRECTORY_RINGTONES);
                }
                break;
            case VIDEO_MEDIA:
            case VIDEO_MEDIA_ID:
                defaultMimeType = "video/mp4";
                defaultMediaType = FileColumns.MEDIA_TYPE_VIDEO;
                defaultPrimary = Environment.DIRECTORY_MOVIES;
                allowedPrimary = Arrays.asList(
                        Environment.DIRECTORY_DCIM,
                        Environment.DIRECTORY_MOVIES,
                        Environment.DIRECTORY_PICTURES);
                break;
            case IMAGES_MEDIA:
            case IMAGES_MEDIA_ID:
                defaultMimeType = "image/jpeg";
                defaultMediaType = FileColumns.MEDIA_TYPE_IMAGE;
                defaultPrimary = Environment.DIRECTORY_PICTURES;
                allowedPrimary = Arrays.asList(
                        Environment.DIRECTORY_DCIM,
                        Environment.DIRECTORY_PICTURES);
                break;
            case AUDIO_ALBUMART:
            case AUDIO_ALBUMART_ID:
                defaultMimeType = "image/jpeg";
                defaultMediaType = FileColumns.MEDIA_TYPE_IMAGE;
                defaultPrimary = Environment.DIRECTORY_MUSIC;
                allowedPrimary = Arrays.asList(defaultPrimary);
                defaultSecondary = DIRECTORY_THUMBNAILS;
                break;
            case VIDEO_THUMBNAILS:
            case VIDEO_THUMBNAILS_ID:
                defaultMimeType = "image/jpeg";
                defaultMediaType = FileColumns.MEDIA_TYPE_IMAGE;
                defaultPrimary = Environment.DIRECTORY_MOVIES;
                allowedPrimary = Arrays.asList(defaultPrimary);
                defaultSecondary = DIRECTORY_THUMBNAILS;
                break;
            case IMAGES_THUMBNAILS:
            case IMAGES_THUMBNAILS_ID:
                defaultMimeType = "image/jpeg";
                defaultMediaType = FileColumns.MEDIA_TYPE_IMAGE;
                defaultPrimary = Environment.DIRECTORY_PICTURES;
                allowedPrimary = Arrays.asList(defaultPrimary);
                defaultSecondary = DIRECTORY_THUMBNAILS;
                break;
            case AUDIO_PLAYLISTS:
            case AUDIO_PLAYLISTS_ID:
                defaultMimeType = "audio/mpegurl";
                defaultMediaType = FileColumns.MEDIA_TYPE_PLAYLIST;
                defaultPrimary = Environment.DIRECTORY_MUSIC;
                allowedPrimary = Arrays.asList(
                        Environment.DIRECTORY_MUSIC,
                        Environment.DIRECTORY_MOVIES);
                break;
            case DOWNLOADS:
            case DOWNLOADS_ID:
                defaultPrimary = Environment.DIRECTORY_DOWNLOADS;
                allowedPrimary = Arrays.asList(defaultPrimary);
                break;
            case FILES:
            case FILES_ID:
                // Use defaults above
                break;
            default:
                Log.w(TAG, "Unhandled location " + uri + "; assuming generic files");
                break;
        }

        final String resolvedVolumeName = resolveVolumeName(uri);

        if (TextUtils.isEmpty(values.getAsString(MediaColumns.DATA))
                && MediaStore.VOLUME_INTERNAL.equals(resolvedVolumeName)) {
            // TODO: promote this to top-level check
            throw new UnsupportedOperationException(
                    "Writing to internal storage is not supported.");
        }

        // Force values when raw path provided
        if (!TextUtils.isEmpty(values.getAsString(MediaColumns.DATA))) {
            FileUtils.computeValuesFromData(values, isFuseThread());
        }

        final boolean isTargetSdkROrHigher =
                getCallingPackageTargetSdkVersion() >= Build.VERSION_CODES.R;
        final String displayName = values.getAsString(MediaColumns.DISPLAY_NAME);
        final String mimeTypeFromExt = TextUtils.isEmpty(displayName) ? null :
                MimeUtils.resolveMimeType(new File(displayName));

        if (TextUtils.isEmpty(values.getAsString(MediaColumns.MIME_TYPE))) {
            if (isTargetSdkROrHigher) {
                // Extract the MIME type from the display name if we couldn't resolve it from the
                // raw path
                if (mimeTypeFromExt != null) {
                    values.put(MediaColumns.MIME_TYPE, mimeTypeFromExt);
                } else {
                    // We couldn't resolve mimeType, it means that both display name and MIME type
                    // were missing in values, so we use defaultMimeType.
                    values.put(MediaColumns.MIME_TYPE, defaultMimeType);
                }
            } else if (defaultMediaType == FileColumns.MEDIA_TYPE_NONE) {
                values.put(MediaColumns.MIME_TYPE, mimeTypeFromExt);
            } else {
                // We don't use mimeTypeFromExt to preserve legacy behavior.
                values.put(MediaColumns.MIME_TYPE, defaultMimeType);
            }
        }

        String mimeType = values.getAsString(MediaColumns.MIME_TYPE);
        if (defaultMediaType == FileColumns.MEDIA_TYPE_NONE) {
            // We allow any mimeType for generic uri with default media type as MEDIA_TYPE_NONE.
        } else if (mimeType != null &&
                MimeTypeMap.getSingleton().getExtensionFromMimeType(mimeType) == null) {
            if (mimeTypeFromExt != null &&
                    defaultMediaType == MimeUtils.resolveMediaType(mimeTypeFromExt)) {
                // If mimeType from extension matches the defaultMediaType of uri, we use mimeType
                // from file extension as mimeType. This is an effort to guess the mimeType when we
                // get unsupported mimeType.
                // Note: We can't force defaultMimeType because when we force defaultMimeType, we
                // will force the file extension as well. For example, if DISPLAY_NAME=Foo.png and
                // mimeType="image/*". If we force mimeType to be "image/jpeg", we append the file
                // name with the new file extension i.e., "Foo.png.jpg" where as the expected file
                // name was "Foo.png"
                values.put(MediaColumns.MIME_TYPE, mimeTypeFromExt);
            } else if (isTargetSdkROrHigher) {
                // We are here because given mimeType is unsupported also we couldn't guess valid
                // mimeType from file extension.
                throw new IllegalArgumentException("Unsupported MIME type " + mimeType);
            } else {
                // We can't throw error for legacy apps, so we try to use defaultMimeType.
                values.put(MediaColumns.MIME_TYPE, defaultMimeType);
            }
        }

        // Give ourselves reasonable defaults when missing
        if (TextUtils.isEmpty(values.getAsString(MediaColumns.DISPLAY_NAME))) {
            values.put(MediaColumns.DISPLAY_NAME,
                    String.valueOf(System.currentTimeMillis()));
        }
        final Integer formatObject = values.getAsInteger(FileColumns.FORMAT);
        final int format = formatObject == null ? 0 : formatObject.intValue();
        if (format == MtpConstants.FORMAT_ASSOCIATION) {
            values.putNull(MediaColumns.MIME_TYPE);
        }

        mimeType = values.getAsString(MediaColumns.MIME_TYPE);
        // Quick check MIME type against table
        if (mimeType != null) {
            PulledMetrics.logMimeTypeAccess(getCallingUidOrSelf(), mimeType);
            final int actualMediaType = MimeUtils.resolveMediaType(mimeType);
            if (defaultMediaType == FileColumns.MEDIA_TYPE_NONE) {
                // Give callers an opportunity to work with playlists and
                // subtitles using the generic files table
                switch (actualMediaType) {
                    case FileColumns.MEDIA_TYPE_PLAYLIST:
                        defaultMimeType = "audio/mpegurl";
                        defaultMediaType = FileColumns.MEDIA_TYPE_PLAYLIST;
                        defaultPrimary = Environment.DIRECTORY_MUSIC;
                        allowedPrimary = new ArrayList<>(allowedPrimary);
                        allowedPrimary.add(Environment.DIRECTORY_MUSIC);
                        allowedPrimary.add(Environment.DIRECTORY_MOVIES);
                        break;
                    case FileColumns.MEDIA_TYPE_SUBTITLE:
                        defaultMimeType = "application/x-subrip";
                        defaultMediaType = FileColumns.MEDIA_TYPE_SUBTITLE;
                        defaultPrimary = Environment.DIRECTORY_MOVIES;
                        allowedPrimary = new ArrayList<>(allowedPrimary);
                        allowedPrimary.add(Environment.DIRECTORY_MUSIC);
                        allowedPrimary.add(Environment.DIRECTORY_MOVIES);
                        break;
                }
            } else if (defaultMediaType != actualMediaType) {
                final String[] split = defaultMimeType.split("/");
                throw new IllegalArgumentException(
                        "MIME type " + mimeType + " cannot be inserted into " + uri
                                + "; expected MIME type under " + split[0] + "/*");
            }
        }

        // Use default directories when missing
        if (TextUtils.isEmpty(values.getAsString(MediaColumns.RELATIVE_PATH))) {
            if (defaultSecondary != null) {
                values.put(MediaColumns.RELATIVE_PATH,
                        defaultPrimary + '/' + defaultSecondary + '/');
            } else {
                values.put(MediaColumns.RELATIVE_PATH,
                        defaultPrimary + '/');
            }
        }

        // Generate path when undefined
        if (TextUtils.isEmpty(values.getAsString(MediaColumns.DATA))) {
            // Note that just the volume name isn't enough to determine the path,
            // since we can manage different volumes with the same name for
            // different users. Instead, if we have a current path (which implies
            // an already existing file to be renamed), use that to derive the
            // user-id of the file, and in turn use that to derive the correct
            // volume. Cross-user renames are not supported without a specified
            // DATA column.
            File volumePath;
            UserHandle userHandle = mCallingIdentity.get().getUser();
            if (currentPath != null) {
                int userId = FileUtils.extractUserId(currentPath);
                if (userId != -1) {
                    userHandle = UserHandle.of(userId);
                }
            }
            try {
                volumePath = mVolumeCache.getVolumePath(resolvedVolumeName, userHandle);
            } catch (FileNotFoundException e) {
                throw new IllegalArgumentException(e);
            }

            FileUtils.sanitizeValues(values, /*rewriteHiddenFileName*/ !isFuseThread());
            FileUtils.computeDataFromValues(values, volumePath, isFuseThread());

            // Create result file
            File res = new File(values.getAsString(MediaColumns.DATA));
            try {
                if (makeUnique) {
                    res = FileUtils.buildUniqueFile(res.getParentFile(),
                            mimeType, res.getName());
                } else {
                    res = FileUtils.buildNonUniqueFile(res.getParentFile(),
                            mimeType, res.getName());
                }
            } catch (FileNotFoundException e) {
                throw new IllegalStateException(
                        "Failed to build unique file: " + res + " " + values);
            }

            // Require that content lives under well-defined directories to help
            // keep the user's content organized

            // Start by saying unchanged directories are valid
            final String currentDir = (currentPath != null)
                    ? new File(currentPath).getParent() : null;
            boolean validPath = res.getParent().equals(currentDir);

            // Next, consider allowing based on allowed primary directory
            final String[] relativePath = values.getAsString(MediaColumns.RELATIVE_PATH).split("/");
            final String primary = extractTopLevelDir(relativePath);
            if (!validPath) {
                validPath = containsIgnoreCase(allowedPrimary, primary);
            }

            // Next, consider allowing paths when referencing a related item
            final Uri relatedUri = extras.getParcelable(QUERY_ARG_RELATED_URI);
            if (!validPath && relatedUri != null) {
                try (Cursor c = queryForSingleItem(relatedUri, new String[] {
                        MediaColumns.MIME_TYPE,
                        MediaColumns.RELATIVE_PATH,
                }, null, null, null)) {
                    // If top-level MIME type matches, and relative path
                    // matches, then allow caller to place things here

                    final String expectedType = MimeUtils.extractPrimaryType(
                            c.getString(0));
                    final String actualType = MimeUtils.extractPrimaryType(
                            values.getAsString(MediaColumns.MIME_TYPE));
                    if (!Objects.equals(expectedType, actualType)) {
                        throw new IllegalArgumentException("Placement of " + actualType
                                + " item not allowed in relation to " + expectedType + " item");
                    }

                    final String expectedPath = c.getString(1);
                    final String actualPath = values.getAsString(MediaColumns.RELATIVE_PATH);
                    if (!Objects.equals(expectedPath, actualPath)) {
                        throw new IllegalArgumentException("Placement of " + actualPath
                                + " item not allowed in relation to " + expectedPath + " item");
                    }

                    // If we didn't see any trouble above, then we'll allow it
                    validPath = true;
                } catch (FileNotFoundException e) {
                    Log.w(TAG, "Failed to find related item " + relatedUri + ": " + e);
                }
            }

            // Consider allowing external media directory of calling package
            if (!validPath) {
                final String pathOwnerPackage = extractPathOwnerPackageName(res.getAbsolutePath());
                if (pathOwnerPackage != null) {
                    validPath = isExternalMediaDirectory(res.getAbsolutePath()) &&
                            isCallingIdentitySharedPackageName(pathOwnerPackage);
                }
            }

            // Allow apps with MANAGE_EXTERNAL_STORAGE to create files anywhere
            if (!validPath) {
                validPath = isCallingPackageManager();
            }

            // Allow system gallery to create image/video files.
            if (!validPath) {
                // System gallery can create image/video files in any existing directory, it can
                // also create subdirectories in any existing top-level directory. However, system
                // gallery is not allowed to create non-default top level directory.
                final boolean createNonDefaultTopLevelDir = primary != null &&
                        !FileUtils.buildPath(volumePath, primary).exists();
                validPath = !createNonDefaultTopLevelDir && canSystemGalleryAccessTheFile(
                        res.getAbsolutePath());
            }

            // Nothing left to check; caller can't use this path
            if (!validPath) {
                throw new IllegalArgumentException(
                        "Primary directory " + primary + " not allowed for " + uri
                                + "; allowed directories are " + allowedPrimary);
            }

            boolean isFuseThread = isFuseThread();
            // Check if the following are true:
            // 1. Not a FUSE thread
            // 2. |res| is a child of a default dir and the default dir is missing
            // If true, we want to update the mTime of the volume root, after creating the dir
            // on the lower filesystem. This fixes some FileManagers relying on the mTime change
            // for UI updates
            File defaultDirVolumePath =
                    isFuseThread ? null : checkDefaultDirMissing(resolvedVolumeName, res);
            // Ensure all parent folders of result file exist
            res.getParentFile().mkdirs();
            if (!res.getParentFile().exists()) {
                throw new IllegalStateException("Failed to create directory: " + res);
            }
            touchFusePath(defaultDirVolumePath);

            values.put(MediaColumns.DATA, res.getAbsolutePath());
            // buildFile may have changed the file name, compute values to extract new DISPLAY_NAME.
            // Note: We can't extract displayName from res.getPath() because for pending & trashed
            // files DISPLAY_NAME will not be same as file name.
            FileUtils.computeValuesFromData(values, isFuseThread);
        } else {
            assertFileColumnsConsistent(match, uri, values);
        }

        assertPrivatePathNotInValues(values);

        // Drop columns that aren't relevant for special tables
        switch (match) {
            case AUDIO_ALBUMART:
            case VIDEO_THUMBNAILS:
            case IMAGES_THUMBNAILS:
                final Set<String> valid = getProjectionMap(MediaStore.Images.Thumbnails.class)
                        .keySet();
                for (String key : new ArraySet<>(values.keySet())) {
                    if (!valid.contains(key)) {
                        values.remove(key);
                    }
                }
                break;
        }

        Trace.endSection();
    }

    /**
     * For apps targetSdk >= S: Check that values does not contain any external private path.
     * For all apps: Check that values does not contain any other app's external private paths.
     */
    private void assertPrivatePathNotInValues(ContentValues values)
            throws IllegalArgumentException {
        ArrayList<String> relativePaths = new ArrayList<String>();
        relativePaths.add(extractRelativePath(values.getAsString(MediaColumns.DATA)));
        relativePaths.add(values.getAsString(MediaColumns.RELATIVE_PATH));

        for (final String relativePath : relativePaths) {
            if (!isDataOrObbRelativePath(relativePath)) {
                continue;
            }

            /**
             * Don't allow apps to insert/update database row to files in Android/data or
             * Android/obb dirs. These are app private directories and files in these private
             * directories can't be added to public media collection.
             *
             * Note: For backwards compatibility we allow apps with targetSdk < S to insert private
             * files to MediaProvider
             */
            if (CompatChanges.isChangeEnabled(ENABLE_CHECKS_FOR_PRIVATE_FILES,
                    Binder.getCallingUid())) {
                throw new IllegalArgumentException(
                        "Inserting private file: " + relativePath + " is not allowed.");
            }

            /**
             * Restrict all (legacy and non-legacy) apps from inserting paths in other
             * app's private directories.
             * Allow legacy apps to insert/update files in app private directories for backward
             * compatibility but don't allow them to do so in other app's private directories.
             */
            if (!isCallingIdentityAllowedAccessToDataOrObbPath(relativePath)) {
                throw new IllegalArgumentException(
                        "Inserting private file: " + relativePath + " is not allowed.");
            }
        }
    }

    /**
     * @return the default dir if {@code file} is a child of default dir and it's missing,
     * {@code null} otherwise.
     */
    private File checkDefaultDirMissing(String volumeName, File file) {
        String topLevelDir = FileUtils.extractTopLevelDir(file.getPath());
        if (topLevelDir != null && FileUtils.isDefaultDirectoryName(topLevelDir)) {
            try {
                File volumePath = getVolumePath(volumeName);
                if (!new File(volumePath, topLevelDir).exists()) {
                    return volumePath;
                }
            } catch (FileNotFoundException e) {
                Log.w(TAG, "Failed to checkDefaultDirMissing for " + file, e);
            }
        }
        return null;
    }

    /** Updates mTime of {@code path} on the FUSE filesystem */
    private void touchFusePath(@Nullable File path) {
        if (path != null) {
            // Touch root of volume to update mTime on FUSE filesystem
            // This allows FileManagers that may be relying on mTime changes to update their UI
            File fusePath = toFuseFile(path);
            if (fusePath != null) {
                Log.i(TAG, "Touching FUSE path " + fusePath);
                fusePath.setLastModified(System.currentTimeMillis());
            }
        }
    }

    /**
     * Check that any requested {@link MediaColumns#DATA} paths actually
     * live on the storage volume being targeted.
     */
    private void assertFileColumnsConsistent(int match, Uri uri, ContentValues values)
            throws VolumeArgumentException, VolumeNotFoundException {
        if (!values.containsKey(MediaColumns.DATA)) return;

        final String volumeName = resolveVolumeName(uri);
        try {
            // Quick check that the requested path actually lives on volume
            final Collection<File> allowed = getAllowedVolumePaths(volumeName);
            final File actual = new File(values.getAsString(MediaColumns.DATA))
                    .getCanonicalFile();
            if (!FileUtils.contains(allowed, actual)) {
                throw new VolumeArgumentException(actual, allowed);
            }
        } catch (IOException e) {
            throw new VolumeNotFoundException(volumeName);
        }
    }

    @Override
    public int bulkInsert(Uri uri, ContentValues[] values) {
        final int targetSdkVersion = getCallingPackageTargetSdkVersion();
        final boolean allowHidden = isCallingPackageAllowedHidden();
        final int match = matchUri(uri, allowHidden);

        if (match == VOLUMES) {
            return super.bulkInsert(uri, values);
        }

        if (match == AUDIO_PLAYLISTS_ID || match == AUDIO_PLAYLISTS_ID_MEMBERS) {
            final String resolvedVolumeName = resolveVolumeName(uri);

            final long playlistId = Long.parseLong(uri.getPathSegments().get(3));
            final Uri playlistUri = ContentUris.withAppendedId(
                    MediaStore.Audio.Playlists.getContentUri(resolvedVolumeName), playlistId);

            final String audioVolumeName =
                    MediaStore.VOLUME_INTERNAL.equals(resolvedVolumeName)
                            ? MediaStore.VOLUME_INTERNAL : MediaStore.VOLUME_EXTERNAL;

            // Require that caller has write access to underlying media
            enforceCallingPermission(playlistUri, Bundle.EMPTY, true);
            for (ContentValues each : values) {
                final long audioId = each.getAsLong(Audio.Playlists.Members.AUDIO_ID);
                final Uri audioUri = Audio.Media.getContentUri(audioVolumeName, audioId);
                enforceCallingPermission(audioUri, Bundle.EMPTY, false);
            }

            return bulkInsertPlaylist(playlistUri, values);
        }

        final DatabaseHelper helper;
        try {
            helper = getDatabaseForUri(uri);
        } catch (VolumeNotFoundException e) {
            return e.translateForUpdateDelete(targetSdkVersion);
        }

        helper.beginTransaction();
        try {
            final int result = super.bulkInsert(uri, values);
            helper.setTransactionSuccessful();
            return result;
        } finally {
            helper.endTransaction();
        }
    }

    private int bulkInsertPlaylist(@NonNull Uri uri, @NonNull ContentValues[] values) {
        Trace.beginSection("bulkInsertPlaylist");
        try {
            try {
                return addPlaylistMembers(uri, values);
            } catch (SQLiteConstraintException e) {
                if (getCallingPackageTargetSdkVersion() >= Build.VERSION_CODES.R) {
                    throw e;
                } else {
                    return 0;
                }
            }
        } catch (FallbackException e) {
            return e.translateForBulkInsert(getCallingPackageTargetSdkVersion());
        } finally {
            Trace.endSection();
        }
    }

    private long insertDirectory(@NonNull SQLiteDatabase db, @NonNull String path) {
        if (LOGV) Log.v(TAG, "inserting directory " + path);
        ContentValues values = new ContentValues();
        values.put(FileColumns.FORMAT, MtpConstants.FORMAT_ASSOCIATION);
        values.put(FileColumns.DATA, path);
        values.put(FileColumns.PARENT, getParent(db, path));
        values.put(FileColumns.OWNER_PACKAGE_NAME, extractPathOwnerPackageName(path));
        values.put(FileColumns.VOLUME_NAME, extractVolumeName(path));
        values.put(FileColumns.RELATIVE_PATH, extractRelativePath(path));
        values.put(FileColumns.DISPLAY_NAME, extractDisplayName(path));
        values.put(FileColumns.IS_DOWNLOAD, isDownload(path) ? 1 : 0);

        // Getting UserId from the directory path, as clone user shares the MediaProvider
        // of user 0.
        int userIdFromPath = FileUtils.extractUserId(path);
        // In some cases, like querying public volumes, userId is not available in path. We
        // take userId from the user running MediaProvider process (sUserId).
        if (userIdFromPath != -1) {
            if (isAppCloneUserForFuse(userIdFromPath)) {
                values.put(FileColumns._USER_ID, userIdFromPath);
            } else {
                values.put(FileColumns._USER_ID, sUserId);
            }
        }

        File file = new File(path);
        if (file.exists()) {
            values.put(FileColumns.DATE_MODIFIED, file.lastModified() / 1000);
        }
        return db.insert("files", FileColumns.DATE_MODIFIED, values);
    }

    private long getParent(@NonNull SQLiteDatabase db, @NonNull String path) {
        final String parentPath = new File(path).getParent();
        if (Objects.equals("/", parentPath)) {
            return -1;
        } else {
            synchronized (mDirectoryCache) {
                Long id = mDirectoryCache.get(parentPath);
                if (id != null) {
                    return id;
                }
            }

            final long id;
            try (Cursor c = db.query("files", new String[] { FileColumns._ID },
                    FileColumns.DATA + "=?", new String[] { parentPath }, null, null, null)) {
                if (c.moveToFirst()) {
                    id = c.getLong(0);
                } else {
                    id = insertDirectory(db, parentPath);
                }
            }

            synchronized (mDirectoryCache) {
                mDirectoryCache.put(parentPath, id);
            }
            return id;
        }
    }

    /**
     * @param c the Cursor whose title to retrieve
     * @return the result of {@link #getDefaultTitle(String)} if the result is valid; otherwise
     * the value of the {@code MediaStore.Audio.Media.TITLE} column
     */
    private String getDefaultTitleFromCursor(Cursor c) {
        String title = null;
        final int columnIndex = c.getColumnIndex("title_resource_uri");
        // Necessary to check for existence because we may be reading from an old DB version
        if (columnIndex > -1) {
            final String titleResourceUri = c.getString(columnIndex);
            if (titleResourceUri != null) {
                try {
                    title = getDefaultTitle(titleResourceUri);
                } catch (Exception e) {
                    // Best attempt only
                }
            }
        }
        if (title == null) {
            title = c.getString(c.getColumnIndex(MediaStore.Audio.Media.TITLE));
        }
        return title;
    }

    /**
     * @param title_resource_uri The title resource for which to retrieve the default localization
     * @return The title localized to {@code Locale.US}, or {@code null} if unlocalizable
     * @throws Exception Thrown if the title appears to be localizable, but the localization failed
     * for any reason. For example, the application from which the localized title is fetched is not
     * installed, or it does not have the resource which needs to be localized
     */
    private String getDefaultTitle(String title_resource_uri) throws Exception{
        try {
            return getTitleFromResourceUri(title_resource_uri, false);
        } catch (Exception e) {
            Log.e(TAG, "Error getting default title for " + title_resource_uri, e);
            throw e;
        }
    }

    /**
     * @param title_resource_uri The title resource to localize
     * @return The localized title, or {@code null} if unlocalizable
     * @throws Exception Thrown if the title appears to be localizable, but the localization failed
     * for any reason. For example, the application from which the localized title is fetched is not
     * installed, or it does not have the resource which needs to be localized
     */
    private String getLocalizedTitle(String title_resource_uri) throws Exception {
        try {
            return getTitleFromResourceUri(title_resource_uri, true);
        } catch (Exception e) {
            Log.e(TAG, "Error getting localized title for " + title_resource_uri, e);
            throw e;
        }
    }

    /**
     * Localizable titles conform to this URI pattern:
     *   Scheme: {@link ContentResolver.SCHEME_ANDROID_RESOURCE}
     *   Authority: Package Name of ringtone title provider
     *   First Path Segment: Type of resource (must be "string")
     *   Second Path Segment: Resource name of title
     *
     * @param title_resource_uri The title resource to retrieve
     * @param localize Whether or not to localize the title
     * @return The title, or {@code null} if unlocalizable
     * @throws Exception Thrown if the title appears to be localizable, but the localization failed
     * for any reason. For example, the application from which the localized title is fetched is not
     * installed, or it does not have the resource which needs to be localized
     */
    private String getTitleFromResourceUri(String title_resource_uri, boolean localize)
        throws Exception {
        if (TextUtils.isEmpty(title_resource_uri)) {
            return null;
        }
        final Uri titleUri = Uri.parse(title_resource_uri);
        final String scheme = titleUri.getScheme();
        if (!ContentResolver.SCHEME_ANDROID_RESOURCE.equals(scheme)) {
            return null;
        }
        final List<String> pathSegments = titleUri.getPathSegments();
        if (pathSegments.size() != 2) {
            Log.e(TAG, "Error getting localized title for " + title_resource_uri
                + ", must have 2 path segments");
            return null;
        }
        final String type = pathSegments.get(0);
        if (!"string".equals(type)) {
            Log.e(TAG, "Error getting localized title for " + title_resource_uri
                + ", first path segment must be \"string\"");
            return null;
        }
        final String packageName = titleUri.getAuthority();
        final Resources resources;
        if (localize) {
            resources = mPackageManager.getResourcesForApplication(packageName);
        } else {
            final Context packageContext = getContext().createPackageContext(packageName, 0);
            final Configuration configuration = packageContext.getResources().getConfiguration();
            configuration.setLocale(Locale.US);
            resources = packageContext.createConfigurationContext(configuration).getResources();
        }
        final String resourceIdentifier = pathSegments.get(1);
        final int id = resources.getIdentifier(resourceIdentifier, type, packageName);
        return resources.getString(id);
    }

    public void onLocaleChanged() {
        onLocaleChanged(true);
    }

    private void onLocaleChanged(boolean forceUpdate) {
        mInternalDatabase.runWithTransaction((db) -> {
            if (forceUpdate || !mLastLocale.equals(Locale.getDefault())) {
                localizeTitles(db);
                mLastLocale = Locale.getDefault();
            }
            return null;
        });
    }

    private void localizeTitles(@NonNull SQLiteDatabase db) {
        try (Cursor c = db.query("files", new String[]{"_id", "title_resource_uri"},
            "title_resource_uri IS NOT NULL", null, null, null, null)) {
            while (c.moveToNext()) {
                final String id = c.getString(0);
                final String titleResourceUri = c.getString(1);
                final ContentValues values = new ContentValues();
                try {
                    values.put(AudioColumns.TITLE_RESOURCE_URI, titleResourceUri);
                    computeAudioLocalizedValues(values);
                    computeAudioKeyValues(values);
                    db.update("files", values, "_id=?", new String[]{id});
                } catch (Exception e) {
                    Log.e(TAG, "Error updating localized title for " + titleResourceUri
                        + ", keeping old localization");
                }
            }
        }
    }

    private Uri insertFile(@NonNull SQLiteQueryBuilder qb, @NonNull DatabaseHelper helper,
            int match, @NonNull Uri uri, @NonNull Bundle extras, @NonNull ContentValues values,
            int mediaType) throws VolumeArgumentException, VolumeNotFoundException {
        boolean wasPathEmpty = !values.containsKey(MediaStore.MediaColumns.DATA)
                || TextUtils.isEmpty(values.getAsString(MediaStore.MediaColumns.DATA));

        // Make sure all file-related columns are defined
        ensureUniqueFileColumns(match, uri, extras, values, null);

        switch (mediaType) {
            case FileColumns.MEDIA_TYPE_AUDIO: {
                computeAudioLocalizedValues(values);
                computeAudioKeyValues(values);
                break;
            }
        }

        // compute bucket_id and bucket_display_name for all files
        String path = values.getAsString(MediaStore.MediaColumns.DATA);
        FileUtils.computeValuesFromData(values, isFuseThread());
        values.put(MediaStore.MediaColumns.DATE_ADDED, System.currentTimeMillis() / 1000);

        String title = values.getAsString(MediaStore.MediaColumns.TITLE);
        if (title == null && path != null) {
            title = extractFileName(path);
        }
        values.put(FileColumns.TITLE, title);

        String mimeType = null;
        int format = MtpConstants.FORMAT_ASSOCIATION;
        if (path != null && new File(path).isDirectory()) {
            values.put(FileColumns.FORMAT, MtpConstants.FORMAT_ASSOCIATION);
            values.putNull(MediaStore.MediaColumns.MIME_TYPE);
        } else {
            mimeType = values.getAsString(MediaStore.MediaColumns.MIME_TYPE);
            final Integer formatObject = values.getAsInteger(FileColumns.FORMAT);
            format = (formatObject == null ? 0 : formatObject.intValue());
        }

        if (format == 0) {
            format = MimeUtils.resolveFormatCode(mimeType);
        }
        if (path != null && path.endsWith("/")) {
            // TODO: convert to using FallbackException once VERSION_CODES.S is defined
            Log.e(TAG, "directory has trailing slash: " + path);
            return null;
        }
        if (format != 0) {
            values.put(FileColumns.FORMAT, format);
        }

        if (mimeType == null && path != null && format != MtpConstants.FORMAT_ASSOCIATION) {
            mimeType = MimeUtils.resolveMimeType(new File(path));
        }

        if (mimeType != null) {
            values.put(FileColumns.MIME_TYPE, mimeType);
            if (isCallingPackageSelf() && values.containsKey(FileColumns.MEDIA_TYPE)) {
                // Leave FileColumns.MEDIA_TYPE untouched if the caller is ModernMediaScanner and
                // FileColumns.MEDIA_TYPE is already populated.
            } else if (isFuseThread() && path != null
                    && FileUtils.shouldFileBeHidden(new File(path))) {
                // We should only mark MEDIA_TYPE as MEDIA_TYPE_NONE for Fuse Thread.
                // MediaProvider#insert() returns the uri by appending the "rowId" to the given
                // uri, hence to ensure the correct working of the returned uri, we shouldn't
                // change the MEDIA_TYPE in insert operation and let scan change it for us.
                values.put(FileColumns.MEDIA_TYPE, FileColumns.MEDIA_TYPE_NONE);
            } else {
                values.put(FileColumns.MEDIA_TYPE, MimeUtils.resolveMediaType(mimeType));
            }
        } else {
            values.put(FileColumns.MEDIA_TYPE, mediaType);
        }

        qb.allowColumn(FileColumns._MODIFIER);
        if (isCallingPackageSelf() && values.containsKey(FileColumns._MODIFIER)) {
            // We can't identify if the call is coming from media scan, hence
            // we let ModernMediaScanner send FileColumns._MODIFIER value.
        } else if (isFuseThread()) {
            values.put(FileColumns._MODIFIER, FileColumns._MODIFIER_FUSE);
        } else {
            values.put(FileColumns._MODIFIER, FileColumns._MODIFIER_CR);
        }

        // There is no meaning of an owner in the internal storage. It is shared by all users.
        // So we only set the user_id field in the database for external storage.
        qb.allowColumn(FileColumns._USER_ID);
        int ownerUserId = FileUtils.extractUserId(path);
        if (helper.isExternal()) {
            if (isAppCloneUserForFuse(ownerUserId)) {
                values.put(FileColumns._USER_ID, ownerUserId);
            } else {
                values.put(FileColumns._USER_ID, sUserId);
            }
        }

        final long rowId;
        Uri newUri = uri;
        {
            if (mediaType == FileColumns.MEDIA_TYPE_PLAYLIST) {
                String name = values.getAsString(Audio.Playlists.NAME);
                if (name == null && path == null) {
                    // MediaScanner will compute the name from the path if we have one
                    throw new IllegalArgumentException(
                            "no name was provided when inserting abstract playlist");
                }
            } else {
                if (path == null) {
                    // path might be null for playlists created on the device
                    // or transfered via MTP
                    throw new IllegalArgumentException(
                            "no path was provided when inserting new file");
                }
            }

            // make sure modification date and size are set
            if (path != null) {
                File file = new File(path);
                if (file.exists()) {
                    values.put(FileColumns.DATE_MODIFIED, file.lastModified() / 1000);
                    if (!values.containsKey(FileColumns.SIZE)) {
                        values.put(FileColumns.SIZE, file.length());
                    }
                }
                // Checking if the file/directory is hidden can be expensive based on the depth of
                // the directory tree. Call shouldFileBeHidden() only when the caller of insert()
                // cares about returned uri.
                if (!isCallingPackageSelf() && !isFuseThread()
                        && FileUtils.shouldFileBeHidden(file)) {
                    newUri = MediaStore.Files.getContentUri(MediaStore.getVolumeName(uri));
                }
            }

            rowId = insertAllowingUpsert(qb, helper, values, path);
        }
        if (format == MtpConstants.FORMAT_ASSOCIATION) {
            synchronized (mDirectoryCache) {
                mDirectoryCache.put(path, rowId);
            }
        }

        return ContentUris.withAppendedId(newUri, rowId);
    }

    /**
     * Inserts a new row in MediaProvider database with {@code values}. Treats insert as upsert for
     * double inserts from same package.
     */
    private long insertAllowingUpsert(@NonNull SQLiteQueryBuilder qb,
            @NonNull DatabaseHelper helper, @NonNull ContentValues values, String path)
            throws SQLiteConstraintException {
        return helper.runWithTransaction((db) -> {
            Long parent = values.getAsLong(FileColumns.PARENT);
            if (parent == null) {
                if (path != null) {
                    final long parentId = getParent(db, path);
                    values.put(FileColumns.PARENT, parentId);
                }
            }

            try {
                return qb.insert(helper, values);
            } catch (SQLiteConstraintException e) {
                final String packages = getAllowedPackagesForUpsert(
                        values.getAsString(MediaColumns.OWNER_PACKAGE_NAME));
                SQLiteQueryBuilder qbForUpsert = getQueryBuilderForUpsert(path);
                final long rowId = getIdIfPathOwnedByPackages(qbForUpsert, helper, path, packages);
                // Apps sometimes create a file via direct path and then insert it into
                // MediaStore via ContentResolver. The former should create a database entry,
                // so we have to treat the latter as an upsert.
                // TODO(b/149917493) Perform all INSERT operations as UPSERT.
                if (rowId != -1 && qbForUpsert.update(helper, values, "_id=?",
                        new String[]{Long.toString(rowId)}) == 1) {
                    return rowId;
                }
                // Rethrow SQLiteConstraintException on failed upsert.
                throw e;
            }
        });
    }

    /**
     * @return row id of the entry with path {@code path} if the owner is one of {@code packages}.
     */
    private long getIdIfPathOwnedByPackages(@NonNull SQLiteQueryBuilder qb,
            @NonNull DatabaseHelper helper, String path, String packages) {
        final String[] projection = new String[] {FileColumns._ID};
        final  String ownerPackageMatchClause = DatabaseUtils.bindSelection(
                MediaColumns.OWNER_PACKAGE_NAME + " IN " + packages);
        final String selection = FileColumns.DATA + " =? AND " + ownerPackageMatchClause;

        try (Cursor c = qb.query(helper, projection, selection, new String[] {path}, null, null,
                null, null, null)) {
            if (c.moveToFirst()) {
                return c.getLong(0);
            }
        }
        return -1;
    }

    /**
     * Gets packages that should match to upsert a db row.
     *
     * A database row can be upserted if
     * <ul>
     * <li> Calling package or one of the shared packages owns the db row.
     * <li> {@code givenOwnerPackage} owns the db row. This is useful when DownloadProvider
     * requests upsert on behalf of another app
     * </ul>
     */
    private String getAllowedPackagesForUpsert(@Nullable String givenOwnerPackage) {
        ArrayList<String> packages = new ArrayList<>();
        packages.addAll(Arrays.asList(mCallingIdentity.get().getSharedPackageNames()));

        // If givenOwnerPackage is CallingIdentity, packages list would already have shared package
        // names of givenOwnerPackage. If givenOwnerPackage is not CallingIdentity, since
        // DownloadProvider can upsert a row on behalf of app, we should include all shared packages
        // of givenOwnerPackage.
        if (givenOwnerPackage != null && isCallingPackageDelegator() &&
                !isCallingIdentitySharedPackageName(givenOwnerPackage)) {
            // Allow DownloadProvider to Upsert if givenOwnerPackage is owner of the db row.
            packages.addAll(Arrays.asList(getSharedPackagesForPackage(givenOwnerPackage)));
        }
        return bindList((Object[]) packages.toArray());
    }

    /**
     * @return {@link SQLiteQueryBuilder} for upsert with Files uri. This disables strict columns
     * check to allow upsert to update any column with Files uri.
     */
    private SQLiteQueryBuilder getQueryBuilderForUpsert(@NonNull String path) {
        final boolean allowHidden = isCallingPackageAllowedHidden();
        Bundle extras = new Bundle();
        extras.putInt(QUERY_ARG_MATCH_PENDING, MATCH_INCLUDE);
        extras.putInt(QUERY_ARG_MATCH_TRASHED, MATCH_INCLUDE);

        // When Fuse inserts a file to database it doesn't set is_download column. When app tries
        // insert with Downloads uri, upsert fails because getIdIfPathExistsForCallingPackage can't
        // find a row ID with is_download=1. Use Files uri to get queryBuilder & update any existing
        // row irrespective of is_download=1.
        final Uri uri = FileUtils.getContentUriForPath(path);
        SQLiteQueryBuilder qb = getQueryBuilder(TYPE_UPDATE, matchUri(uri, allowHidden), uri,
                extras, null);

        // We won't be able to update columns that are not part of projection map of Files table. We
        // have already checked strict columns in previous insert operation which failed with
        // exception. Any malicious column usage would have got caught in insert operation, hence we
        // can safely disable strict column check for upsert.
        qb.setStrictColumns(false);
        return qb;
    }

    private void maybePut(@NonNull ContentValues values, @NonNull String key,
            @Nullable String value) {
        if (value != null) {
            values.put(key, value);
        }
    }

    private boolean maybeMarkAsDownload(@NonNull ContentValues values) {
        final String path = values.getAsString(MediaColumns.DATA);
        if (path != null && isDownload(path)) {
            values.put(FileColumns.IS_DOWNLOAD, 1);
            return true;
        }
        return false;
    }

    private static @NonNull String resolveVolumeName(@NonNull Uri uri) {
        final String volumeName = getVolumeName(uri);
        if (MediaStore.VOLUME_EXTERNAL.equals(volumeName)) {
            return MediaStore.VOLUME_EXTERNAL_PRIMARY;
        } else {
            return volumeName;
        }
    }

    /**
     * @deprecated all operations should be routed through the overload that
     *             accepts a {@link Bundle} of extras.
     */
    @Override
    @Deprecated
    public Uri insert(Uri uri, ContentValues values) {
        return insert(uri, values, null);
    }

    @Override
    public @Nullable Uri insert(@NonNull Uri uri, @Nullable ContentValues values,
            @Nullable Bundle extras) {
        Trace.beginSection("insert");
        try {
            try {
                return insertInternal(uri, values, extras);
            } catch (SQLiteConstraintException e) {
                if (getCallingPackageTargetSdkVersion() >= Build.VERSION_CODES.R) {
                    throw e;
                } else {
                    return null;
                }
            }
        } catch (FallbackException e) {
            return e.translateForInsert(getCallingPackageTargetSdkVersion());
        } finally {
            Trace.endSection();
        }
    }

    private @Nullable Uri insertInternal(@NonNull Uri uri, @Nullable ContentValues initialValues,
            @Nullable Bundle extras) throws FallbackException {
        final String originalVolumeName = getVolumeName(uri);
        PulledMetrics.logVolumeAccessViaMediaProvider(getCallingUidOrSelf(), originalVolumeName);

        extras = (extras != null) ? extras : new Bundle();
        // REDACTED_URI_BUNDLE_KEY extra should only be set inside MediaProvider.
        extras.remove(QUERY_ARG_REDACTED_URI);

        // INCLUDED_DEFAULT_DIRECTORIES extra should only be set inside MediaProvider.
        extras.remove(INCLUDED_DEFAULT_DIRECTORIES);

        final boolean allowHidden = isCallingPackageAllowedHidden();
        final int match = matchUri(uri, allowHidden);

        final int targetSdkVersion = getCallingPackageTargetSdkVersion();
        final String resolvedVolumeName = resolveVolumeName(uri);

        // handle MEDIA_SCANNER before calling getDatabaseForUri()
        if (match == MEDIA_SCANNER) {
            mMediaScannerVolume = initialValues.getAsString(MediaStore.MEDIA_SCANNER_VOLUME);

            final DatabaseHelper helper = getDatabaseForUri(
                    MediaStore.Files.getContentUri(mMediaScannerVolume));

            helper.mScanStartTime = SystemClock.elapsedRealtime();
            return MediaStore.getMediaScannerUri();
        }

        if (match == VOLUMES) {
            String name = initialValues.getAsString("name");
            MediaVolume volume = null;
            try {
                volume = getVolume(name);
                Uri attachedVolume = attachVolume(volume, /* validate */ true);
                if (mMediaScannerVolume != null && mMediaScannerVolume.equals(name)) {
                    final DatabaseHelper helper = getDatabaseForUri(
                            MediaStore.Files.getContentUri(mMediaScannerVolume));
                    helper.mScanStartTime = SystemClock.elapsedRealtime();
                }
                return attachedVolume;
            } catch (FileNotFoundException e) {
                Log.w(TAG, "Couldn't find volume with name " + volume.getName());
                return null;
            }
        }

        final DatabaseHelper helper = getDatabaseForUri(uri);
        switch (match) {
            case AUDIO_PLAYLISTS_ID:
            case AUDIO_PLAYLISTS_ID_MEMBERS: {
                final long playlistId = Long.parseLong(uri.getPathSegments().get(3));
                final Uri playlistUri = ContentUris.withAppendedId(
                        MediaStore.Audio.Playlists.getContentUri(resolvedVolumeName), playlistId);

                final long audioId = initialValues
                        .getAsLong(MediaStore.Audio.Playlists.Members.AUDIO_ID);
                final String audioVolumeName =
                        MediaStore.VOLUME_INTERNAL.equals(resolvedVolumeName)
                                ? MediaStore.VOLUME_INTERNAL : MediaStore.VOLUME_EXTERNAL;
                final Uri audioUri = ContentUris.withAppendedId(
                        MediaStore.Audio.Media.getContentUri(audioVolumeName), audioId);

                // Require that caller has write access to underlying media
                enforceCallingPermission(playlistUri, Bundle.EMPTY, true);
                enforceCallingPermission(audioUri, Bundle.EMPTY, false);

                // Playlist contents are always persisted directly into playlist
                // files on disk to ensure that we can reliably migrate between
                // devices and recover from database corruption
                final long id = addPlaylistMembers(playlistUri, initialValues);
                acceptWithExpansion(helper::notifyInsert, resolvedVolumeName, playlistId,
                        FileColumns.MEDIA_TYPE_PLAYLIST, false);
                return ContentUris.withAppendedId(MediaStore.Audio.Playlists.Members
                        .getContentUri(originalVolumeName, playlistId), id);
            }
        }

        String path = null;
        String ownerPackageName = null;
        if (initialValues != null) {
            // IDs are forever; nobody should be editing them
            initialValues.remove(MediaColumns._ID);

            // Expiration times are hard-coded; let's derive them
            FileUtils.computeDateExpires(initialValues);

            // Ignore or augment incoming raw filesystem paths
            for (String column : sDataColumns.keySet()) {
                if (!initialValues.containsKey(column)) continue;

                if (isCallingPackageSelf() || isCallingPackageLegacyWrite()) {
                    // Mutation allowed
                } else if (isCallingPackageManager()) {
                    // Apps with MANAGE_EXTERNAL_STORAGE have all files access, hence they are
                    // allowed to insert files anywhere.
                } else {
                    Log.w(TAG, "Ignoring mutation of  " + column + " from "
                            + getCallingPackageOrSelf());
                    initialValues.remove(column);
                }
            }

            path = initialValues.getAsString(MediaStore.MediaColumns.DATA);

            if (!isCallingPackageSelf()) {
                initialValues.remove(FileColumns.IS_DOWNLOAD);
            }

            // We no longer track location metadata
            if (initialValues.containsKey(ImageColumns.LATITUDE)) {
                initialValues.putNull(ImageColumns.LATITUDE);
            }
            if (initialValues.containsKey(ImageColumns.LONGITUDE)) {
                initialValues.putNull(ImageColumns.LONGITUDE);
            }
            if (getCallingPackageTargetSdkVersion() <= Build.VERSION_CODES.Q) {
                // These columns are removed in R.
                if (initialValues.containsKey("primary_directory")) {
                    initialValues.remove("primary_directory");
                }
                if (initialValues.containsKey("secondary_directory")) {
                    initialValues.remove("secondary_directory");
                }
            }

            if (isCallingPackageSelf() || isCallingPackageShell()) {
                // When media inserted by ourselves during a scan, or by the
                // shell, the best we can do is guess ownership based on path
                // when it's not explicitly provided
                ownerPackageName = initialValues.getAsString(FileColumns.OWNER_PACKAGE_NAME);
                if (TextUtils.isEmpty(ownerPackageName)) {
                    ownerPackageName = extractPathOwnerPackageName(path);
                }
            } else if (isCallingPackageDelegator()) {
                // When caller is a delegator, we handle ownership as a hybrid
                // of the two other cases: we're willing to accept any ownership
                // transfer attempted during insert, but we fall back to using
                // the Binder identity if they don't request a specific owner
                ownerPackageName = initialValues.getAsString(FileColumns.OWNER_PACKAGE_NAME);
                if (TextUtils.isEmpty(ownerPackageName)) {
                    ownerPackageName = getCallingPackageOrSelf();
                }
            } else {
                // Remote callers have no direct control over owner column; we force
                // it be whoever is creating the content.
                initialValues.remove(FileColumns.OWNER_PACKAGE_NAME);
                ownerPackageName = getCallingPackageOrSelf();
            }
        }

        long rowId = -1;
        Uri newUri = null;

        final SQLiteQueryBuilder qb = getQueryBuilder(TYPE_INSERT, match, uri, extras, null);

        switch (match) {
            case IMAGES_MEDIA: {
                maybePut(initialValues, FileColumns.OWNER_PACKAGE_NAME, ownerPackageName);
                final boolean isDownload = maybeMarkAsDownload(initialValues);
                newUri = insertFile(qb, helper, match, uri, extras, initialValues,
                        FileColumns.MEDIA_TYPE_IMAGE);
                break;
            }

            case IMAGES_THUMBNAILS: {
                if (helper.isInternal()) {
                    throw new UnsupportedOperationException(
                            "Writing to internal storage is not supported.");
                }

                // Require that caller has write access to underlying media
                final long imageId = initialValues.getAsLong(MediaStore.Images.Thumbnails.IMAGE_ID);
                enforceCallingPermission(ContentUris.withAppendedId(
                        MediaStore.Images.Media.getContentUri(resolvedVolumeName), imageId),
                        extras, true);

                ensureUniqueFileColumns(match, uri, extras, initialValues, null);

                rowId = qb.insert(helper, initialValues);
                if (rowId > 0) {
                    newUri = ContentUris.withAppendedId(Images.Thumbnails.
                            getContentUri(originalVolumeName), rowId);
                }
                break;
            }

            case VIDEO_THUMBNAILS: {
                if (helper.isInternal()) {
                    throw new UnsupportedOperationException(
                            "Writing to internal storage is not supported.");
                }

                // Require that caller has write access to underlying media
                final long videoId = initialValues.getAsLong(MediaStore.Video.Thumbnails.VIDEO_ID);
                enforceCallingPermission(ContentUris.withAppendedId(
                        MediaStore.Video.Media.getContentUri(resolvedVolumeName), videoId),
                        Bundle.EMPTY, true);

                ensureUniqueFileColumns(match, uri, extras, initialValues, null);

                rowId = qb.insert(helper, initialValues);
                if (rowId > 0) {
                    newUri = ContentUris.withAppendedId(Video.Thumbnails.
                            getContentUri(originalVolumeName), rowId);
                }
                break;
            }

            case AUDIO_MEDIA: {
                maybePut(initialValues, FileColumns.OWNER_PACKAGE_NAME, ownerPackageName);
                final boolean isDownload = maybeMarkAsDownload(initialValues);
                newUri = insertFile(qb, helper, match, uri, extras, initialValues,
                        FileColumns.MEDIA_TYPE_AUDIO);
                break;
            }

            case AUDIO_MEDIA_ID_GENRES: {
                throw new FallbackException("Genres are read-only", Build.VERSION_CODES.R);
            }

            case AUDIO_GENRES: {
                throw new FallbackException("Genres are read-only", Build.VERSION_CODES.R);
            }

            case AUDIO_GENRES_ID_MEMBERS: {
                throw new FallbackException("Genres are read-only", Build.VERSION_CODES.R);
            }

            case AUDIO_PLAYLISTS: {
                maybePut(initialValues, FileColumns.OWNER_PACKAGE_NAME, ownerPackageName);
                final boolean isDownload = maybeMarkAsDownload(initialValues);
                ContentValues values = new ContentValues(initialValues);
                values.put(MediaStore.Audio.Playlists.DATE_ADDED, System.currentTimeMillis() / 1000);
                // Playlist names are stored as display names, but leave
                // values untouched if the caller is ModernMediaScanner
                if (!isCallingPackageSelf()) {
                    if (values.containsKey(Playlists.NAME)) {
                        values.put(MediaColumns.DISPLAY_NAME, values.getAsString(Playlists.NAME));
                    }
                    if (!values.containsKey(MediaColumns.MIME_TYPE)) {
                        values.put(MediaColumns.MIME_TYPE, "audio/mpegurl");
                    }
                }
                newUri = insertFile(qb, helper, match, uri, extras, values,
                        FileColumns.MEDIA_TYPE_PLAYLIST);
                if (newUri != null) {
                    // Touch empty playlist file on disk so its ready for renames
                    if (Binder.getCallingUid() != android.os.Process.myUid()) {
                        try (OutputStream out = ContentResolver.wrap(this)
                                .openOutputStream(newUri)) {
                        } catch (IOException ignored) {
                        }
                    }
                }
                break;
            }

            case VIDEO_MEDIA: {
                maybePut(initialValues, FileColumns.OWNER_PACKAGE_NAME, ownerPackageName);
                final boolean isDownload = maybeMarkAsDownload(initialValues);
                newUri = insertFile(qb, helper, match, uri, extras, initialValues,
                        FileColumns.MEDIA_TYPE_VIDEO);
                break;
            }

            case AUDIO_ALBUMART: {
                if (helper.isInternal()) {
                    throw new UnsupportedOperationException("no internal album art allowed");
                }

                ensureUniqueFileColumns(match, uri, extras, initialValues, null);

                rowId = qb.insert(helper, initialValues);
                if (rowId > 0) {
                    newUri = ContentUris.withAppendedId(uri, rowId);
                }
                break;
            }

            case FILES: {
                maybePut(initialValues, FileColumns.OWNER_PACKAGE_NAME, ownerPackageName);
                final boolean isDownload = maybeMarkAsDownload(initialValues);
                final String mimeType = initialValues.getAsString(MediaColumns.MIME_TYPE);
                final int mediaType = MimeUtils.resolveMediaType(mimeType);
                newUri = insertFile(qb, helper, match, uri, extras, initialValues,
                        mediaType);
                break;
            }

            case DOWNLOADS:
                maybePut(initialValues, FileColumns.OWNER_PACKAGE_NAME, ownerPackageName);
                initialValues.put(FileColumns.IS_DOWNLOAD, 1);
                newUri = insertFile(qb, helper, match, uri, extras, initialValues,
                        FileColumns.MEDIA_TYPE_NONE);
                break;

            default:
                throw new UnsupportedOperationException("Invalid URI " + uri);
        }

        // Remember that caller is owner of this item, to speed up future
        // permission checks for this caller
        mCallingIdentity.get().setOwned(rowId, true);

        if (path != null && path.toLowerCase(Locale.ROOT).endsWith("/.nomedia")) {
            scanFileAsMediaProvider(new File(path).getParentFile(), REASON_DEMAND);
        }

        return newUri;
    }

    @Override
    public ContentProviderResult[] applyBatch(ArrayList<ContentProviderOperation> operations)
                throws OperationApplicationException {
        // Open transactions on databases for requested volumes
        final Set<DatabaseHelper> transactions = new ArraySet<>();
        try {
            for (ContentProviderOperation op : operations) {
                final DatabaseHelper helper = getDatabaseForUri(op.getUri());
                if (transactions.contains(helper)) continue;

                if (!helper.isTransactionActive()) {
                    helper.beginTransaction();
                    transactions.add(helper);
                } else {
                    // We normally don't allow nested transactions (since we
                    // don't have a good way to selectively roll them back) but
                    // if the incoming operation is ignoring exceptions, then we
                    // don't need to worry about partial rollback and can
                    // piggyback on the larger active transaction
                    if (!op.isExceptionAllowed()) {
                        throw new IllegalStateException("Nested transactions not supported");
                    }
                }
            }

            final ContentProviderResult[] result = super.applyBatch(operations);
            for (DatabaseHelper helper : transactions) {
                helper.setTransactionSuccessful();
            }
            return result;
        } catch (VolumeNotFoundException e) {
            throw e.rethrowAsIllegalArgumentException();
        } finally {
            for (DatabaseHelper helper : transactions) {
                helper.endTransaction();
            }
        }
    }

    private void appendWhereStandaloneMatch(@NonNull SQLiteQueryBuilder qb,
            @NonNull String column, /* @Match */ int match, Uri uri) {
        switch (match) {
            case MATCH_INCLUDE:
                // No special filtering needed
                break;
            case MATCH_EXCLUDE:
                appendWhereStandalone(qb, getWhereClauseForMatchExclude(column));
                break;
            case MATCH_ONLY:
                appendWhereStandalone(qb, column + "=?", 1);
                break;
            case MATCH_VISIBLE_FOR_FILEPATH:
                final String whereClause =
                        getWhereClauseForMatchableVisibleFromFilePath(uri, column);
                if (whereClause != null) {
                    appendWhereStandalone(qb, whereClause);
                }
                break;
            default:
                throw new IllegalArgumentException();
        }
    }

    private static void appendWhereStandalone(@NonNull SQLiteQueryBuilder qb,
            @Nullable String selection, @Nullable Object... selectionArgs) {
        qb.appendWhereStandalone(DatabaseUtils.bindSelection(selection, selectionArgs));
    }

    private static void appendWhereStandaloneFilter(@NonNull SQLiteQueryBuilder qb,
            @NonNull String[] columns, @Nullable String filter) {
        if (TextUtils.isEmpty(filter)) return;
        for (String filterWord : filter.split("\\s+")) {
            appendWhereStandalone(qb, String.join("||", columns) + " LIKE ? ESCAPE '\\'",
                    "%" + DatabaseUtils.escapeForLike(Audio.keyFor(filterWord)) + "%");
        }
    }

    /**
     * Gets {@link LocalCallingIdentity} for the calling package
     * TODO(b/170465810) Change the method name after refactoring.
     */
    LocalCallingIdentity getCachedCallingIdentityForTranscoding(int uid) {
        return getCachedCallingIdentityForFuse(uid);
    }

    @Deprecated
    private String getSharedPackages() {
        final String[] sharedPackageNames = mCallingIdentity.get().getSharedPackageNames();
        return bindList((Object[]) sharedPackageNames);
    }

    /**
     * Gets shared packages names for given {@code packageName}
     */
    private String[] getSharedPackagesForPackage(String packageName) {
        try {
            final int packageUid = getContext().getPackageManager()
                    .getPackageUid(packageName, 0);
            return getContext().getPackageManager().getPackagesForUid(packageUid);
        } catch (NameNotFoundException ignored) {
            return new String[] {packageName};
        }
    }

    private static final int TYPE_QUERY = 0;
    private static final int TYPE_INSERT = 1;
    private static final int TYPE_UPDATE = 2;
    private static final int TYPE_DELETE = 3;

    /**
     * Creating a new method for Transcoding to avoid any merge conflicts.
     * TODO(b/170465810): Remove this when getQueryBuilder code is refactored.
     */
    @NonNull SQLiteQueryBuilder getQueryBuilderForTranscoding(int type, int match,
            @NonNull Uri uri, @NonNull Bundle extras, @Nullable Consumer<String> honored) {
        // Force MediaProvider calling identity when accessing the db from transcoding to avoid
        // generating 'strict' SQL e.g forcing owner_package_name matches
        // We already handle the required permission checks for the app before we get here
        final LocalCallingIdentity token = clearLocalCallingIdentity();
        try {
            return getQueryBuilder(type, match, uri, extras, honored);
        } finally {
            restoreLocalCallingIdentity(token);
        }
    }

    /**
     * Generate a {@link SQLiteQueryBuilder} that is filtered based on the
     * runtime permissions and/or {@link Uri} grants held by the caller.
     * <ul>
     * <li>If caller holds a {@link Uri} grant, access is allowed according to
     * that grant.
     * <li>If caller holds the write permission for a collection, they can
     * read/write all contents of that collection.
     * <li>If caller holds the read permission for a collection, they can read
     * all contents of that collection, but writes are limited to content they
     * own.
     * <li>If caller holds no permissions for a collection, all reads/write are
     * limited to content they own.
     * </ul>
     */
    private @NonNull SQLiteQueryBuilder getQueryBuilder(int type, int match,
            @NonNull Uri uri, @NonNull Bundle extras, @Nullable Consumer<String> honored) {
        Trace.beginSection("getQueryBuilder");
        try {
            return getQueryBuilderInternal(type, match, uri, extras, honored);
        } finally {
            Trace.endSection();
        }
    }

    private @NonNull SQLiteQueryBuilder getQueryBuilderInternal(int type, int match,
            @NonNull Uri uri, @NonNull Bundle extras, @Nullable Consumer<String> honored) {
        final boolean forWrite;
        switch (type) {
            case TYPE_QUERY: forWrite = false; break;
            case TYPE_INSERT: forWrite = true; break;
            case TYPE_UPDATE: forWrite = true; break;
            case TYPE_DELETE: forWrite = true; break;
            default: throw new IllegalStateException();
        }

        final SQLiteQueryBuilder qb = new SQLiteQueryBuilder();
        if (uri.getBooleanQueryParameter("distinct", false)) {
            qb.setDistinct(true);
        }
        qb.setStrict(true);
        if (isCallingPackageSelf()) {
            // When caller is system, such as the media scanner, we're willing
            // to let them access any columns they want
        } else {
            qb.setTargetSdkVersion(getCallingPackageTargetSdkVersion());
            qb.setStrictColumns(true);
            qb.setStrictGrammar(true);
        }

        // TODO: throw when requesting a currently unmounted volume
        final String volumeName = MediaStore.getVolumeName(uri);
        final String includeVolumes;
        if (MediaStore.VOLUME_EXTERNAL.equals(volumeName)) {
            includeVolumes = bindList(mVolumeCache.getExternalVolumeNames().toArray());
        } else {
            includeVolumes = bindList(volumeName);
        }
        final String sharedPackages = getSharedPackages();
        final String matchSharedPackagesClause = FileColumns.OWNER_PACKAGE_NAME + " IN "
                + sharedPackages;

        boolean allowGlobal;
        final Uri redactedUri = extras.getParcelable(QUERY_ARG_REDACTED_URI);
        if (redactedUri != null) {
            if (forWrite) {
                throw new UnsupportedOperationException(
                        "Writes on: " + redactedUri.toString() + " are not supported");
            }
            allowGlobal = checkCallingPermissionGlobal(redactedUri, false);
        } else {
            allowGlobal = checkCallingPermissionGlobal(uri, forWrite);
        }

        final boolean allowLegacy =
                forWrite ? isCallingPackageLegacyWrite() : isCallingPackageLegacyRead();
        final boolean allowLegacyRead = allowLegacy && !forWrite;

        int matchPending = extras.getInt(QUERY_ARG_MATCH_PENDING, MATCH_DEFAULT);
        int matchTrashed = extras.getInt(QUERY_ARG_MATCH_TRASHED, MATCH_DEFAULT);
        int matchFavorite = extras.getInt(QUERY_ARG_MATCH_FAVORITE, MATCH_DEFAULT);

        final ArrayList<String> includedDefaultDirs = extras.getStringArrayList(
                INCLUDED_DEFAULT_DIRECTORIES);

        // Handle callers using legacy arguments
        if (MediaStore.getIncludePending(uri)) matchPending = MATCH_INCLUDE;

        // Resolve any remaining default options
        final int defaultMatchForPendingAndTrashed;
        if (isFuseThread()) {
            // Write operations always check for file ownership, we don't need additional write
            // permission check for is_pending and is_trashed.
            defaultMatchForPendingAndTrashed =
                    forWrite ? MATCH_INCLUDE : MATCH_VISIBLE_FOR_FILEPATH;
        } else {
            defaultMatchForPendingAndTrashed = MATCH_EXCLUDE;
        }
        if (matchPending == MATCH_DEFAULT) matchPending = defaultMatchForPendingAndTrashed;
        if (matchTrashed == MATCH_DEFAULT) matchTrashed = defaultMatchForPendingAndTrashed;
        if (matchFavorite == MATCH_DEFAULT) matchFavorite = MATCH_INCLUDE;

        // Handle callers using legacy filtering
        final String filter = uri.getQueryParameter("filter");

        // Only accept ALL_VOLUMES parameter up until R, because we're not convinced we want
        // to commit to this as an API.
        final boolean includeAllVolumes = shouldIncludeRecentlyUnmountedVolumes(uri, extras);
        final String callingPackage = getCallingPackageOrSelf();

        switch (match) {
            case IMAGES_MEDIA_ID:
                appendWhereStandalone(qb, "_id=?", uri.getPathSegments().get(3));
                matchPending = MATCH_INCLUDE;
                matchTrashed = MATCH_INCLUDE;
                // fall-through
            case IMAGES_MEDIA: {
                if (type == TYPE_QUERY) {
                    qb.setTables("images");
                    qb.setProjectionMap(
                            getProjectionMap(Images.Media.class));
                } else {
                    qb.setTables("files");
                    qb.setProjectionMap(
                            getProjectionMap(Images.Media.class, Files.FileColumns.class));
                    appendWhereStandalone(qb, FileColumns.MEDIA_TYPE + "=?",
                            FileColumns.MEDIA_TYPE_IMAGE);
                }
                if (!allowGlobal && !checkCallingPermissionImages(forWrite, callingPackage)) {
                    appendWhereStandalone(qb, matchSharedPackagesClause);
                }
                appendWhereStandaloneMatch(qb, FileColumns.IS_PENDING, matchPending, uri);
                appendWhereStandaloneMatch(qb, FileColumns.IS_TRASHED, matchTrashed, uri);
                appendWhereStandaloneMatch(qb, FileColumns.IS_FAVORITE, matchFavorite, uri);
                if (honored != null) {
                    honored.accept(QUERY_ARG_MATCH_PENDING);
                    honored.accept(QUERY_ARG_MATCH_TRASHED);
                    honored.accept(QUERY_ARG_MATCH_FAVORITE);
                }
                if (!includeAllVolumes) {
                    appendWhereStandalone(qb, FileColumns.VOLUME_NAME + " IN " + includeVolumes);
                }
                break;
            }
            case IMAGES_THUMBNAILS_ID:
                appendWhereStandalone(qb, "_id=?", uri.getPathSegments().get(3));
                // fall-through
            case IMAGES_THUMBNAILS: {
                qb.setTables("thumbnails");

                final ArrayMap<String, String> projectionMap = new ArrayMap<>(
                        getProjectionMap(Images.Thumbnails.class));
                projectionMap.put(Images.Thumbnails.THUMB_DATA,
                        "NULL AS " + Images.Thumbnails.THUMB_DATA);
                qb.setProjectionMap(projectionMap);

                if (!allowGlobal && !checkCallingPermissionImages(forWrite, callingPackage)) {
                    appendWhereStandalone(qb,
                            "image_id IN (SELECT _id FROM images WHERE "
                                    + matchSharedPackagesClause + ")");
                }
                break;
            }
            case AUDIO_MEDIA_ID:
                appendWhereStandalone(qb, "_id=?", uri.getPathSegments().get(3));
                matchPending = MATCH_INCLUDE;
                matchTrashed = MATCH_INCLUDE;
                // fall-through
            case AUDIO_MEDIA: {
                if (type == TYPE_QUERY) {
                    qb.setTables("audio");
                    qb.setProjectionMap(
                            getProjectionMap(Audio.Media.class));
                } else {
                    qb.setTables("files");
                    qb.setProjectionMap(
                            getProjectionMap(Audio.Media.class, Files.FileColumns.class));
                    appendWhereStandalone(qb, FileColumns.MEDIA_TYPE + "=?",
                            FileColumns.MEDIA_TYPE_AUDIO);
                }
                if (!allowGlobal && !checkCallingPermissionAudio(forWrite, callingPackage)) {
                    // Apps without Audio permission can only see their own
                    // media, but we also let them see ringtone-style media to
                    // support legacy use-cases.
                    appendWhereStandalone(qb,
                            DatabaseUtils.bindSelection(matchSharedPackagesClause
                                    + " OR is_ringtone=1 OR is_alarm=1 OR is_notification=1"));
                }
                appendWhereStandaloneFilter(qb, new String[] {
                        AudioColumns.ARTIST_KEY, AudioColumns.ALBUM_KEY, AudioColumns.TITLE_KEY
                }, filter);
                appendWhereStandaloneMatch(qb, FileColumns.IS_PENDING, matchPending, uri);
                appendWhereStandaloneMatch(qb, FileColumns.IS_TRASHED, matchTrashed, uri);
                appendWhereStandaloneMatch(qb, FileColumns.IS_FAVORITE, matchFavorite, uri);
                if (honored != null) {
                    honored.accept(QUERY_ARG_MATCH_PENDING);
                    honored.accept(QUERY_ARG_MATCH_TRASHED);
                    honored.accept(QUERY_ARG_MATCH_FAVORITE);
                }
                if (!includeAllVolumes) {
                    appendWhereStandalone(qb, FileColumns.VOLUME_NAME + " IN " + includeVolumes);
                }
                break;
            }
            case AUDIO_MEDIA_ID_GENRES_ID:
                appendWhereStandalone(qb, "_id=?", uri.getPathSegments().get(5));
                // fall-through
            case AUDIO_MEDIA_ID_GENRES: {
                if (type == TYPE_QUERY) {
                    qb.setTables("audio_genres");
                    qb.setProjectionMap(getProjectionMap(Audio.Genres.class));
                } else {
                    throw new UnsupportedOperationException("Genres cannot be directly modified");
                }
                appendWhereStandalone(qb, "_id IN (SELECT genre_id FROM " +
                        "audio WHERE _id=?)", uri.getPathSegments().get(3));
                if (!allowGlobal && !checkCallingPermissionAudio(false, callingPackage)) {
                    // We don't have a great way to filter parsed metadata by
                    // owner, so callers need to hold READ_MEDIA_AUDIO
                    appendWhereStandalone(qb, "0");
                }
                break;
            }
            case AUDIO_GENRES_ID:
                appendWhereStandalone(qb, "_id=?", uri.getPathSegments().get(3));
                // fall-through
            case AUDIO_GENRES: {
                qb.setTables("audio_genres");
                qb.setProjectionMap(getProjectionMap(Audio.Genres.class));
                if (!allowGlobal && !checkCallingPermissionAudio(false, callingPackage)) {
                    // We don't have a great way to filter parsed metadata by
                    // owner, so callers need to hold READ_MEDIA_AUDIO
                    appendWhereStandalone(qb, "0");
                }
                break;
            }
            case AUDIO_GENRES_ID_MEMBERS:
                appendWhereStandalone(qb, "genre_id=?", uri.getPathSegments().get(3));
                // fall-through
            case AUDIO_GENRES_ALL_MEMBERS: {
                if (type == TYPE_QUERY) {
                    qb.setTables("audio");

                    final ArrayMap<String, String> projectionMap = new ArrayMap<>(
                            getProjectionMap(Audio.Genres.Members.class));
                    projectionMap.put(Audio.Genres.Members.AUDIO_ID,
                            "_id AS " + Audio.Genres.Members.AUDIO_ID);
                    qb.setProjectionMap(projectionMap);
                } else {
                    throw new UnsupportedOperationException("Genres cannot be directly modified");
                }
                appendWhereStandaloneFilter(qb, new String[] {
                        AudioColumns.ARTIST_KEY, AudioColumns.ALBUM_KEY, AudioColumns.TITLE_KEY
                }, filter);
                if (!allowGlobal && !checkCallingPermissionAudio(false, callingPackage)) {
                    // We don't have a great way to filter parsed metadata by
                    // owner, so callers need to hold READ_MEDIA_AUDIO
                    appendWhereStandalone(qb, "0");
                }
                // In order to be consistent with other audio views like audio_artist, audio_albums,
                // and audio_genres, exclude pending and trashed item
                appendWhereStandaloneMatch(qb, FileColumns.IS_PENDING, MATCH_EXCLUDE, uri);
                appendWhereStandaloneMatch(qb, FileColumns.IS_TRASHED, MATCH_EXCLUDE, uri);
                appendWhereStandaloneMatch(qb, FileColumns.IS_FAVORITE, matchFavorite, uri);
                if (honored != null) {
                    honored.accept(QUERY_ARG_MATCH_FAVORITE);
                }
                if (!includeAllVolumes) {
                    appendWhereStandalone(qb, FileColumns.VOLUME_NAME + " IN " + includeVolumes);
                }
                break;
            }
            case AUDIO_PLAYLISTS_ID:
                appendWhereStandalone(qb, "_id=?", uri.getPathSegments().get(3));
                matchPending = MATCH_INCLUDE;
                matchTrashed = MATCH_INCLUDE;
                // fall-through
            case AUDIO_PLAYLISTS: {
                if (type == TYPE_QUERY) {
                    qb.setTables("audio_playlists");
                    qb.setProjectionMap(
                            getProjectionMap(Audio.Playlists.class));
                } else {
                    qb.setTables("files");
                    qb.setProjectionMap(
                            getProjectionMap(Audio.Playlists.class, Files.FileColumns.class));
                    appendWhereStandalone(qb, FileColumns.MEDIA_TYPE + "=?",
                            FileColumns.MEDIA_TYPE_PLAYLIST);
                }
                if (!allowGlobal && !checkCallingPermissionAudio(forWrite, callingPackage)) {
                    appendWhereStandalone(qb, matchSharedPackagesClause);
                }
                appendWhereStandaloneMatch(qb, FileColumns.IS_PENDING, matchPending, uri);
                appendWhereStandaloneMatch(qb, FileColumns.IS_TRASHED, matchTrashed, uri);
                appendWhereStandaloneMatch(qb, FileColumns.IS_FAVORITE, matchFavorite, uri);
                if (honored != null) {
                    honored.accept(QUERY_ARG_MATCH_PENDING);
                    honored.accept(QUERY_ARG_MATCH_TRASHED);
                    honored.accept(QUERY_ARG_MATCH_FAVORITE);
                }
                if (!includeAllVolumes) {
                    appendWhereStandalone(qb, FileColumns.VOLUME_NAME + " IN " + includeVolumes);
                }
                break;
            }
            case AUDIO_PLAYLISTS_ID_MEMBERS_ID:
                appendWhereStandalone(qb, "audio_playlists_map._id=?",
                        uri.getPathSegments().get(5));
                // fall-through
            case AUDIO_PLAYLISTS_ID_MEMBERS: {
                appendWhereStandalone(qb, "playlist_id=?", uri.getPathSegments().get(3));
                if (type == TYPE_QUERY) {
                    qb.setTables("audio_playlists_map, audio");

                    final ArrayMap<String, String> projectionMap = new ArrayMap<>(
                            getProjectionMap(Audio.Playlists.Members.class));
                    projectionMap.put(Audio.Playlists.Members._ID,
                            "audio_playlists_map._id AS " + Audio.Playlists.Members._ID);
                    qb.setProjectionMap(projectionMap);

                    appendWhereStandalone(qb, "audio._id = audio_id");
                    // Since we use audio table along with audio_playlists_map
                    // for querying, we should only include database rows of
                    // the attached volumes.
                    if (!includeAllVolumes) {
                        appendWhereStandalone(qb, FileColumns.VOLUME_NAME + " IN "
                             + includeVolumes);
                    }
                } else {
                    qb.setTables("audio_playlists_map");
                    qb.setProjectionMap(getProjectionMap(Audio.Playlists.Members.class));
                }
                appendWhereStandaloneFilter(qb, new String[] {
                        AudioColumns.ARTIST_KEY, AudioColumns.ALBUM_KEY, AudioColumns.TITLE_KEY
                }, filter);
                if (!allowGlobal && !checkCallingPermissionAudio(false, callingPackage)) {
                    // We don't have a great way to filter parsed metadata by
                    // owner, so callers need to hold READ_MEDIA_AUDIO
                    appendWhereStandalone(qb, "0");
                }
                break;
            }
            case AUDIO_ALBUMART_ID:
                appendWhereStandalone(qb, "album_id=?", uri.getPathSegments().get(3));
                // fall-through
            case AUDIO_ALBUMART: {
                qb.setTables("album_art");

                final ArrayMap<String, String> projectionMap = new ArrayMap<>(
                        getProjectionMap(Audio.Thumbnails.class));
                projectionMap.put(Audio.Thumbnails._ID,
                        "album_id AS " + Audio.Thumbnails._ID);
                qb.setProjectionMap(projectionMap);

                if (!allowGlobal && !checkCallingPermissionAudio(false, callingPackage)) {
                    // We don't have a great way to filter parsed metadata by
                    // owner, so callers need to hold READ_MEDIA_AUDIO
                    appendWhereStandalone(qb, "0");
                }
                break;
            }
            case AUDIO_ARTISTS_ID_ALBUMS: {
                if (type == TYPE_QUERY) {
                    qb.setTables("audio_artists_albums");
                    qb.setProjectionMap(getProjectionMap(Audio.Artists.Albums.class));

                    final String artistId = uri.getPathSegments().get(3);
                    appendWhereStandalone(qb, "artist_id=?", artistId);
                } else {
                    throw new UnsupportedOperationException("Albums cannot be directly modified");
                }
                appendWhereStandaloneFilter(qb, new String[] {
                        AudioColumns.ALBUM_KEY
                }, filter);
                if (!allowGlobal && !checkCallingPermissionAudio(false, callingPackage)) {
                    // We don't have a great way to filter parsed metadata by
                    // owner, so callers need to hold READ_MEDIA_AUDIO
                    appendWhereStandalone(qb, "0");
                }
                break;
            }
            case AUDIO_ARTISTS_ID:
                appendWhereStandalone(qb, "_id=?", uri.getPathSegments().get(3));
                // fall-through
            case AUDIO_ARTISTS: {
                if (type == TYPE_QUERY) {
                    qb.setTables("audio_artists");
                    qb.setProjectionMap(getProjectionMap(Audio.Artists.class));
                } else {
                    throw new UnsupportedOperationException("Artists cannot be directly modified");
                }
                appendWhereStandaloneFilter(qb, new String[] {
                        AudioColumns.ARTIST_KEY
                }, filter);
                if (!allowGlobal && !checkCallingPermissionAudio(false, callingPackage)) {
                    // We don't have a great way to filter parsed metadata by
                    // owner, so callers need to hold READ_MEDIA_AUDIO
                    appendWhereStandalone(qb, "0");
                }
                break;
            }
            case AUDIO_ALBUMS_ID:
                appendWhereStandalone(qb, "_id=?", uri.getPathSegments().get(3));
                // fall-through
            case AUDIO_ALBUMS: {
                if (type == TYPE_QUERY) {
                    qb.setTables("audio_albums");
                    qb.setProjectionMap(getProjectionMap(Audio.Albums.class));
                } else {
                    throw new UnsupportedOperationException("Albums cannot be directly modified");
                }
                appendWhereStandaloneFilter(qb, new String[] {
                        AudioColumns.ARTIST_KEY, AudioColumns.ALBUM_KEY
                }, filter);
                if (!allowGlobal && !checkCallingPermissionAudio(false, callingPackage)) {
                    // We don't have a great way to filter parsed metadata by
                    // owner, so callers need to hold READ_MEDIA_AUDIO
                    appendWhereStandalone(qb, "0");
                }
                break;
            }
            case VIDEO_MEDIA_ID:
                appendWhereStandalone(qb, "_id=?", uri.getPathSegments().get(3));
                matchPending = MATCH_INCLUDE;
                matchTrashed = MATCH_INCLUDE;
                // fall-through
            case VIDEO_MEDIA: {
                if (type == TYPE_QUERY) {
                    qb.setTables("video");
                    qb.setProjectionMap(
                            getProjectionMap(Video.Media.class));
                } else {
                    qb.setTables("files");
                    qb.setProjectionMap(
                            getProjectionMap(Video.Media.class, Files.FileColumns.class));
                    appendWhereStandalone(qb, FileColumns.MEDIA_TYPE + "=?",
                            FileColumns.MEDIA_TYPE_VIDEO);
                }
                if (!allowGlobal && !checkCallingPermissionVideo(forWrite, callingPackage)) {
                    appendWhereStandalone(qb, matchSharedPackagesClause);
                }
                appendWhereStandaloneMatch(qb, FileColumns.IS_PENDING, matchPending, uri);
                appendWhereStandaloneMatch(qb, FileColumns.IS_TRASHED, matchTrashed, uri);
                appendWhereStandaloneMatch(qb, FileColumns.IS_FAVORITE, matchFavorite, uri);
                if (honored != null) {
                    honored.accept(QUERY_ARG_MATCH_PENDING);
                    honored.accept(QUERY_ARG_MATCH_TRASHED);
                    honored.accept(QUERY_ARG_MATCH_FAVORITE);
                }
                if (!includeAllVolumes) {
                    appendWhereStandalone(qb, FileColumns.VOLUME_NAME + " IN " + includeVolumes);
                }
                break;
            }
            case VIDEO_THUMBNAILS_ID:
                appendWhereStandalone(qb, "_id=?", uri.getPathSegments().get(3));
                // fall-through
            case VIDEO_THUMBNAILS: {
                qb.setTables("videothumbnails");
                qb.setProjectionMap(getProjectionMap(Video.Thumbnails.class));
                if (!allowGlobal && !checkCallingPermissionVideo(forWrite, callingPackage)) {
                    appendWhereStandalone(qb,
                            "video_id IN (SELECT _id FROM video WHERE " +
                                    matchSharedPackagesClause + ")");
                }
                break;
            }
            case FILES_ID:
                appendWhereStandalone(qb, "_id=?", uri.getPathSegments().get(2));
                matchPending = MATCH_INCLUDE;
                matchTrashed = MATCH_INCLUDE;
                // fall-through
            case FILES: {
                qb.setTables("files");
                qb.setProjectionMap(getProjectionMap(Files.FileColumns.class));

                final ArrayList<String> options = new ArrayList<>();
                if (!allowGlobal && !allowLegacyRead) {
                    options.add(DatabaseUtils.bindSelection(matchSharedPackagesClause));
                    if (allowLegacy) {
                        options.add(DatabaseUtils.bindSelection("volume_name=?",
                                MediaStore.VOLUME_EXTERNAL_PRIMARY));
                    }
                    if (checkCallingPermissionAudio(forWrite, callingPackage)) {
                        options.add(DatabaseUtils.bindSelection("media_type=?",
                                FileColumns.MEDIA_TYPE_AUDIO));
                        options.add(DatabaseUtils.bindSelection("media_type=?",
                                FileColumns.MEDIA_TYPE_PLAYLIST));
                        options.add(DatabaseUtils.bindSelection("media_type=?",
                                FileColumns.MEDIA_TYPE_SUBTITLE));
                        options.add(matchSharedPackagesClause
                                + " AND media_type=0 AND mime_type LIKE 'audio/%'");
                    }
                    if (checkCallingPermissionVideo(forWrite, callingPackage)) {
                        options.add(DatabaseUtils.bindSelection("media_type=?",
                                FileColumns.MEDIA_TYPE_VIDEO));
                        options.add(DatabaseUtils.bindSelection("media_type=?",
                                FileColumns.MEDIA_TYPE_SUBTITLE));
                        options.add(matchSharedPackagesClause
                                + " AND media_type=0 AND mime_type LIKE 'video/%'");
                    }
                    if (checkCallingPermissionImages(forWrite, callingPackage)) {
                        options.add(DatabaseUtils.bindSelection("media_type=?",
                                FileColumns.MEDIA_TYPE_IMAGE));
                        options.add(matchSharedPackagesClause
                                + " AND media_type=0 AND mime_type LIKE 'image/%'");
                    }
                    if (includedDefaultDirs != null) {
                        for (String defaultDir : includedDefaultDirs) {
                            options.add(FileColumns.RELATIVE_PATH + " LIKE '" + defaultDir + "/%'");
                        }
                    }
                }
                if (options.size() > 0) {
                    appendWhereStandalone(qb, TextUtils.join(" OR ", options));
                }

                appendWhereStandaloneFilter(qb, new String[] {
                        AudioColumns.ARTIST_KEY, AudioColumns.ALBUM_KEY, AudioColumns.TITLE_KEY
                }, filter);
                appendWhereStandaloneMatch(qb, FileColumns.IS_PENDING, matchPending, uri);
                appendWhereStandaloneMatch(qb, FileColumns.IS_TRASHED, matchTrashed, uri);
                appendWhereStandaloneMatch(qb, FileColumns.IS_FAVORITE, matchFavorite, uri);
                if (honored != null) {
                    honored.accept(QUERY_ARG_MATCH_PENDING);
                    honored.accept(QUERY_ARG_MATCH_TRASHED);
                    honored.accept(QUERY_ARG_MATCH_FAVORITE);
                }
                if (!includeAllVolumes) {
                    appendWhereStandalone(qb, FileColumns.VOLUME_NAME + " IN " + includeVolumes);
                }
                break;
            }
            case DOWNLOADS_ID:
                appendWhereStandalone(qb, "_id=?", uri.getPathSegments().get(2));
                matchPending = MATCH_INCLUDE;
                matchTrashed = MATCH_INCLUDE;
                // fall-through
            case DOWNLOADS: {
                if (type == TYPE_QUERY) {
                    qb.setTables("downloads");
                    qb.setProjectionMap(
                            getProjectionMap(Downloads.class));
                } else {
                    qb.setTables("files");
                    qb.setProjectionMap(
                            getProjectionMap(Downloads.class, Files.FileColumns.class));
                    appendWhereStandalone(qb, FileColumns.IS_DOWNLOAD + "=1");
                }

                final ArrayList<String> options = new ArrayList<>();
                if (!allowGlobal && !allowLegacyRead) {
                    options.add(DatabaseUtils.bindSelection(matchSharedPackagesClause));
                    if (allowLegacy) {
                        options.add(DatabaseUtils.bindSelection("volume_name=?",
                                MediaStore.VOLUME_EXTERNAL_PRIMARY));
                    }
                }
                if (options.size() > 0) {
                    appendWhereStandalone(qb, TextUtils.join(" OR ", options));
                }

                appendWhereStandaloneMatch(qb, FileColumns.IS_PENDING, matchPending, uri);
                appendWhereStandaloneMatch(qb, FileColumns.IS_TRASHED, matchTrashed, uri);
                appendWhereStandaloneMatch(qb, FileColumns.IS_FAVORITE, matchFavorite, uri);
                if (honored != null) {
                    honored.accept(QUERY_ARG_MATCH_PENDING);
                    honored.accept(QUERY_ARG_MATCH_TRASHED);
                    honored.accept(QUERY_ARG_MATCH_FAVORITE);
                }
                if (!includeAllVolumes) {
                    appendWhereStandalone(qb, FileColumns.VOLUME_NAME + " IN " + includeVolumes);
                }
                break;
            }
            default:
                throw new UnsupportedOperationException(
                        "Unknown or unsupported URL: " + uri.toString());
        }

        // To ensure we're enforcing our security model, all operations must
        // have a projection map configured
        if (qb.getProjectionMap() == null) {
            throw new IllegalStateException("All queries must have a projection map");
        }

        // If caller is an older app, we're willing to let through a
        // greylist of technically invalid columns
        if (getCallingPackageTargetSdkVersion() < Build.VERSION_CODES.Q) {
            qb.setProjectionGreylist(sGreylist);
        }

        return qb;
    }

    /**
     * @return {@code true} if app requests to include database rows from
     * recently unmounted volume.
     * {@code false} otherwise.
     */
    private boolean shouldIncludeRecentlyUnmountedVolumes(Uri uri, Bundle extras) {
        if (isFuseThread()) {
            // File path requests don't require to query from unmounted volumes.
            return false;
        }

        boolean isIncludeVolumesChangeEnabled = SdkLevel.isAtLeastS() &&
                CompatChanges.isChangeEnabled(ENABLE_INCLUDE_ALL_VOLUMES, Binder.getCallingUid());
        if ("1".equals(uri.getQueryParameter(ALL_VOLUMES))) {
            // Support uri parameter only in R OS and below. Apps should use
            // MediaStore#QUERY_ARG_RECENTLY_UNMOUNTED_VOLUMES on S OS onwards.
            if (!isIncludeVolumesChangeEnabled) {
                return true;
            }
            throw new IllegalArgumentException("Unsupported uri parameter \"all_volumes\"");
        }
        if (isIncludeVolumesChangeEnabled) {
            // MediaStore#QUERY_ARG_INCLUDE_RECENTLY_UNMOUNTED_VOLUMES is only supported on S OS and
            // for app targeting targetSdk>=S.
            return extras.getBoolean(MediaStore.QUERY_ARG_INCLUDE_RECENTLY_UNMOUNTED_VOLUMES,
                    false);
        }
        return false;
    }

    /**
     * Determine if given {@link Uri} has a
     * {@link MediaColumns#OWNER_PACKAGE_NAME} column.
     */
    private boolean hasOwnerPackageName(Uri uri) {
        // It's easier to maintain this as an inverted list
        final int table = matchUri(uri, true);
        switch (table) {
            case IMAGES_THUMBNAILS_ID:
            case IMAGES_THUMBNAILS:
            case VIDEO_THUMBNAILS_ID:
            case VIDEO_THUMBNAILS:
            case AUDIO_ALBUMART:
            case AUDIO_ALBUMART_ID:
            case AUDIO_ALBUMART_FILE_ID:
                return false;
            default:
                return true;
        }
    }

    /**
     * @deprecated all operations should be routed through the overload that
     *             accepts a {@link Bundle} of extras.
     */
    @Override
    @Deprecated
    public int delete(Uri uri, String selection, String[] selectionArgs) {
        return delete(uri,
                DatabaseUtils.createSqlQueryBundle(selection, selectionArgs, null));
    }

    @Override
    public int delete(@NonNull Uri uri, @Nullable Bundle extras) {
        Trace.beginSection("delete");
        try {
            return deleteInternal(uri, extras);
        } catch (FallbackException e) {
            return e.translateForUpdateDelete(getCallingPackageTargetSdkVersion());
        } finally {
            Trace.endSection();
        }
    }

    private int deleteInternal(@NonNull Uri uri, @Nullable Bundle extras)
            throws FallbackException {
        final String volumeName = getVolumeName(uri);
        PulledMetrics.logVolumeAccessViaMediaProvider(getCallingUidOrSelf(), volumeName);

        extras = (extras != null) ? extras : new Bundle();
        // REDACTED_URI_BUNDLE_KEY extra should only be set inside MediaProvider.
        extras.remove(QUERY_ARG_REDACTED_URI);

        if (isRedactedUri(uri)) {
            // we don't support deletion on redacted uris.
            return 0;
        }

        // INCLUDED_DEFAULT_DIRECTORIES extra should only be set inside MediaProvider.
        extras.remove(INCLUDED_DEFAULT_DIRECTORIES);

        uri = safeUncanonicalize(uri);
        final boolean allowHidden = isCallingPackageAllowedHidden();
        final int match = matchUri(uri, allowHidden);

        switch (match) {
            case AUDIO_MEDIA_ID:
            case AUDIO_PLAYLISTS_ID:
            case VIDEO_MEDIA_ID:
            case IMAGES_MEDIA_ID:
            case DOWNLOADS_ID:
            case FILES_ID: {
                if (!isFuseThread() && getCachedCallingIdentityForFuse(Binder.getCallingUid()).
                        removeDeletedRowId(Long.parseLong(uri.getLastPathSegment()))) {
                    // Apps sometimes delete the file via filePath and then try to delete the db row
                    // using MediaProvider#delete. Since we would have already deleted the db row
                    // during the filePath operation, the latter will result in a security
                    // exception. Apps which don't expect an exception will break here. Since we
                    // have already deleted the db row, silently return zero as deleted count.
                    return 0;
                }
            }
            break;
            default:
                // For other match types, given uri will not correspond to a valid file.
                break;
        }

        final String userWhere = extras.getString(QUERY_ARG_SQL_SELECTION);
        final String[] userWhereArgs = extras.getStringArray(QUERY_ARG_SQL_SELECTION_ARGS);

        int count = 0;

        final int targetSdkVersion = getCallingPackageTargetSdkVersion();

        // handle MEDIA_SCANNER before calling getDatabaseForUri()
        if (match == MEDIA_SCANNER) {
            if (mMediaScannerVolume == null) {
                return 0;
            }

            final DatabaseHelper helper = getDatabaseForUri(
                    MediaStore.Files.getContentUri(mMediaScannerVolume));

            helper.mScanStopTime = SystemClock.elapsedRealtime();

            mMediaScannerVolume = null;
            return 1;
        }

        if (match == VOLUMES_ID) {
            detachVolume(uri);
            count = 1;
        }

        final DatabaseHelper helper = getDatabaseForUri(uri);
        switch (match) {
            case AUDIO_PLAYLISTS_ID_MEMBERS_ID:
                extras.putString(QUERY_ARG_SQL_SELECTION,
                        BaseColumns._ID + "=" + uri.getPathSegments().get(5));
                // fall-through
            case AUDIO_PLAYLISTS_ID_MEMBERS: {
                final long playlistId = Long.parseLong(uri.getPathSegments().get(3));
                final Uri playlistUri = ContentUris.withAppendedId(
                        MediaStore.Audio.Playlists.getContentUri(volumeName), playlistId);

                // Playlist contents are always persisted directly into playlist
                // files on disk to ensure that we can reliably migrate between
                // devices and recover from database corruption
                int numOfRemovedPlaylistMembers = removePlaylistMembers(playlistUri, extras);
                if (numOfRemovedPlaylistMembers > 0) {
                    acceptWithExpansion(helper::notifyDelete, volumeName, playlistId,
                            FileColumns.MEDIA_TYPE_PLAYLIST, false);
                }
                return numOfRemovedPlaylistMembers;
            }
        }

        final SQLiteQueryBuilder qb = getQueryBuilder(TYPE_DELETE, match, uri, extras, null);

        {
            // Give callers interacting with a specific media item a chance to
            // escalate access if they don't already have it
            switch (match) {
                case AUDIO_MEDIA_ID:
                case VIDEO_MEDIA_ID:
                case IMAGES_MEDIA_ID:
                    enforceCallingPermission(uri, extras, true);
            }

            final String[] projection = new String[] {
                    FileColumns.MEDIA_TYPE,
                    FileColumns.DATA,
                    FileColumns._ID,
                    FileColumns.IS_DOWNLOAD,
                    FileColumns.MIME_TYPE,
            };
            final boolean isFilesTable = qb.getTables().equals("files");
            final LongSparseArray<String> deletedDownloadIds = new LongSparseArray<>();
            final int[] countPerMediaType = new int[FileColumns.MEDIA_TYPE_COUNT];
            if (isFilesTable) {
                String deleteparam = uri.getQueryParameter(MediaStore.PARAM_DELETE_DATA);
                if (deleteparam == null || ! deleteparam.equals("false")) {
                    Cursor c = qb.query(helper, projection, userWhere, userWhereArgs,
                            null, null, null, null, null);
                    try {
                        while (c.moveToNext()) {
                            final int mediaType = c.getInt(0);
                            final String data = c.getString(1);
                            final long id = c.getLong(2);
                            final int isDownload = c.getInt(3);
                            final String mimeType = c.getString(4);

                            // TODO(b/188782594) Consider logging mime type access on delete too.

                            // Forget that caller is owner of this item
                            mCallingIdentity.get().setOwned(id, false);

                            deleteIfAllowed(uri, extras, data);
                            int res = qb.delete(helper, BaseColumns._ID + "=" + id, null);
                            count += res;
                            // Avoid ArrayIndexOutOfBounds if more mediaTypes are added,
                            // but mediaTypeSize is not updated
                            if (res > 0 && mediaType < countPerMediaType.length) {
                                countPerMediaType[mediaType] += res;
                            }

                            if (isDownload == 1) {
                                deletedDownloadIds.put(id, mimeType);
                            }
                        }
                    } finally {
                        FileUtils.closeQuietly(c);
                    }
                    // Do not allow deletion if the file/object is referenced as parent
                    // by some other entries. It could cause database corruption.
                    appendWhereStandalone(qb, ID_NOT_PARENT_CLAUSE);
                }
            }

            switch (match) {
                case AUDIO_GENRES_ID_MEMBERS:
                    throw new FallbackException("Genres are read-only", Build.VERSION_CODES.R);

                case IMAGES_THUMBNAILS_ID:
                case IMAGES_THUMBNAILS:
                case VIDEO_THUMBNAILS_ID:
                case VIDEO_THUMBNAILS:
                    // Delete the referenced files first.
                    Cursor c = qb.query(helper, sDataOnlyColumn, userWhere, userWhereArgs, null,
                            null, null, null, null);
                    if (c != null) {
                        try {
                            while (c.moveToNext()) {
                                deleteIfAllowed(uri, extras, c.getString(0));
                            }
                        } finally {
                            FileUtils.closeQuietly(c);
                        }
                    }
                    count += deleteRecursive(qb, helper, userWhere, userWhereArgs);
                    break;

                default:
                    count += deleteRecursive(qb, helper, userWhere, userWhereArgs);
                    break;
            }

            if (deletedDownloadIds.size() > 0) {
                notifyDownloadManagerOnDelete(helper, deletedDownloadIds);
            }

            // Check for other URI format grants for File API call only. Check right before
            // returning count = 0, to leave positive cases performance unaffected.
            if (count == 0 && isFuseThread()) {
                count += deleteWithOtherUriGrants(uri, helper, projection, userWhere, userWhereArgs,
                        extras);
            }

            if (isFilesTable && !isCallingPackageSelf()) {
                Metrics.logDeletion(volumeName, mCallingIdentity.get().uid,
                        getCallingPackageOrSelf(), count, countPerMediaType);
            }
        }

        return count;
    }

    private int deleteWithOtherUriGrants(@NonNull Uri uri, DatabaseHelper helper,
            String[] projection, String userWhere, String[] userWhereArgs,
            @Nullable Bundle extras) {
        try (Cursor c = queryForSingleItemAsMediaProvider(uri, projection, userWhere, userWhereArgs,
                    null)) {
            final int mediaType = c.getInt(0);
            final String data = c.getString(1);
            final long id = c.getLong(2);
            final int isDownload = c.getInt(3);
            final String mimeType = c.getString(4);

            final Uri uriGranted = getOtherUriGrantsForPath(data, mediaType, Long.toString(id),
                    /* forWrite */ true);
            if (uriGranted != null) {
                // 1. delete file
                deleteIfAllowed(uriGranted, extras, data);
                // 2. delete file row from the db
                final boolean allowHidden = isCallingPackageAllowedHidden();
                final SQLiteQueryBuilder qb = getQueryBuilder(TYPE_DELETE,
                        matchUri(uriGranted, allowHidden), uriGranted, extras, null);
                int count = qb.delete(helper, BaseColumns._ID + "=" + id, null);

                if (isDownload == 1) {
                    final LongSparseArray<String> deletedDownloadIds = new LongSparseArray<>();
                    deletedDownloadIds.put(id, mimeType);
                    notifyDownloadManagerOnDelete(helper, deletedDownloadIds);
                }
                return count;
            }
        } catch (FileNotFoundException ignored) {
            // Do nothing. Returns 0 files deleted.
        }
        return 0;
    }

    private void notifyDownloadManagerOnDelete(DatabaseHelper helper,
            LongSparseArray<String> deletedDownloadIds) {
        // Do this on a background thread, since we don't want to make binder
        // calls as part of a FUSE call.
        helper.postBackground(() -> {
            DownloadManager dm = getContext().getSystemService(DownloadManager.class);
            if (dm != null) {
                dm.onMediaStoreDownloadsDeleted(deletedDownloadIds);
            }
        });
    }

    /**
     * Executes identical delete repeatedly within a single transaction until
     * stability is reached. Combined with {@link #ID_NOT_PARENT_CLAUSE}, this
     * can be used to recursively delete all matching entries, since it only
     * deletes parents when no references remaining.
     */
    private int deleteRecursive(SQLiteQueryBuilder qb, DatabaseHelper helper, String userWhere,
            String[] userWhereArgs) {
        return (int) helper.runWithTransaction((db) -> {
            synchronized (mDirectoryCache) {
                mDirectoryCache.clear();
            }

            int n = 0;
            int total = 0;
            do {
                n = qb.delete(helper, userWhere, userWhereArgs);
                total += n;
            } while (n > 0);
            return total;
        });
    }

    @Nullable
    @VisibleForTesting
    Uri getRedactedUri(@NonNull Uri uri) {
        if (!isUriSupportedForRedaction(uri)) {
            return null;
        }

        DatabaseHelper helper;
        try {
            helper = getDatabaseForUri(uri);
        } catch (VolumeNotFoundException e) {
            throw e.rethrowAsIllegalArgumentException();
        }

        try (final Cursor c = helper.runWithoutTransaction(
                (db) -> db.query("files",
                        new String[]{FileColumns.REDACTED_URI_ID}, FileColumns._ID + "=?",
                        new String[]{uri.getLastPathSegment()}, null, null, null))) {
            // Database entry for uri not found.
            if (!c.moveToFirst()) return null;

            String redactedUriID = c.getString(c.getColumnIndex(FileColumns.REDACTED_URI_ID));
            if (redactedUriID == null) {
                // No redacted has even been created for this uri. Create a new redacted URI ID for
                // the uri and store it in the DB.
                redactedUriID = REDACTED_URI_ID_PREFIX + UUID.randomUUID().toString().replace("-",
                        "");

                ContentValues cv = new ContentValues();
                cv.put(FileColumns.REDACTED_URI_ID, redactedUriID);
                int rowsAffected = helper.runWithTransaction(
                        (db) -> db.update("files", cv, FileColumns._ID + "=?",
                                new String[]{uri.getLastPathSegment()}));
                if (rowsAffected == 0) {
                    // this shouldn't happen ideally, only reason this might happen is if the db
                    // entry got deleted in b/w in which case we should return null.
                    return null;
                }
            }

            // Create and return a uri with ID = redactedUriID.
            final Uri.Builder builder = ContentUris.removeId(uri).buildUpon();
            builder.appendPath(redactedUriID);

            return builder.build();
        }
    }

    @NonNull
    @VisibleForTesting
    List<Uri> getRedactedUri(@NonNull List<Uri> uris) {
        ArrayList<Uri> redactedUris = new ArrayList<>();
        for (Uri uri : uris) {
            redactedUris.add(getRedactedUri(uri));
        }

        return redactedUris;
    }

    @Override
    public Bundle call(String method, String arg, Bundle extras) {
        Trace.beginSection("call");
        try {
            return callInternal(method, arg, extras);
        } finally {
            Trace.endSection();
        }
    }

    private Bundle callInternal(String method, String arg, Bundle extras) {
        switch (method) {
            case MediaStore.RESOLVE_PLAYLIST_MEMBERS_CALL: {
                final LocalCallingIdentity token = clearLocalCallingIdentity();
                final CallingIdentity providerToken = clearCallingIdentity();
                try {
                    final Uri playlistUri = extras.getParcelable(MediaStore.EXTRA_URI);
                    resolvePlaylistMembers(playlistUri);
                } finally {
                    restoreCallingIdentity(providerToken);
                    restoreLocalCallingIdentity(token);
                }
                return null;
            }
            case MediaStore.RUN_IDLE_MAINTENANCE_CALL: {
                // Protect ourselves from random apps by requiring a generic
                // permission held by common debugging components, such as shell
                getContext().enforceCallingOrSelfPermission(
                        android.Manifest.permission.DUMP, TAG);
                final LocalCallingIdentity token = clearLocalCallingIdentity();
                final CallingIdentity providerToken = clearCallingIdentity();
                try {
                    onIdleMaintenance(new CancellationSignal());
                } finally {
                    restoreCallingIdentity(providerToken);
                    restoreLocalCallingIdentity(token);
                }
                return null;
            }
            case MediaStore.WAIT_FOR_IDLE_CALL: {
                // TODO(b/195009139): Remove after overriding wait for idle in test to sync picker
                // Syncing the picker while waiting for idle fixes tests with the picker db
                // flag enabled because the picker db is in a consistent state with the external
                // db after the sync
                syncAllMedia();
                ForegroundThread.waitForIdle();
                final CountDownLatch latch = new CountDownLatch(1);
                BackgroundThread.getExecutor().execute(() -> {
                    latch.countDown();
                });
                try {
                    latch.await(30, TimeUnit.SECONDS);
                } catch (InterruptedException e) {
                    throw new IllegalStateException(e);
                }
                return null;
            }
            case MediaStore.SCAN_FILE_CALL:
            case MediaStore.SCAN_VOLUME_CALL: {
                final int userId = uidToUserId(Binder.getCallingUid());
                final LocalCallingIdentity token = clearLocalCallingIdentity();
                final CallingIdentity providerToken = clearCallingIdentity();
                try {
                    final Bundle res = new Bundle();
                    switch (method) {
                        case MediaStore.SCAN_FILE_CALL: {
                            final File file = new File(arg);
                            res.putParcelable(Intent.EXTRA_STREAM, scanFile(file, REASON_DEMAND));
                            break;
                        }
                        case MediaStore.SCAN_VOLUME_CALL: {
                            final String volumeName = arg;
                            try {
                                MediaVolume volume = mVolumeCache.findVolume(volumeName,
                                        UserHandle.of(userId));
                                MediaService.onScanVolume(getContext(), volume, REASON_DEMAND);
                            } catch (FileNotFoundException e) {
                                Log.w(TAG, "Failed to find volume " + volumeName, e);
                            }
                            break;
                        }
                    }
                    return res;
                } catch (IOException e) {
                    throw new RuntimeException(e);
                } finally {
                    restoreCallingIdentity(providerToken);
                    restoreLocalCallingIdentity(token);
                }
            }
            case MediaStore.GET_VERSION_CALL: {
                final String volumeName = extras.getString(Intent.EXTRA_TEXT);

                final DatabaseHelper helper;
                try {
                    helper = getDatabaseForUri(MediaStore.Files.getContentUri(volumeName));
                } catch (VolumeNotFoundException e) {
                    throw e.rethrowAsIllegalArgumentException();
                }

                final String version = helper.runWithoutTransaction((db) -> {
                    return db.getVersion() + ":" + DatabaseHelper.getOrCreateUuid(db);
                });

                final Bundle res = new Bundle();
                res.putString(Intent.EXTRA_TEXT, version);
                return res;
            }
            case MediaStore.GET_GENERATION_CALL: {
                final String volumeName = extras.getString(Intent.EXTRA_TEXT);

                final DatabaseHelper helper;
                try {
                    helper = getDatabaseForUri(MediaStore.Files.getContentUri(volumeName));
                } catch (VolumeNotFoundException e) {
                    throw e.rethrowAsIllegalArgumentException();
                }

                final long generation = helper.runWithoutTransaction((db) -> {
                    return DatabaseHelper.getGeneration(db);
                });

                final Bundle res = new Bundle();
                res.putLong(Intent.EXTRA_INDEX, generation);
                return res;
            }
            case MediaStore.GET_DOCUMENT_URI_CALL: {
                final Uri mediaUri = extras.getParcelable(MediaStore.EXTRA_URI);
                enforceCallingPermission(mediaUri, extras, false);

                final Uri fileUri;
                final LocalCallingIdentity token = clearLocalCallingIdentity();
                try {
                    fileUri = Uri.fromFile(queryForDataFile(mediaUri, null));
                } catch (FileNotFoundException e) {
                    throw new IllegalArgumentException(e);
                } finally {
                    restoreLocalCallingIdentity(token);
                }

                try (ContentProviderClient client = getContext().getContentResolver()
                        .acquireUnstableContentProviderClient(
                                getExternalStorageProviderAuthority())) {
                    extras.putParcelable(MediaStore.EXTRA_URI, fileUri);
                    return client.call(method, null, extras);
                } catch (RemoteException e) {
                    throw new IllegalStateException(e);
                }
            }
            case MediaStore.GET_MEDIA_URI_CALL: {
                final Uri documentUri = extras.getParcelable(MediaStore.EXTRA_URI);
                getContext().enforceCallingUriPermission(documentUri,
                        Intent.FLAG_GRANT_READ_URI_PERMISSION, TAG);

                final int callingPid = mCallingIdentity.get().pid;
                final int callingUid = mCallingIdentity.get().uid;
                final String callingPackage = getCallingPackage();
                final CallingIdentity token = clearCallingIdentity();
                final String authority = documentUri.getAuthority();

                if (!authority.equals(MediaDocumentsProvider.AUTHORITY) &&
                        !authority.equals(DocumentsContract.EXTERNAL_STORAGE_PROVIDER_AUTHORITY)) {
                    throw new IllegalArgumentException("Provider for this Uri is not supported.");
                }

                try (ContentProviderClient client = getContext().getContentResolver()
                        .acquireUnstableContentProviderClient(authority)) {
                    final Bundle clientRes = client.call(method, null, extras);
                    final Uri fileUri = clientRes.getParcelable(MediaStore.EXTRA_URI);
                    final Bundle res = new Bundle();
                    final Uri mediaStoreUri = fileUri.getAuthority().equals(MediaStore.AUTHORITY) ?
                            fileUri : queryForMediaUri(new File(fileUri.getPath()), null);
                    copyUriPermissionGrants(documentUri, mediaStoreUri, callingPid,
                            callingUid, callingPackage);
                    res.putParcelable(MediaStore.EXTRA_URI, mediaStoreUri);
                    return res;
                } catch (FileNotFoundException e) {
                    throw new IllegalArgumentException(e);
                } catch (RemoteException e) {
                    throw new IllegalStateException(e);
                } finally {
                    restoreCallingIdentity(token);
                }
            }
            case MediaStore.GET_REDACTED_MEDIA_URI_CALL: {
                final Uri uri = extras.getParcelable(MediaStore.EXTRA_URI);
                // NOTE: It is ok to update the DB and return a redacted URI for the cases when
                // the user code only has read access, hence we don't check for write permission.
                enforceCallingPermission(uri, Bundle.EMPTY, false);
                final LocalCallingIdentity token = clearLocalCallingIdentity();
                try {
                    final Bundle res = new Bundle();
                    res.putParcelable(MediaStore.EXTRA_URI, getRedactedUri(uri));
                    return res;
                } finally {
                    restoreLocalCallingIdentity(token);
                }
            }
            case MediaStore.GET_REDACTED_MEDIA_URI_LIST_CALL: {
                final List<Uri> uris = extras.getParcelableArrayList(MediaStore.EXTRA_URI_LIST);
                // NOTE: It is ok to update the DB and return a redacted URI for the cases when
                // the user code only has read access, hence we don't check for write permission.
                enforceCallingPermission(uris, false);
                final LocalCallingIdentity token = clearLocalCallingIdentity();
                try {
                    final Bundle res = new Bundle();
                    res.putParcelableArrayList(MediaStore.EXTRA_URI_LIST,
                            (ArrayList<? extends Parcelable>) getRedactedUri(uris));
                    return res;
                } finally {
                    restoreLocalCallingIdentity(token);
                }
            }
            case MediaStore.CREATE_WRITE_REQUEST_CALL:
            case MediaStore.CREATE_FAVORITE_REQUEST_CALL:
            case MediaStore.CREATE_TRASH_REQUEST_CALL:
            case MediaStore.CREATE_DELETE_REQUEST_CALL: {
                final PendingIntent pi = createRequest(method, extras);
                final Bundle res = new Bundle();
                res.putParcelable(MediaStore.EXTRA_RESULT, pi);
                return res;
            }
            case MediaStore.IS_SYSTEM_GALLERY_CALL:
                final LocalCallingIdentity token = clearLocalCallingIdentity();
                try {
                    String packageName = arg;
                    int uid = extras.getInt(MediaStore.EXTRA_IS_SYSTEM_GALLERY_UID);
                    boolean isSystemGallery = PermissionUtils.checkWriteImagesOrVideoAppOps(
                            getContext(), uid, packageName, getContext().getAttributionTag());
                    Bundle res = new Bundle();
                    res.putBoolean(MediaStore.EXTRA_IS_SYSTEM_GALLERY_RESPONSE, isSystemGallery);
                    return res;
                } finally {
                    restoreLocalCallingIdentity(token);
                }
            case MediaStore.GET_CLOUD_PROVIDER_CALL: {
                // TODO(b/245746037): replace UID check with Permission(MANAGE_CLOUD_MEDIA_PROVIDER)
                if (Binder.getCallingUid() != MY_UID) {
                    throw new SecurityException("Get cloud provider not allowed. Calling UID:"
                            + Binder.getCallingUid() + ", MP UID:" + MY_UID);
                }
                final Bundle bundle = new Bundle();
                bundle.putString(MediaStore.GET_CLOUD_PROVIDER_RESULT,
                        mPickerSyncController.getCloudProvider());
                return bundle;
            }
            case MediaStore.SET_CLOUD_PROVIDER_CALL: {
                // TODO(b/190713331): Remove after initial development
                final String cloudProvider = extras.getString(MediaStore.EXTRA_CLOUD_PROVIDER);
                Log.i(TAG, "Test initiated cloud provider switch: " + cloudProvider);
                mPickerSyncController.forceSetCloudProvider(cloudProvider);
                // fall-through
            }
            case MediaStore.SYNC_PROVIDERS_CALL: {
                syncAllMedia();
                return new Bundle();
            }
            case MediaStore.IS_SUPPORTED_CLOUD_PROVIDER_CALL: {
                final boolean isSupported = mPickerSyncController.isProviderSupported(arg,
                        Binder.getCallingUid());

                Bundle bundle = new Bundle();
                bundle.putBoolean(MediaStore.EXTRA_CLOUD_PROVIDER_RESULT, isSupported);
                return bundle;
            }
            case MediaStore.IS_CURRENT_CLOUD_PROVIDER_CALL: {
                final boolean isEnabled = mPickerSyncController.isProviderEnabled(arg,
                        Binder.getCallingUid());

                Bundle bundle = new Bundle();
                bundle.putBoolean(MediaStore.EXTRA_CLOUD_PROVIDER_RESULT, isEnabled);
                return bundle;
            }
            case MediaStore.NOTIFY_CLOUD_MEDIA_CHANGED_EVENT_CALL: {
                final boolean notifyCloudEventResult;
                if (mPickerSyncController.isProviderEnabled(arg, Binder.getCallingUid())) {
                    mPickerSyncController.notifyMediaEvent();
                    notifyCloudEventResult = true;
                } else {
                    notifyCloudEventResult = false;
                }

                Bundle bundle = new Bundle();
                bundle.putBoolean(MediaStore.EXTRA_CLOUD_PROVIDER_RESULT,
                        notifyCloudEventResult);
                return bundle;
            }
            case MediaStore.USES_FUSE_PASSTHROUGH: {
                boolean isEnabled = false;
                try {
                    FuseDaemon daemon = getFuseDaemonForFile(new File(arg));
                    if (daemon != null) {
                        isEnabled = daemon.usesFusePassthrough();
                    }
                } catch (FileNotFoundException e) {
                }

                Bundle bundle = new Bundle();
                bundle.putBoolean(MediaStore.USES_FUSE_PASSTHROUGH_RESULT, isEnabled);
                return bundle;
            }
            default:
                throw new UnsupportedOperationException("Unsupported call: " + method);
        }
    }

    private void syncAllMedia() {
        // Clear the binder calling identity so that we can sync the unexported
        // local_provider while running as MediaProvider
        final long t = Binder.clearCallingIdentity();
        try {
            Log.v(TAG, "Test initiated cloud provider sync");
            mPickerSyncController.syncAllMedia();
        } finally {
            Binder.restoreCallingIdentity(t);
        }
    }

    private AssetFileDescriptor getOriginalMediaFormatFileDescriptor(Bundle extras)
            throws FileNotFoundException {
        try (ParcelFileDescriptor inputPfd =
                extras.getParcelable(MediaStore.EXTRA_FILE_DESCRIPTOR)) {
            File file = getFileFromFileDescriptor(inputPfd);
            // Convert from FUSE file to lower fs file because the supportsTranscode() check below
            // expects a lower fs file format
            file = fromFuseFile(file);
            if (!mTranscodeHelper.supportsTranscode(file.getPath())) {
                // Note that we should be checking if a file is a modern format and not just
                // that it supports transcoding, unfortunately, checking modern format
                // requires either a db query or media scan which can lead to ANRs if apps
                // or the system implicitly call this method as part of a
                // MediaPlayer#setDataSource.
                throw new FileNotFoundException("Input file descriptor is already original");
            }

            FuseDaemon fuseDaemon = getFuseDaemonForFile(file);
            int uid = Binder.getCallingUid();

            FdAccessResult result = fuseDaemon.checkFdAccess(inputPfd, uid);
            if (!result.isSuccess()) {
                throw new FileNotFoundException("Invalid path for original media format file");
            }

            String outputPath = result.filePath;
            boolean shouldRedact = result.shouldRedact;

            int posixMode = Os.fcntlInt(inputPfd.getFileDescriptor(), F_GETFL,
                    0 /* args */);
            int modeBits = FileUtils.translateModePosixToPfd(posixMode);

            ParcelFileDescriptor pfd = openWithFuse(outputPath, uid, 0 /* mediaCapabilitiesUid */,
                    modeBits, shouldRedact, false /* shouldTranscode */,
                    0 /* transcodeReason */);
            return new AssetFileDescriptor(pfd, 0, AssetFileDescriptor.UNKNOWN_LENGTH);
        } catch (IOException e) {
            throw new FileNotFoundException("Failed to fetch original file descriptor");
        } catch (ErrnoException e) {
            Log.w(TAG, "Failed to fetch access mode for file descriptor", e);
            throw new FileNotFoundException("Failed to fetch access mode for file descriptor");
        }
    }

    /**
     * Grant similar read/write access for mediaStoreUri as the caller has for documentsUri.
     *
     * Note: This function assumes that read permission check for documentsUri is already enforced.
     * Note: This function currently does not check/grant for persisted Uris. Support for this can
     * be added eventually, but the calling application will have to call
     * ContentResolver#takePersistableUriPermission(Uri, int) for the mediaStoreUri to persist.
     *
     * @param documentsUri DocumentsProvider format content Uri
     * @param mediaStoreUri MediaStore format content Uri
     * @param callingPid pid of the caller
     * @param callingUid uid of the caller
     * @param callingPackage package name of the caller
     */
    private void copyUriPermissionGrants(Uri documentsUri, Uri mediaStoreUri,
            int callingPid, int callingUid, String callingPackage) {
        // No need to check for read permission, as we enforce it already.
        int modeFlags = Intent.FLAG_GRANT_READ_URI_PERMISSION;
        if (getContext().checkUriPermission(documentsUri, callingPid, callingUid,
                Intent.FLAG_GRANT_WRITE_URI_PERMISSION) == PERMISSION_GRANTED) {
            modeFlags |= Intent.FLAG_GRANT_WRITE_URI_PERMISSION;
        }
        getContext().grantUriPermission(callingPackage, mediaStoreUri, modeFlags);
    }

    static List<Uri> collectUris(ClipData clipData) {
        final ArrayList<Uri> res = new ArrayList<>();
        for (int i = 0; i < clipData.getItemCount(); i++) {
            res.add(clipData.getItemAt(i).getUri());
        }
        return res;
    }

    /**
     * Return the filesystem path of the real file on disk that is represented
     * by the given {@link ParcelFileDescriptor}.
     *
     * Note that the file may be a FUSE or lower fs file and depending on the purpose might need
     * to be converted with {@link FileUtils#toFuseFile} or {@link FileUtils#fromFuseFile}.
     *
     * Copied from {@link ParcelFileDescriptor#getFile}
     */
    private static File getFileFromFileDescriptor(ParcelFileDescriptor fileDescriptor)
            throws IOException {
        try {
            final String path = Os.readlink("/proc/self/fd/" + fileDescriptor.getFd());
            if (OsConstants.S_ISREG(Os.stat(path).st_mode)) {
                return new File(path);
            } else {
                throw new IOException("Not a regular file: " + path);
            }
        } catch (ErrnoException e) {
            throw e.rethrowAsIOException();
        }
    }

    /**
     * Generate the {@link PendingIntent} for the given grant request. This
     * method also checks the incoming arguments for security purposes
     * before creating the privileged {@link PendingIntent}.
     */
    private @NonNull PendingIntent createRequest(@NonNull String method, @NonNull Bundle extras) {
        final ClipData clipData = extras.getParcelable(MediaStore.EXTRA_CLIP_DATA);
        final List<Uri> uris = collectUris(clipData);

        for (Uri uri : uris) {
            final int match = matchUri(uri, false);
            switch (match) {
                case IMAGES_MEDIA_ID:
                case AUDIO_MEDIA_ID:
                case VIDEO_MEDIA_ID:
                case AUDIO_PLAYLISTS_ID:
                    // Caller is requesting a specific media item by its ID,
                    // which means it's valid for requests
                    break;
                case FILES_ID:
                    // Allow only subtitle files
                    if (!isSubtitleFile(uri)) {
                        throw new IllegalArgumentException(
                                "All requested items must be Media items");
                    }
                    break;
                default:
                    throw new IllegalArgumentException(
                            "All requested items must be referenced by specific ID");
            }
        }

        // Enforce that limited set of columns can be mutated
        final ContentValues values = extras.getParcelable(MediaStore.EXTRA_CONTENT_VALUES);
        final List<String> allowedColumns;
        switch (method) {
            case MediaStore.CREATE_FAVORITE_REQUEST_CALL:
                allowedColumns = Arrays.asList(
                        MediaColumns.IS_FAVORITE);
                break;
            case MediaStore.CREATE_TRASH_REQUEST_CALL:
                allowedColumns = Arrays.asList(
                        MediaColumns.IS_TRASHED);
                break;
            default:
                allowedColumns = Arrays.asList();
                break;
        }
        if (values != null) {
            for (String key : values.keySet()) {
                if (!allowedColumns.contains(key)) {
                    throw new IllegalArgumentException("Invalid column " + key);
                }
            }
        }

        final Context context = getContext();
        final Intent intent = new Intent(method, null, context, PermissionActivity.class);
        intent.putExtras(extras);
        return PendingIntent.getActivity(context, PermissionActivity.REQUEST_CODE, intent,
                FLAG_ONE_SHOT | FLAG_CANCEL_CURRENT | FLAG_IMMUTABLE);
    }

    /**
     * @return true if the given Files uri has media_type=MEDIA_TYPE_SUBTITLE
     */
    private boolean isSubtitleFile(Uri uri) {
        final LocalCallingIdentity tokenInner = clearLocalCallingIdentity();
        try (Cursor cursor = queryForSingleItem(uri, new String[]{FileColumns.MEDIA_TYPE}, null,
                null, null)) {
            return cursor.getInt(0) == FileColumns.MEDIA_TYPE_SUBTITLE;
        } catch (FileNotFoundException e) {
            Log.e(TAG, "Couldn't find database row for requested uri " + uri, e);
        } finally {
            restoreLocalCallingIdentity(tokenInner);
        }
        return false;
    }

    /**
     * Ensure that all local databases have a custom collator registered for the
     * given {@link ULocale} locale.
     *
     * @return the corresponding custom collation name to be used in
     *         {@code ORDER BY} clauses.
     */
    private @NonNull String ensureCustomCollator(@NonNull String locale) {
        // Quick check that requested locale looks reasonable
        new ULocale(locale);

        final String collationName = "custom_" + locale.replaceAll("[^a-zA-Z]", "");
        synchronized (mCustomCollators) {
            if (!mCustomCollators.contains(collationName)) {
                for (DatabaseHelper helper : new DatabaseHelper[] {
                        mInternalDatabase,
                        mExternalDatabase
                }) {
                    helper.runWithoutTransaction((db) -> {
                        db.execPerConnectionSQL("SELECT icu_load_collation(?, ?);",
                                new String[] { locale, collationName });
                        return null;
                    });
                }
                mCustomCollators.add(collationName);
            }
        }
        return collationName;
    }

    private int pruneThumbnails(@NonNull SQLiteDatabase db, @NonNull CancellationSignal signal) {
        int prunedCount = 0;

        // Determine all known media items
        final LongArray knownIds = new LongArray();
        try (Cursor c = db.query(true, "files", new String[] { BaseColumns._ID },
                null, null, null, null, null, null, signal)) {
            while (c.moveToNext()) {
                knownIds.add(c.getLong(0));
            }
        }

        final long[] knownIdsRaw = knownIds.toArray();
        Arrays.sort(knownIdsRaw);

        for (MediaVolume volume : mVolumeCache.getExternalVolumes()) {
            final List<File> thumbDirs;
            try {
                thumbDirs = getThumbnailDirectories(volume);
            } catch (FileNotFoundException e) {
                Log.w(TAG, "Failed to resolve volume " + volume.getName(), e);
                continue;
            }

            // Reconcile all thumbnails, deleting stale items
            for (File thumbDir : thumbDirs) {
                // Possibly bail before digging into each directory
                signal.throwIfCanceled();

                final File[] files = thumbDir.listFiles();
                for (File thumbFile : (files != null) ? files : new File[0]) {
                    if (Objects.equals(thumbFile.getName(), FILE_DATABASE_UUID)) continue;
                    if (Objects.equals(thumbFile.getName(), MEDIA_IGNORE_FILENAME)) continue;
                    final String name = FileUtils.extractFileName(thumbFile.getName());
                    try {
                        final long id = Long.parseLong(name);
                        if (Arrays.binarySearch(knownIdsRaw, id) >= 0) {
                            // Thumbnail belongs to known media, keep it
                            continue;
                        }
                    } catch (NumberFormatException e) {
                    }

                    Log.v(TAG, "Deleting stale thumbnail " + thumbFile);
                    deleteAndInvalidate(thumbFile);
                    prunedCount++;
                }
            }
        }

        // Also delete stale items from legacy tables
        db.execSQL("delete from thumbnails "
                + "where image_id not in (select _id from images)");
        db.execSQL("delete from videothumbnails "
                + "where video_id not in (select _id from video)");

        return prunedCount;
    }

    abstract class Thumbnailer {
        final String directoryName;

        public Thumbnailer(String directoryName) {
            this.directoryName = directoryName;
        }

        private File getThumbnailFile(Uri uri) throws IOException {
            final String volumeName = resolveVolumeName(uri);
            final File volumePath = getVolumePath(volumeName);
            return FileUtils.buildPath(volumePath, directoryName,
                    DIRECTORY_THUMBNAILS, ContentUris.parseId(uri) + ".jpg");
        }

        public abstract Bitmap getThumbnailBitmap(Uri uri, CancellationSignal signal)
                throws IOException;

        public ParcelFileDescriptor ensureThumbnail(Uri uri, CancellationSignal signal)
                throws IOException {
            // First attempt to fast-path by opening the thumbnail; if it
            // doesn't exist we fall through to create it below
            final File thumbFile = getThumbnailFile(uri);
            try {
                return FileUtils.openSafely(thumbFile,
                        ParcelFileDescriptor.MODE_READ_ONLY);
            } catch (FileNotFoundException ignored) {
            }

            final File thumbDir = thumbFile.getParentFile();
            thumbDir.mkdirs();

            // When multiple threads race for the same thumbnail, the second
            // thread could return a file with a thumbnail still in
            // progress. We could add heavy per-ID locking to mitigate this
            // rare race condition, but it's simpler to have both threads
            // generate the same thumbnail using temporary files and rename
            // them into place once finished.
            final File thumbTempFile = File.createTempFile("thumb", null, thumbDir);

            ParcelFileDescriptor thumbWrite = null;
            ParcelFileDescriptor thumbRead = null;
            try {
                // Open our temporary file twice: once for local writing, and
                // once for remote reading. Both FDs point at the same
                // underlying inode on disk, so they're stable across renames
                // to avoid race conditions between threads.
                thumbWrite = FileUtils.openSafely(thumbTempFile,
                        ParcelFileDescriptor.MODE_WRITE_ONLY | ParcelFileDescriptor.MODE_CREATE);
                thumbRead = FileUtils.openSafely(thumbTempFile,
                        ParcelFileDescriptor.MODE_READ_ONLY);

                final Bitmap thumbnail = getThumbnailBitmap(uri, signal);
                thumbnail.compress(Bitmap.CompressFormat.JPEG, 90,
                        new FileOutputStream(thumbWrite.getFileDescriptor()));

                try {
                    // Use direct syscall for better failure logs
                    Os.rename(thumbTempFile.getAbsolutePath(), thumbFile.getAbsolutePath());
                } catch (ErrnoException e) {
                    e.rethrowAsIOException();
                }

                // Everything above went peachy, so return a duplicate of our
                // already-opened read FD to keep our finally logic below simple
                return thumbRead.dup();

            } finally {
                // Regardless of success or failure, try cleaning up any
                // remaining temporary file and close all our local FDs
                FileUtils.closeQuietly(thumbWrite);
                FileUtils.closeQuietly(thumbRead);
                deleteAndInvalidate(thumbTempFile);
            }
        }

        public void invalidateThumbnail(Uri uri) throws IOException {
            deleteAndInvalidate(getThumbnailFile(uri));
        }
    }

    private Thumbnailer mAudioThumbnailer = new Thumbnailer(Environment.DIRECTORY_MUSIC) {
        @Override
        public Bitmap getThumbnailBitmap(Uri uri, CancellationSignal signal) throws IOException {
            return ThumbnailUtils.createAudioThumbnail(queryForDataFile(uri, signal),
                    mThumbSize, signal);
        }
    };

    private Thumbnailer mVideoThumbnailer = new Thumbnailer(Environment.DIRECTORY_MOVIES) {
        @Override
        public Bitmap getThumbnailBitmap(Uri uri, CancellationSignal signal) throws IOException {
            return ThumbnailUtils.createVideoThumbnail(queryForDataFile(uri, signal),
                    mThumbSize, signal);
        }
    };

    private Thumbnailer mImageThumbnailer = new Thumbnailer(Environment.DIRECTORY_PICTURES) {
        @Override
        public Bitmap getThumbnailBitmap(Uri uri, CancellationSignal signal) throws IOException {
            return ThumbnailUtils.createImageThumbnail(queryForDataFile(uri, signal),
                    mThumbSize, signal);
        }
    };

    private List<File> getThumbnailDirectories(MediaVolume volume) throws FileNotFoundException {
        final File volumePath = volume.getPath();
        return Arrays.asList(
                FileUtils.buildPath(volumePath, Environment.DIRECTORY_MUSIC, DIRECTORY_THUMBNAILS),
                FileUtils.buildPath(volumePath, Environment.DIRECTORY_MOVIES, DIRECTORY_THUMBNAILS),
                FileUtils.buildPath(volumePath, Environment.DIRECTORY_PICTURES,
                        DIRECTORY_THUMBNAILS));
    }

    private void invalidateThumbnails(Uri uri) {
        Trace.beginSection("invalidateThumbnails");
        try {
            invalidateThumbnailsInternal(uri);
        } finally {
            Trace.endSection();
        }
    }

    private void invalidateThumbnailsInternal(Uri uri) {
        final long id = ContentUris.parseId(uri);
        try {
            mAudioThumbnailer.invalidateThumbnail(uri);
            mVideoThumbnailer.invalidateThumbnail(uri);
            mImageThumbnailer.invalidateThumbnail(uri);
        } catch (IOException ignored) {
        }

        final DatabaseHelper helper;
        try {
            helper = getDatabaseForUri(uri);
        } catch (VolumeNotFoundException e) {
            Log.w(TAG, e);
            return;
        }

        helper.runWithTransaction((db) -> {
            final String idString = Long.toString(id);
            try (Cursor c = db.rawQuery("select _data from thumbnails where image_id=?"
                    + " union all select _data from videothumbnails where video_id=?",
                    new String[] { idString, idString })) {
                while (c.moveToNext()) {
                    String path = c.getString(0);
                    deleteIfAllowed(uri, Bundle.EMPTY, path);
                }
            }

            db.execSQL("delete from thumbnails where image_id=?", new String[] { idString });
            db.execSQL("delete from videothumbnails where video_id=?", new String[] { idString });
            return null;
        });
    }

    /**
     * @deprecated all operations should be routed through the overload that
     *             accepts a {@link Bundle} of extras.
     */
    @Override
    @Deprecated
    public int update(Uri uri, ContentValues values, String selection, String[] selectionArgs) {
        return update(uri, values,
                DatabaseUtils.createSqlQueryBundle(selection, selectionArgs, null));
    }

    @Override
    public int update(@NonNull Uri uri, @Nullable ContentValues values,
            @Nullable Bundle extras) {
        Trace.beginSection("update");
        try {
            return updateInternal(uri, values, extras);
        } catch (FallbackException e) {
            return e.translateForUpdateDelete(getCallingPackageTargetSdkVersion());
        } finally {
            Trace.endSection();
        }
    }

    private int updateInternal(@NonNull Uri uri, @Nullable ContentValues initialValues,
            @Nullable Bundle extras) throws FallbackException {
        final String volumeName = getVolumeName(uri);
        PulledMetrics.logVolumeAccessViaMediaProvider(getCallingUidOrSelf(), volumeName);

        extras = (extras != null) ? extras : new Bundle();
        // REDACTED_URI_BUNDLE_KEY extra should only be set inside MediaProvider.
        extras.remove(QUERY_ARG_REDACTED_URI);

        if (isRedactedUri(uri)) {
            // we don't support update on redacted uris.
            return 0;
        }

        // Related items are only considered for new media creation, and they
        // can't be leveraged to move existing content into blocked locations
        extras.remove(QUERY_ARG_RELATED_URI);
        // INCLUDED_DEFAULT_DIRECTORIES extra should only be set inside MediaProvider.
        extras.remove(INCLUDED_DEFAULT_DIRECTORIES);

        final String userWhere = extras.getString(QUERY_ARG_SQL_SELECTION);
        final String[] userWhereArgs = extras.getStringArray(QUERY_ARG_SQL_SELECTION_ARGS);

        // Limit the hacky workaround to camera targeting Q and below, to allow newer versions
        // of camera that does the right thing to work correctly.
        if ("com.google.android.GoogleCamera".equals(getCallingPackageOrSelf())
                && getCallingPackageTargetSdkVersion() <= Build.VERSION_CODES.Q) {
            if (matchUri(uri, false) == IMAGES_MEDIA_ID) {
                Log.w(TAG, "Working around app bug in b/111966296");
                uri = MediaStore.Files.getContentUri("external", ContentUris.parseId(uri));
            } else if (matchUri(uri, false) == VIDEO_MEDIA_ID) {
                Log.w(TAG, "Working around app bug in b/112246630");
                uri = MediaStore.Files.getContentUri("external", ContentUris.parseId(uri));
            }
        }

        uri = safeUncanonicalize(uri);

        int count;

        final int targetSdkVersion = getCallingPackageTargetSdkVersion();
        final boolean allowHidden = isCallingPackageAllowedHidden();
        final int match = matchUri(uri, allowHidden);
        final DatabaseHelper helper = getDatabaseForUri(uri);

        switch (match) {
            case AUDIO_PLAYLISTS_ID_MEMBERS_ID:
                extras.putString(QUERY_ARG_SQL_SELECTION,
                        BaseColumns._ID + "=" + uri.getPathSegments().get(5));
                // fall-through
            case AUDIO_PLAYLISTS_ID_MEMBERS: {
                final long playlistId = Long.parseLong(uri.getPathSegments().get(3));
                final Uri playlistUri = ContentUris.withAppendedId(
                        MediaStore.Audio.Playlists.getContentUri(volumeName), playlistId);
                if (uri.getBooleanQueryParameter("move", false)) {
                    // Convert explicit request into query; sigh, moveItem()
                    // uses zero-based indexing instead of one-based indexing
                    final int from = Integer.parseInt(uri.getPathSegments().get(5)) + 1;
                    final int to = initialValues.getAsInteger(Playlists.Members.PLAY_ORDER) + 1;
                    extras.putString(QUERY_ARG_SQL_SELECTION,
                            Playlists.Members.PLAY_ORDER + "=" + from);
                    initialValues.put(Playlists.Members.PLAY_ORDER, to);
                }

                // Playlist contents are always persisted directly into playlist
                // files on disk to ensure that we can reliably migrate between
                // devices and recover from database corruption
                final int index;
                if (initialValues.containsKey(Playlists.Members.PLAY_ORDER)) {
                    index = movePlaylistMembers(playlistUri, initialValues, extras);
                } else {
                    index = resolvePlaylistIndex(playlistUri, extras);
                }
                if (initialValues.containsKey(Playlists.Members.AUDIO_ID)) {
                    final Bundle queryArgs = new Bundle();
                    queryArgs.putString(QUERY_ARG_SQL_SELECTION,
                            Playlists.Members.PLAY_ORDER + "=" + (index + 1));
                    removePlaylistMembers(playlistUri, queryArgs);

                    final ContentValues values = new ContentValues();
                    values.put(Playlists.Members.AUDIO_ID,
                            initialValues.getAsString(Playlists.Members.AUDIO_ID));
                    values.put(Playlists.Members.PLAY_ORDER, (index + 1));
                    addPlaylistMembers(playlistUri, values);
                }

                acceptWithExpansion(helper::notifyUpdate, volumeName, playlistId,
                        FileColumns.MEDIA_TYPE_PLAYLIST, false);
                return 1;
            }
        }

        final SQLiteQueryBuilder qb = getQueryBuilder(TYPE_UPDATE, match, uri, extras, null);

        // Give callers interacting with a specific media item a chance to
        // escalate access if they don't already have it
        switch (match) {
            case AUDIO_MEDIA_ID:
            case VIDEO_MEDIA_ID:
            case IMAGES_MEDIA_ID:
                enforceCallingPermission(uri, extras, true);
        }

        boolean triggerInvalidate = false;
        boolean triggerScan = false;
        boolean isUriPublished = false;
        if (initialValues != null) {
            // IDs are forever; nobody should be editing them
            initialValues.remove(MediaColumns._ID);

            // Expiration times are hard-coded; let's derive them
            FileUtils.computeDateExpires(initialValues);

            // Ignore or augment incoming raw filesystem paths
            for (String column : sDataColumns.keySet()) {
                if (!initialValues.containsKey(column)) continue;

                if (isCallingPackageSelf() || isCallingPackageLegacyWrite()) {
                    // Mutation allowed
                } else {
                    Log.w(TAG, "Ignoring mutation of  " + column + " from "
                            + getCallingPackageOrSelf());
                    initialValues.remove(column);
                }
            }

            // Enforce allowed ownership transfers
            if (initialValues.containsKey(MediaColumns.OWNER_PACKAGE_NAME)) {
                if (isCallingPackageSelf() || isCallingPackageShell()) {
                    // When the caller is the media scanner or the shell, we let
                    // them change ownership however they see fit; nothing to do
                } else if (isCallingPackageDelegator()) {
                    // When the caller is a delegator, allow them to shift
                    // ownership only when current owner, or when ownerless
                    final String currentOwner;
                    final String proposedOwner = initialValues
                            .getAsString(MediaColumns.OWNER_PACKAGE_NAME);
                    final Uri genericUri = MediaStore.Files.getContentUri(volumeName,
                            ContentUris.parseId(uri));
                    try (Cursor c = queryForSingleItem(genericUri,
                            new String[] { MediaColumns.OWNER_PACKAGE_NAME }, null, null, null)) {
                        currentOwner = c.getString(0);
                    } catch (FileNotFoundException e) {
                        throw new IllegalStateException(e);
                    }
                    final boolean transferAllowed = (currentOwner == null)
                            || Arrays.asList(getSharedPackagesForPackage(getCallingPackageOrSelf()))
                                    .contains(currentOwner);
                    if (transferAllowed) {
                        Log.v(TAG, "Ownership transfer from " + currentOwner + " to "
                                + proposedOwner + " allowed");
                    } else {
                        Log.w(TAG, "Ownership transfer from " + currentOwner + " to "
                                + proposedOwner + " blocked");
                        initialValues.remove(MediaColumns.OWNER_PACKAGE_NAME);
                    }
                } else {
                    // Otherwise no ownership changes are allowed
                    initialValues.remove(MediaColumns.OWNER_PACKAGE_NAME);
                }
            }

            if (!isCallingPackageSelf()) {
                Trace.beginSection("filter");

                // We default to filtering mutable columns, except when we know
                // the single item being updated is pending; when it's finally
                // published we'll overwrite these values.
                final Uri finalUri = uri;
                final Supplier<Boolean> isPending = new CachedSupplier<>(() -> {
                    return isPending(finalUri);
                });

                // Column values controlled by media scanner aren't writable by
                // apps, since any edits here don't reflect the metadata on
                // disk, and they'd be overwritten during a rescan.
                for (String column : new ArraySet<>(initialValues.keySet())) {
                    if (sMutableColumns.contains(column)) {
                        // Mutation normally allowed
                    } else if (isPending.get()) {
                        // Mutation relaxed while pending
                    } else {
                        Log.w(TAG, "Ignoring mutation of " + column + " from "
                                + getCallingPackageOrSelf());
                        initialValues.remove(column);
                        triggerScan = true;
                    }

                    // If we're publishing this item, perform a blocking scan to
                    // make sure metadata is updated
                    if (MediaColumns.IS_PENDING.equals(column)) {
                        triggerScan = true;
                        isUriPublished = true;
                        // Explicitly clear columns used to ignore no-op scans,
                        // since we need to force a scan on publish
                        initialValues.putNull(MediaColumns.DATE_MODIFIED);
                        initialValues.putNull(MediaColumns.SIZE);
                    }
                }

                Trace.endSection();
            }

            if ("files".equals(qb.getTables())) {
                maybeMarkAsDownload(initialValues);
            }

            // We no longer track location metadata
            if (initialValues.containsKey(ImageColumns.LATITUDE)) {
                initialValues.putNull(ImageColumns.LATITUDE);
            }
            if (initialValues.containsKey(ImageColumns.LONGITUDE)) {
                initialValues.putNull(ImageColumns.LONGITUDE);
            }
            if (getCallingPackageTargetSdkVersion() <= Build.VERSION_CODES.Q) {
                // These columns are removed in R.
                if (initialValues.containsKey("primary_directory")) {
                    initialValues.remove("primary_directory");
                }
                if (initialValues.containsKey("secondary_directory")) {
                    initialValues.remove("secondary_directory");
                }
            }
        }

        // If we're not updating anything, then we can skip
        if (initialValues.isEmpty()) return 0;

        final boolean isThumbnail;
        switch (match) {
            case IMAGES_THUMBNAILS:
            case IMAGES_THUMBNAILS_ID:
            case VIDEO_THUMBNAILS:
            case VIDEO_THUMBNAILS_ID:
            case AUDIO_ALBUMART:
            case AUDIO_ALBUMART_ID:
                isThumbnail = true;
                break;
            default:
                isThumbnail = false;
                break;
        }

        switch (match) {
            case AUDIO_PLAYLISTS:
            case AUDIO_PLAYLISTS_ID:
                // Playlist names are stored as display names, but leave
                // values untouched if the caller is ModernMediaScanner
                if (!isCallingPackageSelf()) {
                    if (initialValues.containsKey(Playlists.NAME)) {
                        initialValues.put(MediaColumns.DISPLAY_NAME,
                                initialValues.getAsString(Playlists.NAME));
                    }
                    if (!initialValues.containsKey(MediaColumns.MIME_TYPE)) {
                        initialValues.put(MediaColumns.MIME_TYPE, "audio/mpegurl");
                    }
                }
                break;
        }

        // If we're touching columns that would change placement of a file,
        // blend in current values and recalculate path
        final boolean allowMovement = extras.getBoolean(MediaStore.QUERY_ARG_ALLOW_MOVEMENT,
                !isCallingPackageSelf());
        if (containsAny(initialValues.keySet(), sPlacementColumns)
                && !initialValues.containsKey(MediaColumns.DATA)
                && !isThumbnail
                && allowMovement) {
            Trace.beginSection("movement");

            // We only support movement under well-defined collections
            switch (match) {
                case AUDIO_MEDIA_ID:
                case AUDIO_PLAYLISTS_ID:
                case VIDEO_MEDIA_ID:
                case IMAGES_MEDIA_ID:
                case DOWNLOADS_ID:
                case FILES_ID:
                    break;
                default:
                    throw new IllegalArgumentException("Movement of " + uri
                            + " which isn't part of well-defined collection not allowed");
            }

            final LocalCallingIdentity token = clearLocalCallingIdentity();
            final Uri genericUri = MediaStore.Files.getContentUri(volumeName,
                    ContentUris.parseId(uri));
            try (Cursor c = queryForSingleItem(genericUri,
                    sPlacementColumns.toArray(new String[0]), userWhere, userWhereArgs, null)) {
                for (int i = 0; i < c.getColumnCount(); i++) {
                    final String column = c.getColumnName(i);
                    if (!initialValues.containsKey(column)) {
                        initialValues.put(column, c.getString(i));
                    }
                }
            } catch (FileNotFoundException e) {
                throw new IllegalStateException(e);
            } finally {
                restoreLocalCallingIdentity(token);
            }

            // Regenerate path using blended values; this will throw if caller
            // is attempting to place file into invalid location
            final String beforePath = initialValues.getAsString(MediaColumns.DATA);
            final String beforeVolume = extractVolumeName(beforePath);
            final String beforeOwner = extractPathOwnerPackageName(beforePath);

            initialValues.remove(MediaColumns.DATA);
            ensureNonUniqueFileColumns(match, uri, extras, initialValues, beforePath);

            final String probePath = initialValues.getAsString(MediaColumns.DATA);
            final String probeVolume = extractVolumeName(probePath);
            final String probeOwner = extractPathOwnerPackageName(probePath);
            if (Objects.equals(beforePath, probePath)) {
                Log.d(TAG, "Identical paths " + beforePath + "; not moving");
            } else if (!Objects.equals(beforeVolume, probeVolume)) {
                throw new IllegalArgumentException("Changing volume from " + beforePath + " to "
                        + probePath + " not allowed");
            } else if (!isUpdateAllowedForOwnedPath(beforeOwner, probeOwner, beforePath,
                    probePath)) {
                throw new IllegalArgumentException("Changing ownership from " + beforePath + " to "
                        + probePath + " not allowed");
            } else {
                // Now that we've confirmed an actual movement is taking place,
                // ensure we have a unique destination
                initialValues.remove(MediaColumns.DATA);
                ensureUniqueFileColumns(match, uri, extras, initialValues, beforePath);

                String afterPath = initialValues.getAsString(MediaColumns.DATA);

                if (isCrossUserEnabled()) {
                    String afterVolume = extractVolumeName(afterPath);
                    String afterVolumePath =  extractVolumePath(afterPath);
                    String beforeVolumePath = extractVolumePath(beforePath);

                    if (MediaStore.VOLUME_EXTERNAL_PRIMARY.equals(beforeVolume)
                            && beforeVolume.equals(afterVolume)
                            && !beforeVolumePath.equals(afterVolumePath)) {
                        // On cross-user enabled devices, it can happen that a rename intended as
                        // /storage/emulated/999/foo -> /storage/emulated/999/foo can end up as
                        // /storage/emulated/999/foo -> /storage/emulated/0/foo. We now fix-up
                        afterPath = afterPath.replaceFirst(afterVolumePath, beforeVolumePath);
                    }
                }

                Log.d(TAG, "Moving " + beforePath + " to " + afterPath);
                try {
                    Os.rename(beforePath, afterPath);
                    invalidateFuseDentry(beforePath);
                    invalidateFuseDentry(afterPath);
                } catch (ErrnoException e) {
                    if (e.errno == OsConstants.ENOENT) {
                        Log.d(TAG, "Missing file at " + beforePath + "; continuing anyway");
                    } else {
                        throw new IllegalStateException(e);
                    }
                }
                initialValues.put(MediaColumns.DATA, afterPath);

                // Some indexed metadata may have been derived from the path on
                // disk, so scan this item again to update it
                triggerScan = true;
            }

            Trace.endSection();
        }

        assertPrivatePathNotInValues(initialValues);

        // Make sure any updated paths look consistent
        assertFileColumnsConsistent(match, uri, initialValues);

        if (initialValues.containsKey(FileColumns.DATA)) {
            // If we're changing paths, invalidate any thumbnails
            triggerInvalidate = true;

            // If the new file exists, trigger a scan to adjust any metadata
            // that might be derived from the path
            final String data = initialValues.getAsString(FileColumns.DATA);
            if (!TextUtils.isEmpty(data) && new File(data).exists()) {
                triggerScan = true;
            }
        }

        // If we're already doing this update from an internal scan, no need to
        // kick off another no-op scan
        if (isCallingPackageSelf()) {
            triggerScan = false;
        }

        // Since the update mutation may prevent us from matching items after
        // it's applied, we need to snapshot affected IDs here
        final LongArray updatedIds = new LongArray();
        if (triggerInvalidate || triggerScan) {
            Trace.beginSection("snapshot");
            final LocalCallingIdentity token = clearLocalCallingIdentity();
            try (Cursor c = qb.query(helper, new String[] { FileColumns._ID },
                    userWhere, userWhereArgs, null, null, null, null, null)) {
                while (c.moveToNext()) {
                    updatedIds.add(c.getLong(0));
                }
            } finally {
                restoreLocalCallingIdentity(token);
                Trace.endSection();
            }
        }

        final ContentValues values = new ContentValues(initialValues);
        switch (match) {
            case AUDIO_MEDIA_ID:
            case AUDIO_PLAYLISTS_ID:
            case VIDEO_MEDIA_ID:
            case IMAGES_MEDIA_ID:
            case FILES_ID:
            case DOWNLOADS_ID: {
                FileUtils.computeValuesFromData(values, isFuseThread());
                break;
            }
        }

        if (initialValues.containsKey(FileColumns.MEDIA_TYPE)) {
            final int mediaType = initialValues.getAsInteger(FileColumns.MEDIA_TYPE);
            switch (mediaType) {
                case FileColumns.MEDIA_TYPE_AUDIO: {
                    computeAudioLocalizedValues(values);
                    computeAudioKeyValues(values);
                    break;
                }
            }
        }

        boolean deferScan = false;
        if (triggerScan) {
            if (SdkLevel.isAtLeastS() &&
                    CompatChanges.isChangeEnabled(ENABLE_DEFERRED_SCAN, Binder.getCallingUid())) {
                if (extras.containsKey(QUERY_ARG_DO_ASYNC_SCAN)) {
                    throw new IllegalArgumentException("Unsupported argument " +
                            QUERY_ARG_DO_ASYNC_SCAN + " used in extras");
                }
                deferScan = extras.getBoolean(QUERY_ARG_DEFER_SCAN, false);
                if (deferScan && initialValues.containsKey(MediaColumns.IS_PENDING) &&
                        (initialValues.getAsInteger(MediaColumns.IS_PENDING) == 1)) {
                    // if the scan runs in async, ensure that the database row is excluded in
                    // default query until the metadata is updated by deferred scan.
                    // Apps will still be able to see this database row when queried with
                    // QUERY_ARG_MATCH_PENDING=MATCH_INCLUDE
                    values.put(FileColumns._MODIFIER, FileColumns._MODIFIER_CR_PENDING_METADATA);
                    qb.allowColumn(FileColumns._MODIFIER);
                }
            } else {
                // Allow apps to use QUERY_ARG_DO_ASYNC_SCAN if the device is R or app is targeting
                // targetSDK<=R.
                deferScan = extras.getBoolean(QUERY_ARG_DO_ASYNC_SCAN, false);
            }
        }

        count = updateAllowingReplace(qb, helper, values, userWhere, userWhereArgs);

        // If the caller tried (and failed) to update metadata, the file on disk
        // might have changed, to scan it to collect the latest metadata.
        if (triggerInvalidate || triggerScan) {
            Trace.beginSection("invalidate");
            final LocalCallingIdentity token = clearLocalCallingIdentity();
            try {
                for (int i = 0; i < updatedIds.size(); i++) {
                    final long updatedId = updatedIds.get(i);
                    final Uri updatedUri = Files.getContentUri(volumeName, updatedId);
                    helper.postBackground(() -> {
                        invalidateThumbnails(updatedUri);
                    });

                    if (triggerScan) {
                        try (Cursor c = queryForSingleItem(updatedUri,
                                new String[] { FileColumns.DATA }, null, null, null)) {
                            final File file = new File(c.getString(0));
                            final boolean notifyTranscodeHelper = isUriPublished;
                            if (deferScan) {
                                helper.postBackground(() -> {
                                    scanFileAsMediaProvider(file, REASON_DEMAND);
                                    if (notifyTranscodeHelper) {
                                        notifyTranscodeHelperOnUriPublished(updatedUri, file);
                                    }
                                });
                            } else {
                                helper.postBlocking(() -> {
                                    scanFileAsMediaProvider(file, REASON_DEMAND);
                                    if (notifyTranscodeHelper) {
                                        notifyTranscodeHelperOnUriPublished(updatedUri, file);
                                    }
                                });
                            }
                        } catch (Exception e) {
                            Log.w(TAG, "Failed to update metadata for " + updatedUri, e);
                        }
                    }
                }
            } finally {
                restoreLocalCallingIdentity(token);
                Trace.endSection();
            }
        }

        return count;
    }

    private boolean isUpdateAllowedForOwnedPath(@Nullable String srcOwner,
            @Nullable String destOwner, @NonNull String srcPath, @NonNull String destPath) {
        // 1. Allow if the update is within owned path
        // update() from /sdcard/Android/media/com.foo/ABC/image.jpeg to
        // /sdcard/Android/media/com.foo/XYZ/image.jpeg - Allowed
        if(Objects.equals(srcOwner, destOwner)) {
            return true;
        }

        // 2. Check if the calling package is a special app which has global access
        if (isCallingPackageManager() || (canSystemGalleryAccessTheFile(srcPath) &&
            (canSystemGalleryAccessTheFile(destPath)))) {
            return true;
        }

        // 3. Allow update from srcPath if the source is not a owned path or calling package is the
        // owner of the source path or calling package shares the UID with the owner of the source
        // path
        // update() from /sdcard/DCIM/Foo.jpeg - Allowed
        // update() from /sdcard/Android/media/com.foo/image.jpeg - Allowed for
        // callingPackage=com.foo, not allowed for callingPackage=com.bar
        final boolean isSrcUpdateAllowed = srcOwner == null
                || isCallingIdentitySharedPackageName(srcOwner);

        // 4. Allow update to dstPath if the destination is not a owned path or calling package is
        // the owner of the destination path or calling package shares the UID with the owner of the
        // destination path
        // update() to /sdcard/Pictures/image.jpeg - Allowed
        // update() to /sdcard/Android/media/com.foo/image.jpeg - Allowed for
        // callingPackage=com.foo, not allowed for callingPackage=com.bar
        final boolean isDestUpdateAllowed = destOwner == null
                || isCallingIdentitySharedPackageName(destOwner);

        return isSrcUpdateAllowed && isDestUpdateAllowed;
    }

    private void notifyTranscodeHelperOnUriPublished(Uri uri, File file) {
        if (!mTranscodeHelper.supportsTranscode(file.getPath())) {
            return;
        }

        BackgroundThread.getExecutor().execute(() -> {
            final LocalCallingIdentity token = clearLocalCallingIdentity();
            try {
                mTranscodeHelper.onUriPublished(uri);
            } finally {
                restoreLocalCallingIdentity(token);
            }
        });
    }

    private void notifyTranscodeHelperOnFileOpen(String path, String ioPath, int uid,
            int transformsReason) {
        if (!mTranscodeHelper.supportsTranscode(path)) {
            return;
        }

        BackgroundThread.getExecutor().execute(() -> {
            final LocalCallingIdentity token = clearLocalCallingIdentity();
            try {
                mTranscodeHelper.onFileOpen(path, ioPath, uid, transformsReason);
            } finally {
                restoreLocalCallingIdentity(token);
            }
        });
    }

    /**
     * Update row(s) that match {@code userWhere} in MediaProvider database with {@code values}.
     * Treats update as replace for updates with conflicts.
     */
    private int updateAllowingReplace(@NonNull SQLiteQueryBuilder qb,
            @NonNull DatabaseHelper helper, @NonNull ContentValues values, String userWhere,
            String[] userWhereArgs) throws SQLiteConstraintException {
        return helper.runWithTransaction((db) -> {
            try {
                return qb.update(helper, values, userWhere, userWhereArgs);
            } catch (SQLiteConstraintException e) {
                // b/155320967 Apps sometimes create a file via file path and then update another
                // explicitly inserted db row to this file. We have to resolve this update with a
                // replace.

                if (getCallingPackageTargetSdkVersion() >= Build.VERSION_CODES.R) {
                    // We don't support replace for non-legacy apps. Non legacy apps should have
                    // clearer interactions with MediaProvider.
                    throw e;
                }

                final String path = values.getAsString(FileColumns.DATA);

                // We will only handle UNIQUE constraint error for FileColumns.DATA. We will not try
                // update and replace if no file exists for conflicting db row.
                if (path == null || !new File(path).exists()) {
                    throw e;
                }

                final Uri uri = FileUtils.getContentUriForPath(path);
                final boolean allowHidden = isCallingPackageAllowedHidden();
                // The db row which caused UNIQUE constraint error may not match all column values
                // of the given queryBuilder, hence using a generic queryBuilder with Files uri.
                Bundle extras = new Bundle();
                extras.putInt(QUERY_ARG_MATCH_PENDING, MATCH_INCLUDE);
                extras.putInt(QUERY_ARG_MATCH_TRASHED, MATCH_INCLUDE);
                final SQLiteQueryBuilder qbForReplace = getQueryBuilder(TYPE_DELETE,
                        matchUri(uri, allowHidden), uri, extras, null);
                final long rowId = getIdIfPathOwnedByPackages(qbForReplace, helper, path,
                        getSharedPackages());

                if (rowId != -1 && qbForReplace.delete(helper, "_id=?",
                        new String[] {Long.toString(rowId)}) == 1) {
                    Log.i(TAG, "Retrying database update after deleting conflicting entry");
                    return qb.update(helper, values, userWhere, userWhereArgs);
                }
                // Rethrow SQLiteConstraintException if app doesn't own the conflicting db row.
                throw e;
            }
        });
    }

    /**
     * Update the internal table of {@link MediaStore.Audio.Playlists.Members}
     * by parsing the playlist file on disk and resolving it against scanned
     * audio items.
     * <p>
     * When a playlist references a missing audio item, the associated
     * {@link Playlists.Members#PLAY_ORDER} is skipped, leaving a gap to ensure
     * that the playlist entry is retained to avoid user data loss.
     */
    private void resolvePlaylistMembers(@NonNull Uri playlistUri) {
        Trace.beginSection("resolvePlaylistMembers");
        try {
            final DatabaseHelper helper;
            try {
                helper = getDatabaseForUri(playlistUri);
            } catch (VolumeNotFoundException e) {
                throw e.rethrowAsIllegalArgumentException();
            }

            helper.runWithTransaction((db) -> {
                resolvePlaylistMembersInternal(playlistUri, db);
                return null;
            });
        } finally {
            Trace.endSection();
        }
    }

    private void resolvePlaylistMembersInternal(@NonNull Uri playlistUri,
            @NonNull SQLiteDatabase db) {
        try {
            // Refresh playlist members based on what we parse from disk
            final long playlistId = ContentUris.parseId(playlistUri);
            final Map<String, Long> membersMap = getAllPlaylistMembers(playlistId);
            db.delete("audio_playlists_map", "playlist_id=" + playlistId, null);

            final Path playlistPath = queryForDataFile(playlistUri, null).toPath();
            final Playlist playlist = new Playlist();
            playlist.read(playlistPath.toFile());

            final List<Path> members = playlist.asList();
            for (int i = 0; i < members.size(); i++) {
                try {
                    final Path audioPath = playlistPath.getParent().resolve(members.get(i));
                    final long audioId = queryForPlaylistMember(audioPath, membersMap);

                    final ContentValues values = new ContentValues();
                    values.put(Playlists.Members.PLAY_ORDER, i + 1);
                    values.put(Playlists.Members.PLAYLIST_ID, playlistId);
                    values.put(Playlists.Members.AUDIO_ID, audioId);
                    db.insert("audio_playlists_map", null, values);
                } catch (IOException e) {
                    Log.w(TAG, "Failed to resolve playlist member", e);
                }
            }
        } catch (IOException e) {
            Log.w(TAG, "Failed to refresh playlist", e);
        }
    }

    private Map<String, Long> getAllPlaylistMembers(long playlistId) {
        final Map<String, Long> membersMap = new ArrayMap<>();

        final Uri uri = Playlists.Members.getContentUri(MediaStore.VOLUME_EXTERNAL, playlistId);
        final String[] projection = new String[] {
                Playlists.Members.DATA,
                Playlists.Members.AUDIO_ID
        };
        try (Cursor c = query(uri, projection, null, null)) {
            if (c == null) {
                Log.e(TAG, "Cursor is null, failed to create cached playlist member info.");
                return membersMap;
            }
            while (c.moveToNext()) {
                membersMap.put(c.getString(0), c.getLong(1));
            }
        }
        return membersMap;
    }

    /**
     * Make two attempts to query this playlist member: first based on the exact
     * path, and if that fails, fall back to picking a single item matching the
     * display name. When there are multiple items with the same display name,
     * we can't resolve between them, and leave this member unresolved.
     */
    private long queryForPlaylistMember(@NonNull Path path, @NonNull Map<String, Long> membersMap)
            throws IOException {
        final String data = path.toFile().getCanonicalPath();
        if (membersMap.containsKey(data)) {
            return membersMap.get(data);
        }
        final Uri audioUri = Audio.Media.getContentUri(MediaStore.VOLUME_EXTERNAL);
        try (Cursor c = queryForSingleItem(audioUri,
                new String[] { BaseColumns._ID }, MediaColumns.DATA + "=?",
                new String[] { data }, null)) {
            return c.getLong(0);
        } catch (FileNotFoundException ignored) {
        }
        try (Cursor c = queryForSingleItem(audioUri,
                new String[] { BaseColumns._ID }, MediaColumns.DISPLAY_NAME + "=?",
                new String[] { path.toFile().getName() }, null)) {
            return c.getLong(0);
        } catch (FileNotFoundException ignored) {
        }
        throw new FileNotFoundException();
    }

    /**
     * Add the given audio item to the given playlist. Defaults to adding at the
     * end of the playlist when no {@link Playlists.Members#PLAY_ORDER} is
     * defined.
     */
    private long addPlaylistMembers(@NonNull Uri playlistUri, @NonNull ContentValues values)
            throws FallbackException {
        final long audioId = values.getAsLong(Audio.Playlists.Members.AUDIO_ID);
        final String volumeName = MediaStore.VOLUME_INTERNAL.equals(getVolumeName(playlistUri))
                ? MediaStore.VOLUME_INTERNAL : MediaStore.VOLUME_EXTERNAL;
        final Uri audioUri = Audio.Media.getContentUri(volumeName, audioId);

        Integer playOrder = values.getAsInteger(Playlists.Members.PLAY_ORDER);
        playOrder = (playOrder != null) ? (playOrder - 1) : Integer.MAX_VALUE;

        try {
            final File playlistFile = queryForDataFile(playlistUri, null);
            final File audioFile = queryForDataFile(audioUri, null);

            final Playlist playlist = new Playlist();
            playlist.read(playlistFile);
            playOrder = playlist.add(playOrder,
                    playlistFile.toPath().getParent().relativize(audioFile.toPath()));
            playlist.write(playlistFile);
            invalidateFuseDentry(playlistFile);

            resolvePlaylistMembers(playlistUri);

            // Callers are interested in the actual ID we generated
            final Uri membersUri = Playlists.Members.getContentUri(volumeName,
                    ContentUris.parseId(playlistUri));
            try (Cursor c = query(membersUri, new String[] { BaseColumns._ID },
                    Playlists.Members.PLAY_ORDER + "=" + (playOrder + 1), null, null)) {
                c.moveToFirst();
                return c.getLong(0);
            }
        } catch (IOException e) {
            throw new FallbackException("Failed to update playlist", e,
                    android.os.Build.VERSION_CODES.R);
        }
    }

    private int addPlaylistMembers(@NonNull Uri playlistUri, @NonNull ContentValues[] initialValues)
            throws FallbackException {
        final String volumeName = getVolumeName(playlistUri);
        final String audioVolumeName =
                MediaStore.VOLUME_INTERNAL.equals(volumeName)
                        ? MediaStore.VOLUME_INTERNAL : MediaStore.VOLUME_EXTERNAL;

        try {
            final File playlistFile = queryForDataFile(playlistUri, null);
            final Playlist playlist = new Playlist();
            playlist.read(playlistFile);

            for (ContentValues values : initialValues) {
                final long audioId = values.getAsLong(Audio.Playlists.Members.AUDIO_ID);
                final Uri audioUri = Audio.Media.getContentUri(audioVolumeName, audioId);
                final File audioFile = queryForDataFile(audioUri, null);

                Integer playOrder = values.getAsInteger(Playlists.Members.PLAY_ORDER);
                playOrder = (playOrder != null) ? (playOrder - 1) : Integer.MAX_VALUE;
                playlist.add(playOrder,
                        playlistFile.toPath().getParent().relativize(audioFile.toPath()));
            }
            playlist.write(playlistFile);

            resolvePlaylistMembers(playlistUri);
        } catch (IOException e) {
            throw new FallbackException("Failed to update playlist", e,
                    android.os.Build.VERSION_CODES.R);
        }

        return initialValues.length;
    }

    /**
     * Move an audio item within the given playlist.
     */
    private int movePlaylistMembers(@NonNull Uri playlistUri, @NonNull ContentValues values,
            @NonNull Bundle queryArgs) throws FallbackException {
        final int fromIndex = resolvePlaylistIndex(playlistUri, queryArgs);
        final int toIndex = values.getAsInteger(Playlists.Members.PLAY_ORDER) - 1;
        if (fromIndex == -1) {
            throw new FallbackException("Failed to resolve playlist member " + queryArgs,
                    android.os.Build.VERSION_CODES.R);
        }
        try {
            final File playlistFile = queryForDataFile(playlistUri, null);

            final Playlist playlist = new Playlist();
            playlist.read(playlistFile);
            final int finalIndex = playlist.move(fromIndex, toIndex);
            playlist.write(playlistFile);
            invalidateFuseDentry(playlistFile);

            resolvePlaylistMembers(playlistUri);
            return finalIndex;
        } catch (IOException e) {
            throw new FallbackException("Failed to update playlist", e,
                    android.os.Build.VERSION_CODES.R);
        }
    }

    /**
     * Removes an audio item or multiple audio items(if targetSDK<R) from the given playlist.
     */
    private int removePlaylistMembers(@NonNull Uri playlistUri, @NonNull Bundle queryArgs)
            throws FallbackException {
        final int[] indexes = resolvePlaylistIndexes(playlistUri, queryArgs);
        try {
            final File playlistFile = queryForDataFile(playlistUri, null);

            final Playlist playlist = new Playlist();
            playlist.read(playlistFile);
            final int count;
            if (indexes.length == 0) {
                // This means either no playlist members match the query or VolumeNotFoundException
                // was thrown. So we don't have anything to delete.
                count = 0;
            } else {
                count = playlist.removeMultiple(indexes);
            }
            playlist.write(playlistFile);
            invalidateFuseDentry(playlistFile);

            resolvePlaylistMembers(playlistUri);
            return count;
        } catch (IOException e) {
            throw new FallbackException("Failed to update playlist", e,
                    android.os.Build.VERSION_CODES.R);
        }
    }

    /**
     * Remove an audio item from the given playlist since the playlist file or the audio file is
     * already removed.
     */
    private void removePlaylistMembers(int mediaType, long id) {
        final DatabaseHelper helper;
        try {
            helper = getDatabaseForUri(Audio.Media.EXTERNAL_CONTENT_URI);
        } catch (VolumeNotFoundException e) {
            Log.w(TAG, e);
            return;
        }

        helper.runWithTransaction((db) -> {
            final String where;
            if (mediaType == FileColumns.MEDIA_TYPE_PLAYLIST) {
                where = "playlist_id=?";
            } else {
                where = "audio_id=?";
            }
            db.delete("audio_playlists_map", where, new String[] { "" + id });
            return null;
        });
    }

    /**
     * Resolve query arguments that are designed to select specific playlist
     * items using the playlist's {@link Playlists.Members#PLAY_ORDER}.
     *
     * @return an array of the indexes that match the query.
     */
    private int[] resolvePlaylistIndexes(@NonNull Uri playlistUri, @NonNull Bundle queryArgs) {
        final Uri membersUri = Playlists.Members.getContentUri(
                getVolumeName(playlistUri), ContentUris.parseId(playlistUri));

        final DatabaseHelper helper;
        final SQLiteQueryBuilder qb;
        try {
            helper = getDatabaseForUri(membersUri);
            qb = getQueryBuilder(TYPE_DELETE, AUDIO_PLAYLISTS_ID_MEMBERS,
                    membersUri, queryArgs, null);
        } catch (VolumeNotFoundException ignored) {
            return new int[0];
        }

        try (Cursor c = qb.query(helper,
                new String[] { Playlists.Members.PLAY_ORDER }, queryArgs, null)) {
            if ((c.getCount() >= 1) && c.moveToFirst()) {
                int size = c.getCount();
                int[] res = new int[size];
                for (int i = 0; i < size; ++i) {
                    res[i] = c.getInt(0) - 1;
                    c.moveToNext();
                }
                return res;
            } else {
                // Cursor size is 0
                return new int[0];
            }
        }
    }

    /**
     * Resolve query arguments that are designed to select a specific playlist
     * item using its {@link Playlists.Members#PLAY_ORDER}.
     *
     * @return if there's only 1 item that matches the query, returns its index. Returns -1
     * otherwise.
     */
    private int resolvePlaylistIndex(@NonNull Uri playlistUri, @NonNull Bundle queryArgs) {
        int[] indexes = resolvePlaylistIndexes(playlistUri, queryArgs);
        if (indexes.length == 1) {
            return indexes[0];
        }
        return -1;
    }

    private boolean isPickerUri(Uri uri) {
        final int match = matchUri(uri, /* allowHidden */ isCallingPackageAllowedHidden());
        return match == PICKER_ID;
    }

    public boolean isPickerUnreliableVolumeUri(Uri uri, boolean allowHidden) {
        final int match = matchUri(uri, allowHidden);
        return match == PICKER_UNRELIABLE_VOLUME;
    }

    @Override
    public ParcelFileDescriptor openFile(Uri uri, String mode) throws FileNotFoundException {
        return openFileCommon(uri, mode, /*signal*/ null, /*opts*/ null);
    }

    @Override
    public ParcelFileDescriptor openFile(Uri uri, String mode, CancellationSignal signal)
            throws FileNotFoundException {
        return openFileCommon(uri, mode, signal, /*opts*/ null);
    }

    private ParcelFileDescriptor openFileCommon(Uri uri, String mode, CancellationSignal signal,
            @Nullable Bundle opts)
            throws FileNotFoundException {
        opts = opts == null ? new Bundle() : opts;
        // REDACTED_URI_BUNDLE_KEY extra should only be set inside MediaProvider.
        opts.remove(QUERY_ARG_REDACTED_URI);
        if (isRedactedUri(uri)) {
            opts.putParcelable(QUERY_ARG_REDACTED_URI, uri);
            uri = getUriForRedactedUri(uri);
        }
        uri = safeUncanonicalize(uri);

        if (isPickerUri(uri)) {
            final int callingPid = mCallingIdentity.get().pid;
            final int callingUid = mCallingIdentity.get().uid;
            return mPickerUriResolver.openFile(uri, mode, signal, callingPid, callingUid);
        }

        final boolean allowHidden = isCallingPackageAllowedHidden();
        final int match = matchUri(uri, allowHidden);
        final String volumeName = getVolumeName(uri);

        // Handle some legacy cases where we need to redirect thumbnails
        try {
            switch (match) {
                case AUDIO_ALBUMART_ID: {
                    final long albumId = Long.parseLong(uri.getPathSegments().get(3));
                    final Uri targetUri = ContentUris
                            .withAppendedId(Audio.Albums.getContentUri(volumeName), albumId);
                    return ensureThumbnail(targetUri, signal);
                }
                case AUDIO_ALBUMART_FILE_ID: {
                    final long audioId = Long.parseLong(uri.getPathSegments().get(3));
                    final Uri targetUri = ContentUris
                            .withAppendedId(Audio.Media.getContentUri(volumeName), audioId);
                    return ensureThumbnail(targetUri, signal);
                }
                case VIDEO_MEDIA_ID_THUMBNAIL: {
                    final long videoId = Long.parseLong(uri.getPathSegments().get(3));
                    final Uri targetUri = ContentUris
                            .withAppendedId(Video.Media.getContentUri(volumeName), videoId);
                    return ensureThumbnail(targetUri, signal);
                }
                case IMAGES_MEDIA_ID_THUMBNAIL: {
                    final long imageId = Long.parseLong(uri.getPathSegments().get(3));
                    final Uri targetUri = ContentUris
                            .withAppendedId(Images.Media.getContentUri(volumeName), imageId);
                    return ensureThumbnail(targetUri, signal);
                }
            }
        } finally {
            // We have to log separately here because openFileAndEnforcePathPermissionsHelper calls
            // a public MediaProvider API and so logs the access there.
            PulledMetrics.logVolumeAccessViaMediaProvider(getCallingUidOrSelf(), volumeName);
        }

        return openFileAndEnforcePathPermissionsHelper(uri, match, mode, signal, opts);
    }

    @Override
    public AssetFileDescriptor openTypedAssetFile(Uri uri, String mimeTypeFilter, Bundle opts)
            throws FileNotFoundException {
        return openTypedAssetFileCommon(uri, mimeTypeFilter, opts, null);
    }

    @Override
    public AssetFileDescriptor openTypedAssetFile(Uri uri, String mimeTypeFilter, Bundle opts,
            CancellationSignal signal) throws FileNotFoundException {
        return openTypedAssetFileCommon(uri, mimeTypeFilter, opts, signal);
    }

    private AssetFileDescriptor openTypedAssetFileCommon(Uri uri, String mimeTypeFilter,
            Bundle opts, CancellationSignal signal) throws FileNotFoundException {
        final boolean wantsThumb = (opts != null) && opts.containsKey(ContentResolver.EXTRA_SIZE)
                && StringUtils.startsWithIgnoreCase(mimeTypeFilter, "image/");
        String mode = "r";

        // If request is not for thumbnail and arising from MediaProvider, then check for EXTRA_MODE
        if (opts != null && !wantsThumb && isCallingPackageSelf()) {
            mode = opts.getString(MediaStore.EXTRA_MODE, "r");
        } else if (opts != null) {
            opts.remove(MediaStore.EXTRA_MODE);
        }

        if (opts != null && opts.containsKey(MediaStore.EXTRA_FILE_DESCRIPTOR)) {
            // This is called as part of MediaStore#getOriginalMediaFormatFileDescriptor
            // We don't need to use the |uri| because the input fd already identifies the file and
            // we actually don't have a valid URI, we are going to identify the file via the fd.
            // While identifying the file, we also perform the following security checks.
            // 1. Find the FUSE file with the associated inode
            // 2. Verify that the binder caller opened it
            // 3. Verify the access level the fd is opened with (r/w)
            // 4. Open the original (non-transcoded) file *with* redaction enabled and the access
            // level from #3
            // 5. Return the fd from #4 to the app or throw an exception if any of the conditions
            // are not met
            try {
                return getOriginalMediaFormatFileDescriptor(opts);
            } finally {
                // Clearing the Bundle closes the underlying Parcel, ensuring that the input fd
                // owned by the Parcel is closed immediately and not at the next GC.
                // This works around a change in behavior introduced by:
                // aosp/Icfe8880cad00c3cd2afcbe4b92400ad4579e680e
                opts.clear();
            }
        }

        // This is needed for thumbnail resolution as it doesn't go through openFileCommon
        if (isPickerUri(uri)) {
            final int callingPid = mCallingIdentity.get().pid;
            final int callingUid = mCallingIdentity.get().uid;
            return mPickerUriResolver.openTypedAssetFile(uri, mimeTypeFilter, opts, signal,
                    callingPid, callingUid);
        }

        // TODO: enforce that caller has access to this uri

        // Offer thumbnail of media, when requested
        if (wantsThumb) {
            final ParcelFileDescriptor pfd = ensureThumbnail(uri, signal);
            return new AssetFileDescriptor(pfd, 0, AssetFileDescriptor.UNKNOWN_LENGTH);
        }

        // Worst case, return the underlying file
        return new AssetFileDescriptor(openFileCommon(uri, mode, signal, opts), 0,
                AssetFileDescriptor.UNKNOWN_LENGTH);
    }

    private ParcelFileDescriptor ensureThumbnail(Uri uri, CancellationSignal signal)
            throws FileNotFoundException {
        final boolean allowHidden = isCallingPackageAllowedHidden();
        final int match = matchUri(uri, allowHidden);

        Trace.beginSection("ensureThumbnail");
        final LocalCallingIdentity token = clearLocalCallingIdentity();
        try {
            switch (match) {
                case AUDIO_ALBUMS_ID: {
                    final String volumeName = MediaStore.getVolumeName(uri);
                    final Uri baseUri = MediaStore.Audio.Media.getContentUri(volumeName);
                    final long albumId = ContentUris.parseId(uri);
                    try (Cursor c = query(baseUri, new String[] { MediaStore.Audio.Media._ID },
                            MediaStore.Audio.Media.ALBUM_ID + "=" + albumId, null, null, signal)) {
                        if (c.moveToFirst()) {
                            final long audioId = c.getLong(0);
                            final Uri targetUri = ContentUris.withAppendedId(baseUri, audioId);
                            return mAudioThumbnailer.ensureThumbnail(targetUri, signal);
                        } else {
                            throw new FileNotFoundException("No media for album " + uri);
                        }
                    }
                }
                case AUDIO_MEDIA_ID:
                    return mAudioThumbnailer.ensureThumbnail(uri, signal);
                case VIDEO_MEDIA_ID:
                    return mVideoThumbnailer.ensureThumbnail(uri, signal);
                case IMAGES_MEDIA_ID:
                    return mImageThumbnailer.ensureThumbnail(uri, signal);
                case FILES_ID:
                case DOWNLOADS_ID: {
                    // When item is referenced in a generic way, resolve to actual type
                    final int mediaType = MimeUtils.resolveMediaType(getType(uri));
                    switch (mediaType) {
                        case FileColumns.MEDIA_TYPE_AUDIO:
                            return mAudioThumbnailer.ensureThumbnail(uri, signal);
                        case FileColumns.MEDIA_TYPE_VIDEO:
                            return mVideoThumbnailer.ensureThumbnail(uri, signal);
                        case FileColumns.MEDIA_TYPE_IMAGE:
                            return mImageThumbnailer.ensureThumbnail(uri, signal);
                        default:
                            throw new FileNotFoundException();
                    }
                }
                default:
                    throw new FileNotFoundException();
            }
        } catch (IOException e) {
            Log.w(TAG, e);
            throw new FileNotFoundException(e.getMessage());
        } finally {
            restoreLocalCallingIdentity(token);
            Trace.endSection();
        }
    }

    /**
     * Update the metadata columns for the image residing at given {@link Uri}
     * by reading data from the underlying image.
     */
    private void updateImageMetadata(ContentValues values, File file) {
        final BitmapFactory.Options bitmapOpts = new BitmapFactory.Options();
        bitmapOpts.inJustDecodeBounds = true;
        BitmapFactory.decodeFile(file.getAbsolutePath(), bitmapOpts);

        values.put(MediaColumns.WIDTH, bitmapOpts.outWidth);
        values.put(MediaColumns.HEIGHT, bitmapOpts.outHeight);
    }

    private void handleInsertedRowForFuse(long rowId) {
        if (isFuseThread()) {
            // Removes restored row ID saved list.
            mCallingIdentity.get().removeDeletedRowId(rowId);
        }
    }

    private void handleUpdatedRowForFuse(@NonNull String oldPath, @NonNull String ownerPackage,
            long oldRowId, long newRowId) {
        if (oldRowId == newRowId) {
            // Update didn't delete or add row ID. We don't need to save row ID or remove saved
            // deleted ID.
            return;
        }

        handleDeletedRowForFuse(oldPath, ownerPackage, oldRowId);
        handleInsertedRowForFuse(newRowId);
    }

    private void handleDeletedRowForFuse(@NonNull String path, @NonNull String ownerPackage,
            long rowId) {
        if (!isFuseThread()) {
            return;
        }

        // Invalidate saved owned ID's of the previous owner of the deleted path, this prevents old
        // owner from gaining access to newly created file with restored row ID.
        if (!ownerPackage.equals("null") && !ownerPackage.equals(getCallingPackageOrSelf())) {
            invalidateLocalCallingIdentityCache(ownerPackage, "owned_database_row_deleted:"
                    + path);
        }
        // Saves row ID corresponding to deleted path. Saved row ID will be restored on subsequent
        // create or rename.
        mCallingIdentity.get().addDeletedRowId(path, rowId);
    }

    private void handleOwnerPackageNameChange(@NonNull String oldPath,
            @NonNull String oldOwnerPackage, @NonNull String newOwnerPackage) {
        if (Objects.equals(oldOwnerPackage, newOwnerPackage)) {
            return;
        }
        // Invalidate saved owned ID's of the previous owner of the renamed path, this prevents old
        // owner from gaining access to replaced file.
        invalidateLocalCallingIdentityCache(oldOwnerPackage, "owner_package_changed:" + oldPath);
    }

    /**
     * Return the {@link MediaColumns#DATA} field for the given {@code Uri}.
     */
    File queryForDataFile(Uri uri, CancellationSignal signal)
            throws FileNotFoundException {
        return queryForDataFile(uri, null, null, signal);
    }

    /**
     * Return the {@link MediaColumns#DATA} field for the given {@code Uri}.
     */
    File queryForDataFile(Uri uri, String selection, String[] selectionArgs,
            CancellationSignal signal) throws FileNotFoundException {
        try (Cursor cursor = queryForSingleItem(uri, new String[] { MediaColumns.DATA },
                selection, selectionArgs, signal)) {
            final String data = cursor.getString(0);
            if (TextUtils.isEmpty(data)) {
                throw new FileNotFoundException("Missing path for " + uri);
            } else {
                return new File(data);
            }
        }
    }

    /**
     * Return the {@link Uri} for the given {@code File}.
     */
    Uri queryForMediaUri(File file, CancellationSignal signal) throws FileNotFoundException {
        final String volumeName = FileUtils.getVolumeName(getContext(), file);
        final Uri uri = Files.getContentUri(volumeName);
        try (Cursor cursor = queryForSingleItem(uri, new String[] { MediaColumns._ID },
                MediaColumns.DATA + "=?", new String[] { file.getAbsolutePath() }, signal)) {
            return ContentUris.withAppendedId(uri, cursor.getLong(0));
        }
    }

    /**
     * Query the given {@link Uri} as MediaProvider, expecting only a single item to be found.
     *
     * @throws FileNotFoundException if no items were found, or multiple items
     *             were found, or there was trouble reading the data.
     */
    Cursor queryForSingleItemAsMediaProvider(Uri uri, String[] projection, String selection,
            String[] selectionArgs, CancellationSignal signal)
            throws FileNotFoundException {
        final LocalCallingIdentity tokenInner = clearLocalCallingIdentity();
        try {
            return queryForSingleItem(uri, projection, selection, selectionArgs, signal);
        } finally {
            restoreLocalCallingIdentity(tokenInner);
        }
    }

    /**
     * Query the given {@link Uri}, expecting only a single item to be found.
     *
     * @throws FileNotFoundException if no items were found, or multiple items
     *             were found, or there was trouble reading the data.
     */
    Cursor queryForSingleItem(Uri uri, String[] projection, String selection,
            String[] selectionArgs, CancellationSignal signal) throws FileNotFoundException {
        Cursor c = null;
        try {
            c = query(uri, projection,
                    DatabaseUtils.createSqlQueryBundle(selection, selectionArgs, null),
                    signal, true);
        } catch (IllegalArgumentException  e) {
            throw new FileNotFoundException("Volume not found for " + uri);
        }
        if (c == null) {
            throw new FileNotFoundException("Missing cursor for " + uri);
        } else if (c.getCount() < 1) {
            FileUtils.closeQuietly(c);
            throw new FileNotFoundException("No item at " + uri);
        } else if (c.getCount() > 1) {
            FileUtils.closeQuietly(c);
            throw new FileNotFoundException("Multiple items at " + uri);
        }

        if (c.moveToFirst()) {
            return c;
        } else {
            FileUtils.closeQuietly(c);
            throw new FileNotFoundException("Failed to read row from " + uri);
        }
    }

    /**
     * Compares {@code itemOwner} with package name of {@link LocalCallingIdentity} and throws
     * {@link IllegalStateException} if it doesn't match.
     * Make sure to set calling identity properly before calling.
     */
    private void requireOwnershipForItem(@Nullable String itemOwner, Uri item) {
        final boolean hasOwner = (itemOwner != null);
        final boolean callerIsOwner = Objects.equals(getCallingPackageOrSelf(), itemOwner);
        if (hasOwner && !callerIsOwner) {
            throw new IllegalStateException(
                    "Only owner is able to interact with pending/trashed item " + item);
        }
    }

    private ParcelFileDescriptor openWithFuse(String filePath, int uid, int mediaCapabilitiesUid,
            int modeBits, boolean shouldRedact, boolean shouldTranscode, int transcodeReason)
            throws FileNotFoundException {
        Log.d(TAG, "Open with FUSE. FilePath: " + filePath
                + ". Uid: " + uid
                + ". Media Capabilities Uid: " + mediaCapabilitiesUid
                + ". ShouldRedact: " + shouldRedact
                + ". ShouldTranscode: " + shouldTranscode);

        int tid = android.os.Process.myTid();
        synchronized (mPendingOpenInfo) {
            mPendingOpenInfo.put(tid,
                    new PendingOpenInfo(uid, mediaCapabilitiesUid, shouldRedact, transcodeReason));
        }

        try {
            return FileUtils.openSafely(toFuseFile(new File(filePath)), modeBits);
        } finally {
            synchronized (mPendingOpenInfo) {
                mPendingOpenInfo.remove(tid);
            }
        }
    }

    private @NonNull FuseDaemon getFuseDaemonForFile(@NonNull File file)
            throws FileNotFoundException {
        final FuseDaemon daemon = ExternalStorageServiceImpl.getFuseDaemon(getVolumeId(file));
        if (daemon == null) {
            throw new FileNotFoundException("Missing FUSE daemon for " + file);
        } else {
            return daemon;
        }
    }

    private void invalidateFuseDentry(@NonNull File file) {
        invalidateFuseDentry(file.getAbsolutePath());
    }

    private void invalidateFuseDentry(@NonNull String path) {
        try {
            final FuseDaemon daemon = getFuseDaemonForFile(new File(path));
            if (isFuseThread()) {
                // If we are on a FUSE thread, we don't need to invalidate,
                // (and *must* not, otherwise we'd crash) because the invalidation
                // is already reflected in the lower filesystem
                return;
            } else {
                daemon.invalidateFuseDentryCache(path);
            }
        } catch (FileNotFoundException e) {
            Log.w(TAG, "Failed to invalidate FUSE dentry", e);
        }
    }

    /**
     * Replacement for {@link #openFileHelper(Uri, String)} which enforces any
     * permissions applicable to the path before returning.
     *
     * <p>This function should never be called from the fuse thread since it tries to open
     * a "/mnt/user" path.
     */
    private ParcelFileDescriptor openFileAndEnforcePathPermissionsHelper(Uri uri, int match,
            String mode, CancellationSignal signal, @NonNull Bundle opts)
            throws FileNotFoundException {
        int modeBits = ParcelFileDescriptor.parseMode(mode);
        boolean forWrite = (modeBits & ParcelFileDescriptor.MODE_WRITE_ONLY) != 0;
        final Uri redactedUri = opts.getParcelable(QUERY_ARG_REDACTED_URI);
        if (forWrite) {
            if (redactedUri != null) {
                throw new UnsupportedOperationException(
                        "Write is not supported on " + redactedUri.toString());
            }
            // Upgrade 'w' only to 'rw'. This allows us acquire a WR_LOCK when calling
            // #shouldOpenWithFuse
            modeBits |= ParcelFileDescriptor.MODE_READ_WRITE;
        }

        final boolean hasOwnerPackageName = hasOwnerPackageName(uri);
        final String[] projection = new String[] {
                MediaColumns.DATA,
                hasOwnerPackageName ? MediaColumns.OWNER_PACKAGE_NAME : "NULL",
                hasOwnerPackageName ? MediaColumns.IS_PENDING : "0",
        };

        final File file;
        final String ownerPackageName;
        final boolean isPending;
        final LocalCallingIdentity token = clearLocalCallingIdentity();
        try (Cursor c = queryForSingleItem(uri, projection, null, null, signal)) {
            final String data = c.getString(0);
            if (TextUtils.isEmpty(data)) {
                throw new FileNotFoundException("Missing path for " + uri);
            } else {
                file = new File(data).getCanonicalFile();
            }
            ownerPackageName = c.getString(1);
            isPending = c.getInt(2) != 0;
        } catch (IOException e) {
            throw new FileNotFoundException(e.toString());
        } finally {
            restoreLocalCallingIdentity(token);
        }

        if (redactedUri == null) {
            checkAccess(uri, Bundle.EMPTY, file, forWrite);
        } else {
            checkAccess(redactedUri, Bundle.EMPTY, file, false);
        }

        // We don't check ownership for files with IS_PENDING set by FUSE
        if (isPending && !isPendingFromFuse(file)) {
            requireOwnershipForItem(ownerPackageName, uri);
        }

        // Figure out if we need to redact contents
        final boolean redactionNeeded = isRedactionNeededForOpenViaContentResolver(redactedUri,
                ownerPackageName, file);
        final RedactionInfo redactionInfo;
        try {
            redactionInfo = redactionNeeded ? getRedactionRanges(file)
                    : new RedactionInfo(new long[0], new long[0]);
        } catch (IOException e) {
            throw new IllegalStateException(e);
        }

        // Yell if caller requires original, since we can't give it to them
        // unless they have access granted above
        if (redactionNeeded && MediaStore.getRequireOriginal(uri)) {
            throw new UnsupportedOperationException(
                    "Caller must hold ACCESS_MEDIA_LOCATION permission to access original");
        }

        // Kick off metadata update when writing is finished
        final OnCloseListener listener = (e) -> {
            // We always update metadata to reflect the state on disk, even when
            // the remote writer tried claiming an exception
            invalidateThumbnails(uri);

            // Invalidate so subsequent stat(2) on the upper fs is eventually consistent
            invalidateFuseDentry(file);
            try {
                switch (match) {
                    case IMAGES_THUMBNAILS_ID:
                    case VIDEO_THUMBNAILS_ID:
                        final ContentValues values = new ContentValues();
                        updateImageMetadata(values, file);
                        update(uri, values, null, null);
                        break;
                    default:
                        scanFileAsMediaProvider(file, REASON_DEMAND);
                        break;
                }
            } catch (Exception e2) {
                Log.w(TAG, "Failed to update metadata for " + uri, e2);
            }
        };

        try {
            // First, handle any redaction that is needed for caller
            final ParcelFileDescriptor pfd;
            final String filePath = file.getPath();
            final int uid = Binder.getCallingUid();
            final int transcodeReason = mTranscodeHelper.shouldTranscode(filePath, uid, opts);
            final boolean shouldTranscode = transcodeReason > 0;
            int mediaCapabilitiesUid = opts.getInt(MediaStore.EXTRA_MEDIA_CAPABILITIES_UID);
            if (!shouldTranscode || mediaCapabilitiesUid < Process.FIRST_APPLICATION_UID) {
                // Although 0 is a valid UID, it's not a valid app uid.
                // So, we use it to signify that mediaCapabilitiesUid is not set.
                mediaCapabilitiesUid = 0;
            }
            if (redactionInfo.redactionRanges.length > 0) {
                // If fuse is enabled, we can provide an fd that points to the fuse
                // file system and handle redaction in the fuse handler when the caller reads.
                pfd = openWithFuse(filePath, uid, mediaCapabilitiesUid, modeBits,
                        true /* shouldRedact */, shouldTranscode, transcodeReason);
            } else if (shouldTranscode) {
                pfd = openWithFuse(filePath, uid, mediaCapabilitiesUid, modeBits,
                        false /* shouldRedact */, shouldTranscode, transcodeReason);
            } else {
                FuseDaemon daemon = null;
                try {
                    daemon = getFuseDaemonForFile(file);
                } catch (FileNotFoundException ignored) {
                }
                ParcelFileDescriptor lowerFsFd = FileUtils.openSafely(file, modeBits);
                // Always acquire a readLock. This allows us make multiple opens via lower
                // filesystem
                boolean shouldOpenWithFuse = daemon != null
                        && daemon.shouldOpenWithFuse(filePath, true /* forRead */,
                        lowerFsFd.getFd());

                if (shouldOpenWithFuse) {
                    // If the file is already opened on the FUSE mount with VFS caching enabled
                    // we return an upper filesystem fd (via FUSE) to avoid file corruption
                    // resulting from cache inconsistencies between the upper and lower
                    // filesystem caches
                    pfd = openWithFuse(filePath, uid, mediaCapabilitiesUid, modeBits,
                            false /* shouldRedact */, shouldTranscode, transcodeReason);
                    try {
                        lowerFsFd.close();
                    } catch (IOException e) {
                        Log.w(TAG, "Failed to close lower filesystem fd " + file.getPath(), e);
                    }
                } else {
                    Log.i(TAG, "Open with lower FS for " + filePath + ". Uid: " + uid);
                    if (forWrite) {
                        // When opening for write on the lower filesystem, invalidate the VFS dentry
                        // so subsequent open/getattr calls will return correctly.
                        //
                        // A 'dirty' dentry with write back cache enabled can cause the kernel to
                        // ignore file attributes or even see stale page cache data when the lower
                        // filesystem has been modified outside of the FUSE driver
                        invalidateFuseDentry(file);
                    }

                    pfd = lowerFsFd;
                }
            }

            // Second, wrap in any listener that we've requested
            if (!isPending && forWrite && listener != null) {
                return ParcelFileDescriptor.wrap(pfd, BackgroundThread.getHandler(), listener);
            } else {
                return pfd;
            }
        } catch (IOException e) {
            if (e instanceof FileNotFoundException) {
                throw (FileNotFoundException) e;
            } else {
                throw new IllegalStateException(e);
            }
        }
    }

    private boolean isRedactionNeededForOpenViaContentResolver(Uri redactedUri,
            String ownerPackageName, File file) {
        // Redacted Uris should always redact information
        if (redactedUri != null) {
            return true;
        }

        final boolean callerIsOwner = Objects.equals(getCallingPackageOrSelf(), ownerPackageName);
        if (callerIsOwner) {
            return false;
        }

        // To be consistent with FUSE redaction checks we allow similar access for File Manager
        // and System Gallery apps.
        if (isCallingPackageManager() || canSystemGalleryAccessTheFile(file.getPath())) {
            return false;
        }

        return isRedactionNeeded();
    }

    private void deleteAndInvalidate(@NonNull Path path) {
        deleteAndInvalidate(path.toFile());
    }

    private void deleteAndInvalidate(@NonNull File file) {
        file.delete();
        invalidateFuseDentry(file);
    }

    private void deleteIfAllowed(Uri uri, Bundle extras, String path) {
        try {
            final File file = new File(path).getCanonicalFile();
            checkAccess(uri, extras, file, true);
            deleteAndInvalidate(file);
        } catch (Exception e) {
            Log.e(TAG, "Couldn't delete " + path, e);
        }
    }

    @Deprecated
    private boolean isPending(Uri uri) {
        final int match = matchUri(uri, true);
        switch (match) {
            case AUDIO_MEDIA_ID:
            case VIDEO_MEDIA_ID:
            case IMAGES_MEDIA_ID:
                try (Cursor c = queryForSingleItem(uri,
                        new String[] { MediaColumns.IS_PENDING }, null, null, null)) {
                    return (c.getInt(0) != 0);
                } catch (FileNotFoundException e) {
                    throw new IllegalStateException(e);
                }
            default:
                return false;
        }
    }

    @Deprecated
    private boolean isRedactionNeeded(Uri uri) {
        return mCallingIdentity.get().hasPermission(PERMISSION_IS_REDACTION_NEEDED);
    }

    private boolean isRedactionNeeded() {
        return mCallingIdentity.get().hasPermission(PERMISSION_IS_REDACTION_NEEDED);
    }

    private boolean isCallingPackageRequestingLegacy() {
        return mCallingIdentity.get().hasPermission(PERMISSION_IS_LEGACY_GRANTED);
    }

    private boolean shouldBypassDatabase(int uid) {
        if (uid != android.os.Process.SHELL_UID && isCallingPackageManager()) {
            return mCallingIdentity.get().shouldBypassDatabase(false /*isSystemGallery*/);
        } else if (isCallingPackageSystemGallery()) {
            if (isCallingPackageLegacyWrite()) {
                // We bypass db operations for legacy system galleries with W_E_S (see b/167307393).
                // Tracking a longer term solution in b/168784136.
                return true;
            } else if (!SdkLevel.isAtLeastS()) {
                // We don't parse manifest flags for SdkLevel<=R yet. Hence, we don't bypass
                // database updates for SystemGallery targeting R or above on R OS.
                return false;
            }
            return mCallingIdentity.get().shouldBypassDatabase(true /*isSystemGallery*/);
        }
        return false;
    }

    private static int getFileMediaType(String path) {
        final File file = new File(path);
        final String mimeType = MimeUtils.resolveMimeType(file);
        return MimeUtils.resolveMediaType(mimeType);
    }

    private boolean canSystemGalleryAccessTheFile(String filePath) {

        if (!isCallingPackageSystemGallery()) {
            return false;
        }

        final int mediaType = getFileMediaType(filePath);

        return mediaType ==  FileColumns.MEDIA_TYPE_IMAGE ||
            mediaType ==  FileColumns.MEDIA_TYPE_VIDEO;
    }

    /**
     * Returns true if:
     * <ul>
     * <li>the calling identity is an app targeting Q or older versions AND is requesting legacy
     * storage and has the corresponding legacy access (read/write) permissions
     * <li>the calling identity holds {@code MANAGE_EXTERNAL_STORAGE}
     * <li>the calling identity owns or has access to the filePath (eg /Android/data/com.foo)
     * <li>the calling identity has permission to write images and the given file is an image file
     * <li>the calling identity has permission to write video and the given file is an video file
     * </ul>
     */
    private boolean shouldBypassFuseRestrictions(boolean forWrite, String filePath) {
        boolean isRequestingLegacyStorage = forWrite ? isCallingPackageLegacyWrite()
                : isCallingPackageLegacyRead();
        if (isRequestingLegacyStorage) {
            return true;
        }

        if (isCallingPackageManager()) {
            return true;
        }

        // Check if the caller has access to private app directories.
        if (isUidAllowedAccessToDataOrObbPathForFuse(mCallingIdentity.get().uid, filePath)) {
            return true;
        }

        // Apps with write access to images and/or videos can bypass our restrictions if all of the
        // the files they're accessing are of the compatible media type.
        if (canSystemGalleryAccessTheFile(filePath)) {
            return true;
        }

        return false;
    }

    /**
     * Returns true if the passed in path is an application-private data directory
     * (such as Android/data/com.foo or Android/obb/com.foo) that does not belong to the caller and
     * the caller does not have special access.
     */
    private boolean isPrivatePackagePathNotAccessibleByCaller(String path) {
        // Files under the apps own private directory
        final String appSpecificDir = extractPathOwnerPackageName(path);

        if (appSpecificDir == null) {
            return false;
        }

        // Android/media is not considered private, because it contains media that is explicitly
        // scanned and shared by other apps
        if (isExternalMediaDirectory(path)) {
            return false;
        }
        return !isUidAllowedAccessToDataOrObbPathForFuse(mCallingIdentity.get().uid, path);
    }

    private boolean shouldBypassDatabaseAndSetDirtyForFuse(int uid, String path) {
        if (shouldBypassDatabase(uid)) {
            synchronized (mNonHiddenPaths) {
                File file = new File(path);
                String key = file.getParent();
                boolean maybeHidden = !mNonHiddenPaths.containsKey(key);

                if (maybeHidden) {
                    File topNoMediaDir = FileUtils.getTopLevelNoMedia(new File(path));
                    if (topNoMediaDir == null) {
                        mNonHiddenPaths.put(key, 0);
                    } else {
                        mMediaScanner.onDirectoryDirty(topNoMediaDir);
                    }
                }
            }
            return true;
        }
        return false;
    }

    /**
     * Set of Exif tags that should be considered for redaction.
     */
    private static final String[] REDACTED_EXIF_TAGS = new String[] {
            ExifInterface.TAG_GPS_ALTITUDE,
            ExifInterface.TAG_GPS_ALTITUDE_REF,
            ExifInterface.TAG_GPS_AREA_INFORMATION,
            ExifInterface.TAG_GPS_DOP,
            ExifInterface.TAG_GPS_DATESTAMP,
            ExifInterface.TAG_GPS_DEST_BEARING,
            ExifInterface.TAG_GPS_DEST_BEARING_REF,
            ExifInterface.TAG_GPS_DEST_DISTANCE,
            ExifInterface.TAG_GPS_DEST_DISTANCE_REF,
            ExifInterface.TAG_GPS_DEST_LATITUDE,
            ExifInterface.TAG_GPS_DEST_LATITUDE_REF,
            ExifInterface.TAG_GPS_DEST_LONGITUDE,
            ExifInterface.TAG_GPS_DEST_LONGITUDE_REF,
            ExifInterface.TAG_GPS_DIFFERENTIAL,
            ExifInterface.TAG_GPS_IMG_DIRECTION,
            ExifInterface.TAG_GPS_IMG_DIRECTION_REF,
            ExifInterface.TAG_GPS_LATITUDE,
            ExifInterface.TAG_GPS_LATITUDE_REF,
            ExifInterface.TAG_GPS_LONGITUDE,
            ExifInterface.TAG_GPS_LONGITUDE_REF,
            ExifInterface.TAG_GPS_MAP_DATUM,
            ExifInterface.TAG_GPS_MEASURE_MODE,
            ExifInterface.TAG_GPS_PROCESSING_METHOD,
            ExifInterface.TAG_GPS_SATELLITES,
            ExifInterface.TAG_GPS_SPEED,
            ExifInterface.TAG_GPS_SPEED_REF,
            ExifInterface.TAG_GPS_STATUS,
            ExifInterface.TAG_GPS_TIMESTAMP,
            ExifInterface.TAG_GPS_TRACK,
            ExifInterface.TAG_GPS_TRACK_REF,
            ExifInterface.TAG_GPS_VERSION_ID,
    };

    /**
     * Set of ISO boxes that should be considered for redaction.
     */
    private static final int[] REDACTED_ISO_BOXES = new int[] {
            IsoInterface.BOX_LOCI,
            IsoInterface.BOX_XYZ,
            IsoInterface.BOX_GPS,
            IsoInterface.BOX_GPS0,
    };

    public static final Set<String> sRedactedExifTags = new ArraySet<>(
            Arrays.asList(REDACTED_EXIF_TAGS));

    private static final class RedactionInfo {
        public final long[] redactionRanges;
        public final long[] freeOffsets;

        public RedactionInfo() {
            this.redactionRanges = new long[0];
            this.freeOffsets = new long[0];
        }

        public RedactionInfo(long[] redactionRanges, long[] freeOffsets) {
            this.redactionRanges = redactionRanges;
            this.freeOffsets = freeOffsets;
        }
    }

    private static class LRUCache<K, V> extends LinkedHashMap<K, V> {
        private final int mMaxSize;

        public LRUCache(int maxSize) {
            this.mMaxSize = maxSize;
        }

        @Override
        protected boolean removeEldestEntry(Map.Entry<K, V> eldest) {
            return size() > mMaxSize;
        }
    }

    private static final class PendingOpenInfo {
        public final int uid;
        public final int mediaCapabilitiesUid;
        public final boolean shouldRedact;
        public final int transcodeReason;

        public PendingOpenInfo(int uid, int mediaCapabilitiesUid, boolean shouldRedact,
                int transcodeReason) {
            this.uid = uid;
            this.mediaCapabilitiesUid = mediaCapabilitiesUid;
            this.shouldRedact = shouldRedact;
            this.transcodeReason = transcodeReason;
        }
    }

    /**
     * Calculates the ranges that need to be redacted for the given file and user that wants to
     * access the file.
     * Note: This method assumes that the caller of this function has already done permission checks
     * for the uid to access this path.
     *
     * @param uid UID of the package wanting to access the file
     * @param path File path
     * @param tid thread id making IO on the FUSE filesystem
     * @return Ranges that should be redacted.
     *
     * @throws IOException if an error occurs while calculating the redaction ranges
     */
    @NonNull
    private long[] getRedactionRangesForFuse(String path, String ioPath, int original_uid, int uid,
            int tid, boolean forceRedaction) throws IOException {
        // |ioPath| might refer to a transcoded file path (which is not indexed in the db)
        // |path| will always refer to a valid _data column
        // We use |ioPath| for the filesystem access because in the case of transcoding,
        // we want to get redaction ranges from the transcoded file and *not* the original file
        final File file = new File(ioPath);

        if (forceRedaction) {
            return getRedactionRanges(file).redactionRanges;
        }

        // When calculating redaction ranges initiated from MediaProvider, the redaction policy
        // is slightly different from the FUSE initiated opens redaction policy. targetSdk=29 from
        // MediaProvider requires redaction, but targetSdk=29 apps from FUSE don't require redaction
        // Hence, we check the mPendingOpenInfo object (populated when opens are initiated from
        // MediaProvider) if there's a pending open from MediaProvider with matching tid and uid and
        // use the shouldRedact decision there if there's one.
        synchronized (mPendingOpenInfo) {
            PendingOpenInfo info = mPendingOpenInfo.get(tid);
            if (info != null && info.uid == original_uid) {
                boolean shouldRedact = info.shouldRedact;
                if (shouldRedact) {
                    return getRedactionRanges(file).redactionRanges;
                } else {
                    return new long[0];
                }
            }
        }

        final LocalCallingIdentity token =
                clearLocalCallingIdentity(getCachedCallingIdentityForFuse(uid));
        try {
            if (!isRedactionNeeded()
                    || shouldBypassFuseRestrictions(/*forWrite*/ false, path)) {
                return new long[0];
            }

            final Uri contentUri = FileUtils.getContentUriForPath(path);
            final String[] projection = new String[]{
                    MediaColumns.OWNER_PACKAGE_NAME, MediaColumns._ID , FileColumns.MEDIA_TYPE};
            final String selection = MediaColumns.DATA + "=?";
            final String[] selectionArgs = new String[]{path};
            final String ownerPackageName;
            final int id;
            final int mediaType;
            // Query as MediaProvider as non-RES apps will result in FileNotFoundException.
            // Note: The caller uid already has passed permission checks to access this file.
            try (final Cursor c = queryForSingleItemAsMediaProvider(contentUri, projection,
                    selection, selectionArgs, null)) {
                c.moveToFirst();
                ownerPackageName = c.getString(0);
                id = c.getInt(1);
                mediaType = c.getInt(2);
            } catch (FileNotFoundException e) {
                // Ideally, this shouldn't happen unless the file was deleted after we checked its
                // existence and before we get to the redaction logic here. In this case we throw
                // and fail the operation and FuseDaemon should handle this and fail the whole open
                // operation gracefully.
                throw new FileNotFoundException(
                        path + " not found while calculating redaction ranges: " + e.getMessage());
            }

            final boolean callerIsOwner = Objects.equals(getCallingPackageOrSelf(),
                    ownerPackageName);

            // Do not redact if the caller is the owner
            if (callerIsOwner) {
                return new long[0];
            }

            // Do not redact if the caller has write uri permission granted on the file.
            final Uri fileUri = ContentUris.withAppendedId(contentUri, id);
            boolean callerHasWriteUriPermission = getContext().checkUriPermission(
                    fileUri, mCallingIdentity.get().pid, mCallingIdentity.get().uid,
                    Intent.FLAG_GRANT_WRITE_URI_PERMISSION) == PERMISSION_GRANTED;
            if (callerHasWriteUriPermission) {
                return new long[0];
            }
            // Check if the caller has write access to other uri formats for the same file.
            callerHasWriteUriPermission = getOtherUriGrantsForPath(path, mediaType,
                    Long.toString(id), /* forWrite */ true) != null;
            if (callerHasWriteUriPermission) {
                return new long[0];
            }

            return getRedactionRanges(file).redactionRanges;
        } finally {
            restoreLocalCallingIdentity(token);
        }
    }

    /**
     * Calculates the ranges containing sensitive metadata that should be redacted if the caller
     * doesn't have the required permissions.
     *
     * @param file file to be redacted
     * @return the ranges to be redacted in a RedactionInfo object, could be empty redaction ranges
     * if there's sensitive metadata
     * @throws IOException if an IOException happens while calculating the redaction ranges
     */
    @VisibleForTesting
    public static RedactionInfo getRedactionRanges(File file) throws IOException {
        try (FileInputStream is = new FileInputStream(file)) {
            return getRedactionRanges(is, MimeUtils.resolveMimeType(file));
        } catch (FileNotFoundException ignored) {
            // If file not found, then there's nothing to redact
            return new RedactionInfo();
        } catch (IOException e) {
            throw new IOException("Failed to redact " + file, e);
        }
    }

    /**
     * Calculates the ranges containing sensitive metadata that should be redacted if the caller
     * doesn't have the required permissions.
     *
     * @param fis {@link FileInputStream} to be redacted
     * @return the ranges to be redacted in a RedactionInfo object, could be empty redaction ranges
     * if there's sensitive metadata
     * @throws IOException if an IOException happens while calculating the redaction ranges
     */
    @VisibleForTesting
    public static RedactionInfo getRedactionRanges(FileInputStream fis, String mimeType)
            throws IOException {
        final LongArray res = new LongArray();
        final LongArray freeOffsets = new LongArray();

        Trace.beginSection("getRedactionRanges");
        try {
            if (ExifInterface.isSupportedMimeType(mimeType)) {
                final ExifInterface exif = new ExifInterface(fis.getFD());
                for (String tag : REDACTED_EXIF_TAGS) {
                    final long[] range = exif.getAttributeRange(tag);
                    if (range != null) {
                        res.add(range[0]);
                        res.add(range[0] + range[1]);
                    }
                }
                // Redact xmp where present
                final XmpInterface exifXmp = XmpInterface.fromContainer(exif);
                res.addAll(exifXmp.getRedactionRanges());
            }

            if (IsoInterface.isSupportedMimeType(mimeType)) {
                final IsoInterface iso = IsoInterface.fromFileDescriptor(fis.getFD());
                for (int box : REDACTED_ISO_BOXES) {
                    final long[] ranges = iso.getBoxRanges(box);
                    for (int i = 0; i < ranges.length; i += 2) {
                        long boxTypeOffset = ranges[i] - 4;
                        freeOffsets.add(boxTypeOffset);
                        res.add(boxTypeOffset);
                        res.add(ranges[i + 1]);
                    }
                }
                // Redact xmp where present
                final XmpInterface isoXmp = XmpInterface.fromContainer(iso);
                res.addAll(isoXmp.getRedactionRanges());
            }

            return new RedactionInfo(res.toArray(), freeOffsets.toArray());
        } finally {
            Trace.endSection();
        }
    }

    /**
     * @return {@code true} if {@code file} is pending from FUSE, {@code false} otherwise.
     * Files pending from FUSE will not have pending file pattern.
     */
    private static boolean isPendingFromFuse(@NonNull File file) {
        final Matcher matcher =
                FileUtils.PATTERN_EXPIRES_FILE.matcher(extractDisplayName(file.getName()));
        return !matcher.matches();
    }

    private FileAccessAttributes queryForFileAttributes(final String path)
            throws FileNotFoundException {
        Trace.beginSection("queryFileAttr");
        final Uri contentUri = FileUtils.getContentUriForPath(path);
        final String[] projection = new String[]{
                MediaColumns._ID,
                MediaColumns.OWNER_PACKAGE_NAME,
                MediaColumns.IS_PENDING,
                FileColumns.MEDIA_TYPE,
                MediaColumns.IS_TRASHED
        };
        final String selection = MediaColumns.DATA + "=?";
        final String[] selectionArgs = new String[]{path};
        FileAccessAttributes fileAccessAttributes;
        try (final Cursor c = queryForSingleItemAsMediaProvider(contentUri, projection,
                selection,
                selectionArgs, null)) {
            fileAccessAttributes = FileAccessAttributes.fromCursor(c);
        }
        Trace.endSection();
        return fileAccessAttributes;
    }

    private void checkIfFileOpenIsPermitted(String path,
            FileAccessAttributes fileAccessAttributes, String redactedUriId,
            boolean forWrite) throws FileNotFoundException {
        final File file = new File(path);
        Uri fileUri = MediaStore.Files.getContentUri(extractVolumeName(path),
                fileAccessAttributes.getId());
        // We don't check ownership for files with IS_PENDING set by FUSE
        // Please note that even if ownerPackageName is null, the check below will throw an
        // IllegalStateException
        if (fileAccessAttributes.isTrashed() || (fileAccessAttributes.isPending()
                && !isPendingFromFuse(new File(path)))) {
            requireOwnershipForItem(fileAccessAttributes.getOwnerPackageName(), fileUri);
        }

        // Check that path looks consistent before uri checks
        if (!FileUtils.contains(Environment.getStorageDirectory(), file)) {
            checkWorldReadAccess(file.getAbsolutePath());
        }

        try {
            // checkAccess throws FileNotFoundException only from checkWorldReadAccess(),
            // which we already check above. Hence, handling only SecurityException.
            if (redactedUriId != null) {
                fileUri = ContentUris.removeId(fileUri).buildUpon().appendPath(
                        redactedUriId).build();
            }
            checkAccess(fileUri, Bundle.EMPTY, file, forWrite);
        } catch (SecurityException e) {
            // Check for other Uri formats only when the single uri check flow fails.
            // Throw the previous exception if the multi-uri checks failed.
            final String uriId = redactedUriId == null
                    ? Long.toString(fileAccessAttributes.getId()) : redactedUriId;
            if (getOtherUriGrantsForPath(path, fileAccessAttributes.getMediaType(),
                    uriId, forWrite) == null) {
                throw e;
            }
        }
    }


    /**
     * Checks if the app identified by the given UID is allowed to open the given file for the given
     * access mode.
     *
     * @param path the path of the file to be opened
     * @param uid UID of the app requesting to open the file
     * @param forWrite specifies if the file is to be opened for write
     * @return {@link FileOpenResult} with {@code status} {@code 0} upon success and
     * {@link FileOpenResult} with {@code status} {@link OsConstants#EACCES} if the operation is
     * illegal or not permitted for the given {@code uid} or if the calling package is a legacy app
     * that doesn't have right storage permission.
     *
     * Called from JNI in jni/MediaProviderWrapper.cpp
     */
    @Keep
    public FileOpenResult onFileOpenForFuse(String path, String ioPath, int uid, int tid,
            int transformsReason, boolean forWrite, boolean redact, boolean logTransformsMetrics) {
        final LocalCallingIdentity token =
                clearLocalCallingIdentity(getCachedCallingIdentityForFuse(uid));

        PulledMetrics.logFileAccessViaFuse(getCallingUidOrSelf(), path);

        boolean isSuccess = false;

        final int originalUid = getBinderUidForFuse(uid, tid);
        final int callingUserId = uidToUserId(uid);
        int mediaCapabilitiesUid = 0;
        final PendingOpenInfo pendingOpenInfo;
        synchronized (mPendingOpenInfo) {
            pendingOpenInfo = mPendingOpenInfo.get(tid);
        }

        if (pendingOpenInfo != null && pendingOpenInfo.uid == originalUid) {
            mediaCapabilitiesUid = pendingOpenInfo.mediaCapabilitiesUid;
        }

        try {
            boolean forceRedaction = false;
            String redactedUriId = null;
            if (isSyntheticPath(path, callingUserId)) {
                if (forWrite) {
                    // Synthetic URIs are not allowed to update EXIF headers.
                    return new FileOpenResult(OsConstants.EACCES /* status */, originalUid,
                            mediaCapabilitiesUid, new long[0]);
                }

                if (isRedactedPath(path, callingUserId)) {
                    redactedUriId = extractFileName(path);

                    // If path is redacted Uris' path, ioPath must be the real path, ioPath must
                    // haven been updated to the real path during onFileLookupForFuse.
                    path = ioPath;

                    // Irrespective of the permissions we want to redact in this case.
                    redact = true;
                    forceRedaction = true;
                } else if (isPickerPath(path, callingUserId)) {
                    return handlePickerFileOpen(path, originalUid);
                } else {
                    // we don't support any other transformations under .transforms/synthetic dir
                    return new FileOpenResult(OsConstants.ENOENT /* status */, originalUid,
                            mediaCapabilitiesUid, new long[0]);
                }
            }

            if (isPrivatePackagePathNotAccessibleByCaller(path)) {
                Log.e(TAG, "Can't open a file in another app's external directory!");
                return new FileOpenResult(OsConstants.ENOENT, originalUid, mediaCapabilitiesUid,
                        new long[0]);
            }

            if (shouldBypassFuseRestrictions(forWrite, path)) {
                isSuccess = true;
                return new FileOpenResult(0 /* status */, originalUid, mediaCapabilitiesUid,
                        redact ? getRedactionRangesForFuse(path, ioPath, originalUid, uid, tid,
                                forceRedaction) : new long[0]);
            }
            // Legacy apps that made is this far don't have the right storage permission and hence
            // are not allowed to access anything other than their external app directory
            if (isCallingPackageRequestingLegacy()) {
                return new FileOpenResult(OsConstants.EACCES /* status */, originalUid,
                        mediaCapabilitiesUid, new long[0]);
            }
            // TODO: Fetch owner id from Android/media directory and check if caller is owner
            FileAccessAttributes fileAttributes = null;
            if (XAttrUtils.ENABLE_XATTR_METADATA_FOR_FUSE) {
                Optional<FileAccessAttributes> fileAttributesThroughXattr =
                        XAttrUtils.getFileAttributesFromXAttr(path,
                                XAttrUtils.FILE_ACCESS_XATTR_KEY);
                if (fileAttributesThroughXattr.isPresent()) {
                    fileAttributes = fileAttributesThroughXattr.get();
                }
            }

            // FileAttributes will be null if the xattr call failed or the flag to enable xattr
            // metadata support is not set
            if (fileAttributes == null)  {
                fileAttributes = queryForFileAttributes(path);
            }
            checkIfFileOpenIsPermitted(path, fileAttributes, redactedUriId, forWrite);
            isSuccess = true;
            return new FileOpenResult(0 /* status */, originalUid, mediaCapabilitiesUid,
                    redact ? getRedactionRangesForFuse(path, ioPath, originalUid, uid, tid,
                            forceRedaction) : new long[0]);
        } catch (IOException e) {
            // We are here because
            // * There is no db row corresponding to the requested path, which is more unlikely.
            // * getRedactionRangesForFuse couldn't fetch the redaction info correctly
            // In all of these cases, it means that app doesn't have access permission to the file.
            Log.e(TAG, "Couldn't find file: " + path, e);
            return new FileOpenResult(OsConstants.EACCES /* status */, originalUid,
                    mediaCapabilitiesUid, new long[0]);
        } catch (IllegalStateException | SecurityException e) {
            Log.e(TAG, "Permission to access file: " + path + " is denied");
            return new FileOpenResult(OsConstants.EACCES /* status */, originalUid,
                    mediaCapabilitiesUid, new long[0]);
        } finally {
            if (isSuccess && logTransformsMetrics) {
                notifyTranscodeHelperOnFileOpen(path, ioPath, originalUid, transformsReason);
            }
            restoreLocalCallingIdentity(token);
        }
    }

    private @Nullable Uri getOtherUriGrantsForPath(String path, boolean forWrite) {
        final Uri contentUri = FileUtils.getContentUriForPath(path);
        final String[] projection = new String[]{
                MediaColumns._ID,
                FileColumns.MEDIA_TYPE};
        final String selection = MediaColumns.DATA + "=?";
        final String[] selectionArgs = new String[]{path};
        final String id;
        final int mediaType;
        try (final Cursor c = queryForSingleItemAsMediaProvider(contentUri, projection, selection,
                selectionArgs, null)) {
            id = c.getString(0);
            mediaType = c.getInt(1);
            return getOtherUriGrantsForPath(path, mediaType, id, forWrite);
        } catch (FileNotFoundException ignored) {
        }
        return null;
    }

    @Nullable
    private Uri getOtherUriGrantsForPath(String path, int mediaType, String id, boolean forWrite) {
        List<Uri> otherUris = new ArrayList<Uri>();
        final Uri mediaUri = getMediaUriForFuse(extractVolumeName(path), mediaType, id);
        otherUris.add(mediaUri);
        final Uri externalMediaUri = getMediaUriForFuse(MediaStore.VOLUME_EXTERNAL, mediaType, id);
        otherUris.add(externalMediaUri);
        return getPermissionGrantedUri(otherUris, forWrite);
    }

    @NonNull
    private Uri getMediaUriForFuse(@NonNull String volumeName, int mediaType, String id) {
        Uri uri = MediaStore.Files.getContentUri(volumeName);
        switch (mediaType) {
            case FileColumns.MEDIA_TYPE_IMAGE:
                uri = MediaStore.Images.Media.getContentUri(volumeName);
                break;
            case FileColumns.MEDIA_TYPE_VIDEO:
                uri = MediaStore.Video.Media.getContentUri(volumeName);
                break;
            case FileColumns.MEDIA_TYPE_AUDIO:
                uri = MediaStore.Audio.Media.getContentUri(volumeName);
                break;
            case FileColumns.MEDIA_TYPE_PLAYLIST:
                uri = MediaStore.Audio.Playlists.getContentUri(volumeName);
                break;
        }

        return uri.buildUpon().appendPath(id).build();
    }

    /**
     * Returns {@code true} if {@link #mCallingIdentity#getSharedPackages(String)} contains the
     * given package name, {@code false} otherwise.
     * <p> Assumes that {@code mCallingIdentity} has been properly set to reflect the calling
     * package.
     */
    private boolean isCallingIdentitySharedPackageName(@NonNull String packageName) {
        for (String sharedPkgName : mCallingIdentity.get().getSharedPackageNames()) {
            if (packageName.toLowerCase(Locale.ROOT)
                    .equals(sharedPkgName.toLowerCase(Locale.ROOT))) {
                return true;
            }
        }
        return false;
    }

    /**
     * @throws IllegalStateException if path is invalid or doesn't match a volume.
     */
    @NonNull
    private Uri getContentUriForFile(@NonNull String filePath, @NonNull String mimeType) {
        final String volName;
        try {
            volName = FileUtils.getVolumeName(getContext(), new File(filePath));
        } catch (FileNotFoundException e) {
            throw new IllegalStateException("Couldn't get volume name for " + filePath);
        }
        Uri uri = Files.getContentUri(volName);
        String topLevelDir = extractTopLevelDir(filePath);
        if (topLevelDir == null) {
            // If the file path doesn't match the external storage directory, we use the files URI
            // as default and let #insert enforce the restrictions
            return uri;
        }
        topLevelDir = topLevelDir.toLowerCase(Locale.ROOT);

        switch (topLevelDir) {
            case DIRECTORY_PODCASTS_LOWER_CASE:
            case DIRECTORY_RINGTONES_LOWER_CASE:
            case DIRECTORY_ALARMS_LOWER_CASE:
            case DIRECTORY_NOTIFICATIONS_LOWER_CASE:
            case DIRECTORY_AUDIOBOOKS_LOWER_CASE:
            case DIRECTORY_RECORDINGS_LOWER_CASE:
                uri = Audio.Media.getContentUri(volName);
                break;
            case DIRECTORY_MUSIC_LOWER_CASE:
                if (MimeUtils.isPlaylistMimeType(mimeType)) {
                    uri = Audio.Playlists.getContentUri(volName);
                } else if (!MimeUtils.isSubtitleMimeType(mimeType)) {
                    // Send Files uri for media type subtitle
                    uri = Audio.Media.getContentUri(volName);
                }
                break;
            case DIRECTORY_MOVIES_LOWER_CASE:
                if (MimeUtils.isPlaylistMimeType(mimeType)) {
                    uri = Audio.Playlists.getContentUri(volName);
                } else if (!MimeUtils.isSubtitleMimeType(mimeType)) {
                    // Send Files uri for media type subtitle
                    uri = Video.Media.getContentUri(volName);
                }
                break;
            case DIRECTORY_DCIM_LOWER_CASE:
            case DIRECTORY_PICTURES_LOWER_CASE:
                if (MimeUtils.isImageMimeType(mimeType)) {
                    uri = Images.Media.getContentUri(volName);
                } else {
                    uri = Video.Media.getContentUri(volName);
                }
                break;
            case DIRECTORY_DOWNLOADS_LOWER_CASE:
            case DIRECTORY_DOCUMENTS_LOWER_CASE:
                break;
            default:
                Log.w(TAG, "Forgot to handle a top level directory in getContentUriForFile?");
        }
        return uri;
    }

    private boolean containsIgnoreCase(@Nullable List<String> stringsList, @Nullable String item) {
        if (item == null || stringsList == null) return false;

        for (String current : stringsList) {
            if (item.equalsIgnoreCase(current)) return true;
        }
        return false;
    }

    private boolean fileExists(@NonNull String absolutePath) {
        // We don't care about specific columns in the match,
        // we just want to check IF there's a match
        final String[] projection = {};
        final String selection = FileColumns.DATA + " = ?";
        final String[] selectionArgs = {absolutePath};
        final Uri uri = FileUtils.getContentUriForPath(absolutePath);

        final LocalCallingIdentity token = clearLocalCallingIdentity();
        try {
            try (final Cursor c = query(uri, projection, selection, selectionArgs, null)) {
                // Shouldn't return null
                return c.getCount() > 0;
            }
        } finally {
            clearLocalCallingIdentity(token);
        }
    }

    private Uri insertFileForFuse(@NonNull String path, @NonNull Uri uri, @NonNull String mimeType,
            boolean useData) {
        ContentValues values = new ContentValues();
        values.put(FileColumns.OWNER_PACKAGE_NAME, getCallingPackageOrSelf());
        values.put(MediaColumns.MIME_TYPE, mimeType);
        values.put(FileColumns.IS_PENDING, 1);

        if (useData) {
            values.put(FileColumns.DATA, path);
        } else {
            values.put(FileColumns.VOLUME_NAME, extractVolumeName(path));
            values.put(FileColumns.RELATIVE_PATH, extractRelativePath(path));
            values.put(FileColumns.DISPLAY_NAME, extractDisplayName(path));
        }
        return insert(uri, values, Bundle.EMPTY);
    }

    /**
     * Enforces file creation restrictions (see return values) for the given file on behalf of the
     * app with the given {@code uid}. If the file is added to the shared storage, creates a
     * database entry for it.
     * <p> Does NOT create file.
     *
     * @param path the path of the file
     * @param uid UID of the app requesting to create the file
     * @return In case of success, 0. If the operation is illegal or not permitted, returns the
     * appropriate {@code errno} value:
     * <ul>
     * <li>{@link OsConstants#ENOENT} if the app tries to create file in other app's external dir
     * <li>{@link OsConstants#EEXIST} if the file already exists
     * <li>{@link OsConstants#EPERM} if the file type doesn't match the relative path, or if the
     * calling package is a legacy app that doesn't have WRITE_EXTERNAL_STORAGE permission.
     * <li>{@link OsConstants#EIO} in case of any other I/O exception
     * </ul>
     *
     * @throws IllegalStateException if given path is invalid.
     *
     * Called from JNI in jni/MediaProviderWrapper.cpp
     */
    @Keep
    public int insertFileIfNecessaryForFuse(@NonNull String path, int uid) {
        final LocalCallingIdentity token =
                clearLocalCallingIdentity(getCachedCallingIdentityForFuse(uid));
        PulledMetrics.logFileAccessViaFuse(getCallingUidOrSelf(), path);

        try {
            if (isPrivatePackagePathNotAccessibleByCaller(path)) {
                Log.e(TAG, "Can't create a file in another app's external directory");
                return OsConstants.ENOENT;
            }

            if (!path.equals(getAbsoluteSanitizedPath(path))) {
                Log.e(TAG, "File name contains invalid characters");
                return OsConstants.EPERM;
            }

            if (shouldBypassDatabaseAndSetDirtyForFuse(uid, path)) {
                if (path.endsWith("/.nomedia")) {
                    File parent = new File(path).getParentFile();
                    synchronized (mNonHiddenPaths) {
                        mNonHiddenPaths.keySet().removeIf(
                                k -> FileUtils.contains(parent, new File(k)));
                    }
                }
                return 0;
            }

            final String mimeType = MimeUtils.resolveMimeType(new File(path));

            if (shouldBypassFuseRestrictions(/*forWrite*/ true, path)) {
                final boolean callerRequestingLegacy = isCallingPackageRequestingLegacy();
                if (!fileExists(path)) {
                    // If app has already inserted the db row, inserting the row again might set
                    // IS_PENDING=1. We shouldn't overwrite existing entry as part of FUSE
                    // operation, hence, insert the db row only when it doesn't exist.
                    try {
                        insertFileForFuse(path, FileUtils.getContentUriForPath(path),
                                mimeType, /*useData*/ callerRequestingLegacy);
                    } catch (Exception ignored) {
                    }
                } else {
                    // Upon creating a file via FUSE, if a row matching the path already exists
                    // but a file doesn't exist on the filesystem, we transfer ownership to the
                    // app attempting to create the file. If we don't update ownership, then the
                    // app that inserted the original row may be able to observe the contents of
                    // written file even though they don't hold the right permissions to do so.
                    if (callerRequestingLegacy) {
                        final String owner = getCallingPackageOrSelf();
                        if (owner != null && !updateOwnerForPath(path, owner)) {
                            return OsConstants.EPERM;
                        }
                    }
                }

                return 0;
            }

            // Legacy apps that made is this far don't have the right storage permission and hence
            // are not allowed to access anything other than their external app directory
            if (isCallingPackageRequestingLegacy()) {
                return OsConstants.EPERM;
            }

            if (fileExists(path)) {
                // If the file already exists in the db, we shouldn't allow the file creation.
                return OsConstants.EEXIST;
            }

            final Uri contentUri = getContentUriForFile(path, mimeType);
            final Uri item = insertFileForFuse(path, contentUri, mimeType, /*useData*/ false);
            if (item == null) {
                return OsConstants.EPERM;
            }
            return 0;
        } catch (IllegalArgumentException e) {
            Log.e(TAG, "insertFileIfNecessary failed", e);
            return OsConstants.EPERM;
        } finally {
            restoreLocalCallingIdentity(token);
        }
    }

    private boolean updateOwnerForPath(@NonNull String path, @NonNull String newOwner) {
        final DatabaseHelper helper;
        try {
            helper = getDatabaseForUri(FileUtils.getContentUriForPath(path));
        } catch (VolumeNotFoundException e) {
            // Cannot happen, as this is a path that we already resolved.
            throw new AssertionError("Path must already be resolved", e);
        }

        ContentValues values = new ContentValues(1);
        values.put(FileColumns.OWNER_PACKAGE_NAME, newOwner);

        return helper.runWithoutTransaction((db) -> {
            return db.update("files", values, "_data=?", new String[] { path });
        }) == 1;
    }

    private int deleteFileUnchecked(@NonNull String path,
            LocalCallingIdentity localCallingIdentity) {
        final File toDelete = new File(path);
        if (toDelete.delete()) {
            localCallingIdentity.incrementDeletedFileCountBypassingDatabase();
            return 0;
        } else {
            return OsConstants.ENOENT;
        }
    }

    /**
     * Deletes file with the given {@code path} on behalf of the app with the given {@code uid}.
     * <p>Before deleting, checks if app has permissions to delete this file.
     *
     * @param path the path of the file
     * @param uid UID of the app requesting to delete the file
     * @return 0 upon success.
     * In case of error, return the appropriate negated {@code errno} value:
     * <ul>
     * <li>{@link OsConstants#ENOENT} if the file does not exist or if the app tries to delete file
     * in another app's external dir
     * <li>{@link OsConstants#EPERM} a security exception was thrown by {@link #delete}, or if the
     * calling package is a legacy app that doesn't have WRITE_EXTERNAL_STORAGE permission.
     * </ul>
     *
     * Called from JNI in jni/MediaProviderWrapper.cpp
     */
    @Keep
    public int deleteFileForFuse(@NonNull String path, int uid) throws IOException {
        final LocalCallingIdentity localCallingIdentity = getCachedCallingIdentityForFuse(uid);
        final LocalCallingIdentity token = clearLocalCallingIdentity(localCallingIdentity);
        PulledMetrics.logFileAccessViaFuse(getCallingUidOrSelf(), path);

        try {
            if (isPrivatePackagePathNotAccessibleByCaller(path)) {
                Log.e(TAG, "Can't delete a file in another app's external directory!");
                return OsConstants.ENOENT;
            }

            if (shouldBypassDatabaseAndSetDirtyForFuse(uid, path)) {
                return deleteFileUnchecked(path, localCallingIdentity);
            }

            final boolean shouldBypass = shouldBypassFuseRestrictions(/*forWrite*/ true, path);

            // Legacy apps that made is this far don't have the right storage permission and hence
            // are not allowed to access anything other than their external app directory
            if (!shouldBypass && isCallingPackageRequestingLegacy()) {
                return OsConstants.EPERM;
            }

            final Uri contentUri = FileUtils.getContentUriForPath(path);
            final String where = FileColumns.DATA + " = ?";
            final String[] whereArgs = {path};

            if (delete(contentUri, where, whereArgs) == 0) {
                if (shouldBypass) {
                    return deleteFileUnchecked(path, localCallingIdentity);
                }
                return OsConstants.ENOENT;
            } else {
                // success - 1 file was deleted
                return 0;
            }

        } catch (SecurityException e) {
            Log.e(TAG, "File deletion not allowed", e);
            return OsConstants.EPERM;
        } finally {
            restoreLocalCallingIdentity(token);
        }
    }

    // These need to stay in sync with MediaProviderWrapper.cpp's DirectoryAccessRequestType enum
    @IntDef(flag = true, prefix = { "DIRECTORY_ACCESS_FOR_" }, value = {
            DIRECTORY_ACCESS_FOR_READ,
            DIRECTORY_ACCESS_FOR_WRITE,
            DIRECTORY_ACCESS_FOR_CREATE,
            DIRECTORY_ACCESS_FOR_DELETE,
    })
    @Retention(RetentionPolicy.SOURCE)
    @VisibleForTesting
    @interface DirectoryAccessType {}

    @VisibleForTesting
    static final int DIRECTORY_ACCESS_FOR_READ = 1;

    @VisibleForTesting
    static final int DIRECTORY_ACCESS_FOR_WRITE = 2;

    @VisibleForTesting
    static final int DIRECTORY_ACCESS_FOR_CREATE = 3;

    @VisibleForTesting
    static final int DIRECTORY_ACCESS_FOR_DELETE = 4;

    /**
     * Checks whether the app with the given UID is allowed to access the directory denoted by the
     * given path.
     *
     * @param path directory's path
     * @param uid UID of the requesting app
     * @param accessType type of access being requested - eg {@link
     * MediaProvider#DIRECTORY_ACCESS_FOR_READ}
     * @return 0 if it's allowed to access the directory, {@link OsConstants#ENOENT} for attempts
     * to access a private package path in Android/data or Android/obb the caller doesn't have
     * access to, and otherwise {@link OsConstants#EACCES} if the calling package is a legacy app
     * that doesn't have READ_EXTERNAL_STORAGE permission or for other invalid attempts to access
     * Android/data or Android/obb dirs.
     *
     * Called from JNI in jni/MediaProviderWrapper.cpp
     */
    @Keep
    public int isDirAccessAllowedForFuse(@NonNull String path, int uid,
            @DirectoryAccessType int accessType) {
        Preconditions.checkArgumentInRange(accessType, 1, DIRECTORY_ACCESS_FOR_DELETE,
                "accessType");

        final boolean forRead = accessType == DIRECTORY_ACCESS_FOR_READ;
        final LocalCallingIdentity token =
                clearLocalCallingIdentity(getCachedCallingIdentityForFuse(uid));
        PulledMetrics.logFileAccessViaFuse(getCallingUidOrSelf(), path);
        try {
            if ("/storage/emulated".equals(path)) {
                return OsConstants.EPERM;
            }
            if (isPrivatePackagePathNotAccessibleByCaller(path)) {
                Log.e(TAG, "Can't access another app's external directory!");
                return OsConstants.ENOENT;
            }

            if (shouldBypassFuseRestrictions(/* forWrite= */ !forRead, path)) {
                return 0;
            }

            // Do not allow apps that reach this point to access Android/data or Android/obb dirs.
            // Creation should be via getContext().getExternalFilesDir() etc methods.
            // Reads and writes on primary volumes should be via mount views of lowerfs for apps
            // that get special access to these directories.
            // Reads and writes on secondary volumes would be provided via an early return from
            // shouldBypassFuseRestrictions above (again just for apps with special access).
            if (isDataOrObbPath(path)) {
                return OsConstants.EACCES;
            }

            // Legacy apps that made is this far don't have the right storage permission and hence
            // are not allowed to access anything other than their external app directory
            if (isCallingPackageRequestingLegacy()) {
                return OsConstants.EACCES;
            }
            // This is a non-legacy app. Rest of the directories are generally writable
            // except for non-default top-level directories.
            if (!forRead) {
                final String[] relativePath = sanitizePath(extractRelativePath(path));
                if (relativePath.length == 0) {
                    Log.e(TAG,
                            "Directory update not allowed on invalid relative path for " + path);
                    return OsConstants.EPERM;
                }
                final boolean isTopLevelDir =
                        relativePath.length == 1 && TextUtils.isEmpty(relativePath[0]);
                if (isTopLevelDir) {
                    // We don't allow deletion of any top-level folders
                    if (accessType == DIRECTORY_ACCESS_FOR_DELETE) {
                        Log.e(TAG, "Deleting top level directories are not allowed!");
                        return OsConstants.EACCES;
                    }

                    // We allow creating or writing to default top-level folders, but we don't
                    // allow creation or writing to non-default top-level folders.
                    if ((accessType == DIRECTORY_ACCESS_FOR_CREATE
                            || accessType == DIRECTORY_ACCESS_FOR_WRITE)
                            && FileUtils.isDefaultDirectoryName(extractDisplayName(path))) {
                        return 0;
                    }

                    Log.e(TAG,
                            "Creating or writing to a non-default top level directory is not "
                                    + "allowed!");
                    return OsConstants.EACCES;
                }
            }

            return 0;
        } finally {
            restoreLocalCallingIdentity(token);
        }
    }

    @Keep
    public boolean isUidAllowedAccessToDataOrObbPathForFuse(int uid, String path) {
        final LocalCallingIdentity token =
                clearLocalCallingIdentity(getCachedCallingIdentityForFuse(uid));
        try {
            return isCallingIdentityAllowedAccessToDataOrObbPath(
                    extractRelativePathWithDisplayName(path));
        } finally {
            restoreLocalCallingIdentity(token);
        }
    }

    private boolean isCallingIdentityAllowedAccessToDataOrObbPath(String relativePath) {
        // Files under the apps own private directory
        final String appSpecificDir = extractOwnerPackageNameFromRelativePath(relativePath);

        if (appSpecificDir != null && isCallingIdentitySharedPackageName(appSpecificDir)) {
            return true;
        }
        // This is a private-package relativePath; return true if accessible by the caller
        return isCallingIdentityAllowedSpecialPrivatePathAccess(relativePath);
    }

    /**
     * @return true iff the caller has installer privileges which gives write access to obb dirs.
     *
     * @deprecated This method should only be called for Android R. For Android S+, please use
     * {@link StorageManager#getExternalStorageMountMode} to check if the caller has
     * {@link StorageManager#MOUNT_MODE_EXTERNAL_INSTALLER} access.
     *
     * Note: WRITE_EXTERNAL_STORAGE permission should ideally not be requested by non-legacy apps.
     * But to be consistent with {@link StorageManager} check for Installer apps access for primary
     * volumes in Android R, we do not add non-legacy apps check here as well.
     */
    @Deprecated
    private boolean isCallingIdentityAllowedInstallerAccess() {
        final boolean hasWrite = mCallingIdentity.get().
                hasPermission(PERMISSION_WRITE_EXTERNAL_STORAGE);

        if (!hasWrite) {
            return false;
        }

        // We're only willing to give out installer access if they also hold
        // runtime permission; this is a firm CDD requirement
        final boolean hasInstall = mCallingIdentity.get().
                hasPermission(PERMISSION_INSTALL_PACKAGES);

        if (hasInstall) {
            return true;
        }
        // OPSTR_REQUEST_INSTALL_PACKAGES is granted/denied per package but vold can't
        // update mountpoints of a specific package. So, check the appop for all packages
        // sharing the uid and allow same level of storage access for all packages even if
        // one of the packages has the appop granted.
        // To maintain consistency of access in primary volume and secondary volumes use the same
        // logic as we do for Zygote.MOUNT_EXTERNAL_INSTALLER view.
        return mCallingIdentity.get().hasPermission(APPOP_REQUEST_INSTALL_PACKAGES_FOR_SHARED_UID);
    }

    private String getExternalStorageProviderAuthority() {
        if (SdkLevel.isAtLeastS()) {
            return getExternalStorageProviderAuthorityFromDocumentsContract();
        }
        return MediaStore.EXTERNAL_STORAGE_PROVIDER_AUTHORITY;
    }

    @RequiresApi(Build.VERSION_CODES.S)
    private String getExternalStorageProviderAuthorityFromDocumentsContract() {
        return DocumentsContract.EXTERNAL_STORAGE_PROVIDER_AUTHORITY;
    }

    private String getDownloadsProviderAuthority() {
        if (SdkLevel.isAtLeastS()) {
            return getDownloadsProviderAuthorityFromDocumentsContract();
        }
        return DOWNLOADS_PROVIDER_AUTHORITY;
    }

    @RequiresApi(Build.VERSION_CODES.S)
    private String getDownloadsProviderAuthorityFromDocumentsContract() {
        return DocumentsContract.EXTERNAL_STORAGE_PROVIDER_AUTHORITY;
    }

    private boolean isCallingIdentityDownloadProvider() {
        return getCallingUidOrSelf() == mDownloadsAuthorityAppId;
    }

    private boolean isCallingIdentityExternalStorageProvider() {
        return getCallingUidOrSelf() == mExternalStorageAuthorityAppId;
    }

    private boolean isCallingIdentityMtp() {
        return mCallingIdentity.get().hasPermission(PERMISSION_ACCESS_MTP);
    }

    /**
     * The following apps have access to all private-app directories on secondary volumes:
     *    * ExternalStorageProvider
     *    * DownloadProvider
     *    * Signature apps with ACCESS_MTP permission granted
     *      (Note: For Android R we also allow privileged apps with ACCESS_MTP to access all
     *      private-app directories, this additional access is removed for Android S+).
     *
     * Installer apps can only access private-app directories on Android/obb.
     *
     * @param relativePath the relative path of the file to access
     */
    private boolean isCallingIdentityAllowedSpecialPrivatePathAccess(String relativePath) {
        if (SdkLevel.isAtLeastS()) {
            return isMountModeAllowedPrivatePathAccess(getCallingUidOrSelf(), getCallingPackage(),
                    relativePath);
        } else {
            if (isCallingIdentityDownloadProvider() ||
                    isCallingIdentityExternalStorageProvider() || isCallingIdentityMtp()) {
                return true;
            }
            return (isObbOrChildRelativePath(relativePath) &&
                    isCallingIdentityAllowedInstallerAccess());
        }
    }

    @RequiresApi(Build.VERSION_CODES.S)
    private boolean isMountModeAllowedPrivatePathAccess(int uid, String packageName,
            String relativePath) {
        // This is required as only MediaProvider (package with WRITE_MEDIA_STORAGE) can access
        // mount modes.
        final CallingIdentity token = clearCallingIdentity();
        try {
            final int mountMode = mStorageManager.getExternalStorageMountMode(uid, packageName);
            switch (mountMode) {
                case StorageManager.MOUNT_MODE_EXTERNAL_ANDROID_WRITABLE:
                case StorageManager.MOUNT_MODE_EXTERNAL_PASS_THROUGH:
                    return true;
                case StorageManager.MOUNT_MODE_EXTERNAL_INSTALLER:
                    return isObbOrChildRelativePath(relativePath);
            }
        } catch (Exception e) {
            Log.w(TAG, "Caller does not have the permissions to access mount modes: ", e);
        } finally {
            restoreCallingIdentity(token);
        }
        return false;
    }

    private boolean checkCallingPermissionGlobal(Uri uri, boolean forWrite) {
        // System internals can work with all media
        if (isCallingPackageSelf() || isCallingPackageShell()) {
            return true;
        }

        // Apps that have permission to manage external storage can work with all files
        if (isCallingPackageManager()) {
            return true;
        }

        // Check if caller is known to be owner of this item, to speed up
        // performance of our permission checks
        final int table = matchUri(uri, true);
        switch (table) {
            case AUDIO_MEDIA_ID:
            case VIDEO_MEDIA_ID:
            case IMAGES_MEDIA_ID:
            case FILES_ID:
            case DOWNLOADS_ID:
                final long id = ContentUris.parseId(uri);
                if (mCallingIdentity.get().isOwned(id)) {
                    return true;
                }
                break;
            default:
                // continue below
        }

        // Check whether the uri is a specific table or not. Don't allow the global access to these
        // table uris
        switch (table) {
            case AUDIO_MEDIA:
            case IMAGES_MEDIA:
            case VIDEO_MEDIA:
            case DOWNLOADS:
            case FILES:
            case AUDIO_ALBUMS:
            case AUDIO_ARTISTS:
            case AUDIO_GENRES:
            case AUDIO_PLAYLISTS:
                return false;
            default:
                // continue below
        }

        // Outstanding grant means they get access
        return isUriPermissionGranted(uri, forWrite);
    }

    /**
     * Returns any uri that is granted from the set of Uris passed.
     */
    private @Nullable Uri getPermissionGrantedUri(@NonNull List<Uri> uris, boolean forWrite) {
        for (Uri uri : uris) {
            if (isUriPermissionGranted(uri, forWrite)) {
                return uri;
            }
        }
        return null;
    }

    private boolean isUriPermissionGranted(Uri uri, boolean forWrite) {
        final int modeFlags = forWrite
                ? Intent.FLAG_GRANT_WRITE_URI_PERMISSION
                : Intent.FLAG_GRANT_READ_URI_PERMISSION;
        int uriPermission = getContext().checkUriPermission(uri, mCallingIdentity.get().pid,
                mCallingIdentity.get().uid, modeFlags);
        return uriPermission == PERMISSION_GRANTED;
    }

    @VisibleForTesting
    public boolean isFuseThread() {
        return FuseDaemon.native_is_fuse_thread();
    }

    @VisibleForTesting
    public boolean getBooleanDeviceConfig(String key, boolean defaultValue) {
        return DeviceConfigUtils.getBooleanDeviceConfig(DeviceConfig.NAMESPACE_STORAGE_NATIVE_BOOT,
                key, defaultValue);
    }

    @VisibleForTesting
    public int getIntDeviceConfig(String key, int defaultValue) {
        return DeviceConfigUtils.getIntDeviceConfig(DeviceConfig.NAMESPACE_STORAGE_NATIVE_BOOT, key,
                defaultValue);
    }

    @VisibleForTesting
    public int getIntDeviceConfig(String namespace, String key, int defaultValue) {
        return DeviceConfigUtils.getIntDeviceConfig(namespace, key, defaultValue);
    }

    @VisibleForTesting
    public String getStringDeviceConfig(String key, String defaultValue) {
        return DeviceConfigUtils.getStringDeviceConfig(DeviceConfig.NAMESPACE_STORAGE_NATIVE_BOOT,
                key, defaultValue);
    }

    @VisibleForTesting
    public void addOnPropertiesChangedListener(OnPropertiesChangedListener listener) {
        if (!SdkLevel.isAtLeastS()) {
            Log.w(TAG, "Cannot add device config changed listener before Android S");
            return;
        }

        // TODO(b/246590468): Follow best naming practices for namespaces of device config flags
        // that make changes to this package independent of reboot
        DeviceConfig.addOnPropertiesChangedListener(DeviceConfig.NAMESPACE_STORAGE_NATIVE_BOOT,
                BackgroundThread.getExecutor(), listener);
    }

    @Deprecated
    private boolean checkCallingPermissionAudio(boolean forWrite, String callingPackage) {
        if (forWrite) {
            return mCallingIdentity.get().hasPermission(PERMISSION_WRITE_AUDIO);
        } else {
            // write permission should be enough for reading as well
            return mCallingIdentity.get().hasPermission(PERMISSION_READ_AUDIO)
                    || mCallingIdentity.get().hasPermission(PERMISSION_WRITE_AUDIO);
        }
    }

    @Deprecated
    private boolean checkCallingPermissionVideo(boolean forWrite, String callingPackage) {
        if (forWrite) {
            return mCallingIdentity.get().hasPermission(PERMISSION_WRITE_VIDEO);
        } else {
            // write permission should be enough for reading as well
            return mCallingIdentity.get().hasPermission(PERMISSION_READ_VIDEO)
                    || mCallingIdentity.get().hasPermission(PERMISSION_WRITE_VIDEO);
        }
    }

    @Deprecated
    private boolean checkCallingPermissionImages(boolean forWrite, String callingPackage) {
        if (forWrite) {
            return mCallingIdentity.get().hasPermission(PERMISSION_WRITE_IMAGES);
        } else {
            // write permission should be enough for reading as well
            return mCallingIdentity.get().hasPermission(PERMISSION_READ_IMAGES)
                    || mCallingIdentity.get().hasPermission(PERMISSION_WRITE_IMAGES);
        }
    }

    /**
     * Enforce that caller has access to the given {@link Uri}.
     *
     * @throws SecurityException if access isn't allowed.
     */
    private void enforceCallingPermission(@NonNull Uri uri, @NonNull Bundle extras,
            boolean forWrite) {
        Trace.beginSection("enforceCallingPermission");
        try {
            enforceCallingPermissionInternal(uri, extras, forWrite);
        } finally {
            Trace.endSection();
        }
    }

    private void enforceCallingPermission(@NonNull Collection<Uri> uris, boolean forWrite) {
        for (Uri uri : uris) {
            enforceCallingPermission(uri, Bundle.EMPTY, forWrite);
        }
    }

    private void enforceCallingPermissionInternal(@NonNull Uri uri, @NonNull Bundle extras,
            boolean forWrite) {
        Objects.requireNonNull(uri);
        Objects.requireNonNull(extras);

        // Try a simple global check first before falling back to performing a
        // simple query to probe for access.
        if (checkCallingPermissionGlobal(uri, forWrite)) {
            // Access allowed, yay!
            return;
        }

        // For redacted URI proceed with its corresponding URI as query builder doesn't support
        // redacted URIs for fetching a database row
        // NOTE: The grants (if any) must have been on redacted URI hence global check requires
        // redacted URI
        Uri redactedUri = null;
        if (isRedactedUri(uri)) {
            redactedUri = uri;
            uri = getUriForRedactedUri(uri);
        }

        final DatabaseHelper helper;
        try {
            helper = getDatabaseForUri(uri);
        } catch (VolumeNotFoundException e) {
            throw e.rethrowAsIllegalArgumentException();
        }

        final boolean allowHidden = isCallingPackageAllowedHidden();
        final int table = matchUri(uri, allowHidden);

        final String selection = extras.getString(QUERY_ARG_SQL_SELECTION);
        final String[] selectionArgs = extras.getStringArray(QUERY_ARG_SQL_SELECTION_ARGS);

        // First, check to see if caller has direct write access
        if (forWrite) {
            final SQLiteQueryBuilder qb = getQueryBuilder(TYPE_UPDATE, table, uri, extras, null);
            qb.allowColumn(SQLiteQueryBuilder.ROWID_COLUMN);
            try (Cursor c = qb.query(helper, new String[] { SQLiteQueryBuilder.ROWID_COLUMN },
                    selection, selectionArgs, null, null, null, null, null)) {
                if (c.moveToFirst()) {
                    // Direct write access granted, yay!
                    return;
                }
            }
        }

        // We only allow the user to grant access to specific media items in
        // strongly typed collections; never to broad collections
        boolean allowUserGrant = false;
        final int matchUri = matchUri(uri, true);
        switch (matchUri) {
            case IMAGES_MEDIA_ID:
            case AUDIO_MEDIA_ID:
            case VIDEO_MEDIA_ID:
                allowUserGrant = true;
                break;
        }

        // Second, check to see if caller has direct read access
        final SQLiteQueryBuilder qb = getQueryBuilder(TYPE_QUERY, table, uri, extras, null);
        qb.allowColumn(SQLiteQueryBuilder.ROWID_COLUMN);
        try (Cursor c = qb.query(helper, new String[] { SQLiteQueryBuilder.ROWID_COLUMN },
                selection, selectionArgs, null, null, null, null, null)) {
            if (c.moveToFirst()) {
                if (!forWrite) {
                    // Direct read access granted, yay!
                    return;
                } else if (allowUserGrant) {
                    // Caller has read access, but they wanted to write, and
                    // they'll need to get the user to grant that access
                    final Context context = getContext();
                    final Collection<Uri> uris = Arrays.asList(uri);
                    final PendingIntent intent = MediaStore
                            .createWriteRequest(ContentResolver.wrap(this), uris);

                    final Icon icon = getCollectionIcon(uri);
                    final RemoteAction action = new RemoteAction(icon,
                            context.getText(R.string.permission_required_action),
                            context.getText(R.string.permission_required_action),
                            intent);

                    throw new RecoverableSecurityException(new SecurityException(
                            getCallingPackageOrSelf() + " has no access to " + uri),
                            context.getText(R.string.permission_required), action);
                }
            }
        }

        if (redactedUri != null) uri = redactedUri;
        throw new SecurityException(getCallingPackageOrSelf() + " has no access to " + uri);
    }

    private Icon getCollectionIcon(Uri uri) {
        final PackageManager pm = getContext().getPackageManager();
        final String type = uri.getPathSegments().get(1);
        final String groupName;
        switch (type) {
            default: groupName = android.Manifest.permission_group.STORAGE; break;
        }
        try {
            final PermissionGroupInfo perm = pm.getPermissionGroupInfo(groupName, 0);
            return Icon.createWithResource(perm.packageName, perm.icon);
        } catch (NameNotFoundException e) {
            throw new RuntimeException(e);
        }
    }

    private void checkAccess(@NonNull Uri uri, @NonNull Bundle extras, @NonNull File file,
            boolean isWrite) throws FileNotFoundException {
        // First, does caller have the needed row-level access?
        enforceCallingPermission(uri, extras, isWrite);

        // Second, does the path look consistent?
        if (!FileUtils.contains(Environment.getStorageDirectory(), file)) {
            checkWorldReadAccess(file.getAbsolutePath());
        }
    }

    /**
     * Check whether the path is a world-readable file
     */
    @VisibleForTesting
    public static void checkWorldReadAccess(String path) throws FileNotFoundException {
        // Path has already been canonicalized, and we relax the check to look
        // at groups to support runtime storage permissions.
        final int accessBits = path.startsWith("/storage/") ? OsConstants.S_IRGRP
                : OsConstants.S_IROTH;
        try {
            StructStat stat = Os.stat(path);
            if (OsConstants.S_ISREG(stat.st_mode) &&
                ((stat.st_mode & accessBits) == accessBits)) {
                checkLeadingPathComponentsWorldExecutable(path);
                return;
            }
        } catch (ErrnoException e) {
            // couldn't stat the file, either it doesn't exist or isn't
            // accessible to us
        }

        throw new FileNotFoundException("Can't access " + path);
    }

    private static void checkLeadingPathComponentsWorldExecutable(String filePath)
            throws FileNotFoundException {
        File parent = new File(filePath).getParentFile();

        // Path has already been canonicalized, and we relax the check to look
        // at groups to support runtime storage permissions.
        final int accessBits = filePath.startsWith("/storage/") ? OsConstants.S_IXGRP
                : OsConstants.S_IXOTH;

        while (parent != null) {
            if (! parent.exists()) {
                // parent dir doesn't exist, give up
                throw new FileNotFoundException("access denied");
            }
            try {
                StructStat stat = Os.stat(parent.getPath());
                if ((stat.st_mode & accessBits) != accessBits) {
                    // the parent dir doesn't have the appropriate access
                    throw new FileNotFoundException("Can't access " + filePath);
                }
            } catch (ErrnoException e1) {
                // couldn't stat() parent
                throw new FileNotFoundException("Can't access " + filePath);
            }
            parent = parent.getParentFile();
        }
    }

    @VisibleForTesting
    static class FallbackException extends Exception {
        private final int mThrowSdkVersion;

        public FallbackException(String message, int throwSdkVersion) {
            super(message);
            mThrowSdkVersion = throwSdkVersion;
        }

        public FallbackException(String message, Throwable cause, int throwSdkVersion) {
            super(message, cause);
            mThrowSdkVersion = throwSdkVersion;
        }

        @Override
        public String getMessage() {
            if (getCause() != null) {
                return super.getMessage() + ": " + getCause().getMessage();
            } else {
                return super.getMessage();
            }
        }

        public IllegalArgumentException rethrowAsIllegalArgumentException() {
            throw new IllegalArgumentException(getMessage());
        }

        public Cursor translateForQuery(int targetSdkVersion) {
            if (targetSdkVersion >= mThrowSdkVersion) {
                throw new IllegalArgumentException(getMessage());
            } else {
                Log.w(TAG, getMessage());
                return null;
            }
        }

        public Uri translateForInsert(int targetSdkVersion) {
            if (targetSdkVersion >= mThrowSdkVersion) {
                throw new IllegalArgumentException(getMessage());
            } else {
                Log.w(TAG, getMessage());
                return null;
            }
        }

        public int translateForBulkInsert(int targetSdkVersion) {
            if (targetSdkVersion >= mThrowSdkVersion) {
                throw new IllegalArgumentException(getMessage());
            } else {
                Log.w(TAG, getMessage());
                return 0;
            }
        }

        public int translateForUpdateDelete(int targetSdkVersion) {
            if (targetSdkVersion >= mThrowSdkVersion) {
                throw new IllegalArgumentException(getMessage());
            } else {
                Log.w(TAG, getMessage());
                return 0;
            }
        }
    }

    @VisibleForTesting
    static class VolumeNotFoundException extends FallbackException {
        public VolumeNotFoundException(String volumeName) {
            super("Volume " + volumeName + " not found", Build.VERSION_CODES.Q);
        }
    }

    @VisibleForTesting
    static class VolumeArgumentException extends FallbackException {
        public VolumeArgumentException(File actual, Collection<File> allowed) {
            super("Requested path " + actual + " doesn't appear under " + allowed,
                    Build.VERSION_CODES.Q);
        }
    }

    public List<String> getSupportedTranscodingRelativePaths() {
        return mTranscodeHelper.getSupportedRelativePaths();
    }

    public List<String> getSupportedUncachedRelativePaths() {
        return StringUtils.verifySupportedUncachedRelativePaths(
                       StringUtils.getStringArrayConfig(getContext(),
                               R.array.config_supported_uncached_relative_paths));
    }

    /**
     * Creating a new method for Transcoding to avoid any merge conflicts.
     * TODO(b/170465810): Remove this when the code is refactored.
     */
    @NonNull DatabaseHelper getDatabaseForUriForTranscoding(Uri uri)
            throws VolumeNotFoundException {
        return getDatabaseForUri(uri);
    }

    private @NonNull DatabaseHelper getDatabaseForUri(Uri uri) throws VolumeNotFoundException {
        final String volumeName = resolveVolumeName(uri);
        synchronized (mAttachedVolumes) {
            boolean volumeAttached = false;
            UserHandle user = mCallingIdentity.get().getUser();
            for (MediaVolume vol : mAttachedVolumes) {
                if (vol.getName().equals(volumeName)
                        && (vol.isVisibleToUser(user) || vol.isPublicVolume()) ) {
                    volumeAttached = true;
                    break;
                }
            }
            if (!volumeAttached) {
                // Dump some more debug info
                Log.e(TAG, "Volume " + volumeName + " not found, calling identity: "
                        + user + ", attached volumes: " + mAttachedVolumes);
                throw new VolumeNotFoundException(volumeName);
            }
        }
        if (MediaStore.VOLUME_INTERNAL.equals(volumeName)) {
            return mInternalDatabase;
        } else {
            return mExternalDatabase;
        }
    }

    static boolean isMediaDatabaseName(String name) {
        if (INTERNAL_DATABASE_NAME.equals(name)) {
            return true;
        }
        if (EXTERNAL_DATABASE_NAME.equals(name)) {
            return true;
        }
        if (name.startsWith("external-") && name.endsWith(".db")) {
            return true;
        }
        return false;
    }

    private @NonNull Uri getBaseContentUri(@NonNull String volumeName) {
        return MediaStore.AUTHORITY_URI.buildUpon().appendPath(volumeName).build();
    }

    public Uri attachVolume(MediaVolume volume, boolean validate) {
        if (mCallingIdentity.get().pid != android.os.Process.myPid()) {
            throw new SecurityException(
                    "Opening and closing databases not allowed.");
        }

        final String volumeName = volume.getName();

        // Quick check for shady volume names
        MediaStore.checkArgumentVolumeName(volumeName);

        // Quick check that volume actually exists
        if (!MediaStore.VOLUME_INTERNAL.equals(volumeName) && validate) {
            try {
                getVolumePath(volumeName);
            } catch (IOException e) {
                throw new IllegalArgumentException(
                        "Volume " + volume + " currently unavailable", e);
            }
        }

        synchronized (mAttachedVolumes) {
            mAttachedVolumes.add(volume);
        }

        setupVolumeDbBackupAndRecovery(volume);
        final ContentResolver resolver = getContext().getContentResolver();
        final Uri uri = getBaseContentUri(volumeName);
        // TODO(b/182396009) we probably also want to notify clone profile (and vice versa)
        resolver.notifyChange(getBaseContentUri(volumeName), null);

        if (LOGV) Log.v(TAG, "Attached volume: " + volume);
        if (!MediaStore.VOLUME_INTERNAL.equals(volumeName)) {
            // Also notify on synthetic view of all devices
            resolver.notifyChange(getBaseContentUri(MediaStore.VOLUME_EXTERNAL), null);

            ForegroundThread.getExecutor().execute(() -> {
                mExternalDatabase.runWithTransaction((db) -> {
                    ensureDefaultFolders(volume, db);
                    ensureThumbnailsValid(volume, db);
                    return null;
                });

                // We just finished the database operation above, we know that
                // it's ready to answer queries, so notify our DocumentProvider
                // so it can answer queries without risking ANR
                MediaDocumentsProvider.onMediaStoreReady(getContext());
            });
        }
        return uri;
    }

    private void setupVolumeDbBackupAndRecovery(MediaVolume volume) {
        if (MediaStore.VOLUME_INTERNAL.equalsIgnoreCase(volume.getName())) {
            // Leveldb setup for internal volume is done during leveldb setup for primary external.
            return;
        }
        if (!getBooleanDeviceConfig(FLAG_STABLISE_VOLUME_INTERNAL, /* defaultValue */true)) {
            return;
        }

        try {
            if (!new File(sRecoveryDirectoryPath).exists()) {
                new File(sRecoveryDirectoryPath).mkdirs();
            }
            getFuseDaemonForFile(volume.getPath()).setupVolumeDbBackup();
        } catch (IOException e) {
            Log.w(TAG, "Failure in setting up backup and recovery for volume: " + volume.getName(),
                    e);
        }
    }

    private void detachVolume(Uri uri) {
        final String volumeName = MediaStore.getVolumeName(uri);
        try {
            detachVolume(getVolume(volumeName));
        } catch (FileNotFoundException e) {
            Log.e(TAG, "Couldn't find volume for URI " + uri, e) ;
        }
    }

    public boolean isVolumeAttached(MediaVolume volume) {
        synchronized (mAttachedVolumes) {
            return mAttachedVolumes.contains(volume);
        }
    }

    public void detachVolume(MediaVolume volume) {
        if (mCallingIdentity.get().pid != android.os.Process.myPid()) {
            throw new SecurityException(
                    "Opening and closing databases not allowed.");
        }

        final String volumeName = volume.getName();

        // Quick check for shady volume names
        MediaStore.checkArgumentVolumeName(volumeName);

        if (MediaStore.VOLUME_INTERNAL.equals(volumeName)) {
            throw new UnsupportedOperationException(
                    "Deleting the internal volume is not allowed");
        }

        // Signal any scanning to shut down
        mMediaScanner.onDetachVolume(volume);

        synchronized (mAttachedVolumes) {
            mAttachedVolumes.remove(volume);
        }

        final ContentResolver resolver = getContext().getContentResolver();
        final Uri uri = getBaseContentUri(volumeName);
        resolver.notifyChange(getBaseContentUri(volumeName), null);

        if (!MediaStore.VOLUME_INTERNAL.equals(volumeName)) {
            // Also notify on synthetic view of all devices
            resolver.notifyChange(getBaseContentUri(MediaStore.VOLUME_EXTERNAL), null);
        }

        if (LOGV) Log.v(TAG, "Detached volume: " + volumeName);
    }

    @GuardedBy("mAttachedVolumes")
    private final ArraySet<MediaVolume> mAttachedVolumes = new ArraySet<>();
    @GuardedBy("mCustomCollators")
    private final ArraySet<String> mCustomCollators = new ArraySet<>();

    private MediaScanner mMediaScanner;

    private DatabaseHelper mInternalDatabase;
    private DatabaseHelper mExternalDatabase;
    private PickerDbFacade mPickerDbFacade;
    private ExternalDbFacade mExternalDbFacade;
    private PickerDataLayer mPickerDataLayer;
    private PickerSyncController mPickerSyncController;
    private TranscodeHelper mTranscodeHelper;

    // name of the volume currently being scanned by the media scanner (or null)
    private String mMediaScannerVolume;

    // current FAT volume ID
    private int mVolumeId = -1;

    // WARNING: the values of IMAGES_MEDIA, AUDIO_MEDIA, and VIDEO_MEDIA and AUDIO_PLAYLISTS
    // are stored in the "files" table, so do not renumber them unless you also add
    // a corresponding database upgrade step for it.
    static final int IMAGES_MEDIA = 1;
    static final int IMAGES_MEDIA_ID = 2;
    static final int IMAGES_MEDIA_ID_THUMBNAIL = 3;
    static final int IMAGES_THUMBNAILS = 4;
    static final int IMAGES_THUMBNAILS_ID = 5;

    static final int AUDIO_MEDIA = 100;
    static final int AUDIO_MEDIA_ID = 101;
    static final int AUDIO_MEDIA_ID_GENRES = 102;
    static final int AUDIO_MEDIA_ID_GENRES_ID = 103;
    static final int AUDIO_GENRES = 106;
    static final int AUDIO_GENRES_ID = 107;
    static final int AUDIO_GENRES_ID_MEMBERS = 108;
    static final int AUDIO_GENRES_ALL_MEMBERS = 109;
    static final int AUDIO_PLAYLISTS = 110;
    static final int AUDIO_PLAYLISTS_ID = 111;
    static final int AUDIO_PLAYLISTS_ID_MEMBERS = 112;
    static final int AUDIO_PLAYLISTS_ID_MEMBERS_ID = 113;
    static final int AUDIO_ARTISTS = 114;
    static final int AUDIO_ARTISTS_ID = 115;
    static final int AUDIO_ALBUMS = 116;
    static final int AUDIO_ALBUMS_ID = 117;
    static final int AUDIO_ARTISTS_ID_ALBUMS = 118;
    static final int AUDIO_ALBUMART = 119;
    static final int AUDIO_ALBUMART_ID = 120;
    static final int AUDIO_ALBUMART_FILE_ID = 121;

    static final int VIDEO_MEDIA = 200;
    static final int VIDEO_MEDIA_ID = 201;
    static final int VIDEO_MEDIA_ID_THUMBNAIL = 202;
    static final int VIDEO_THUMBNAILS = 203;
    static final int VIDEO_THUMBNAILS_ID = 204;

    static final int VOLUMES = 300;
    static final int VOLUMES_ID = 301;

    static final int MEDIA_SCANNER = 500;

    static final int FS_ID = 600;
    static final int VERSION = 601;

    static final int FILES = 700;
    static final int FILES_ID = 701;

    static final int DOWNLOADS = 800;
    static final int DOWNLOADS_ID = 801;

    static final int PICKER = 900;
    static final int PICKER_ID = 901;
    static final int PICKER_INTERNAL_MEDIA = 902;
    static final int PICKER_INTERNAL_ALBUMS = 903;
    static final int PICKER_UNRELIABLE_VOLUME = 904;

    private static final HashSet<Integer> REDACTED_URI_SUPPORTED_TYPES = new HashSet<>(
            Arrays.asList(AUDIO_MEDIA_ID, IMAGES_MEDIA_ID, VIDEO_MEDIA_ID, FILES_ID, DOWNLOADS_ID));

    private LocalUriMatcher mUriMatcher;

    private static final String[] PATH_PROJECTION = new String[] {
        MediaStore.MediaColumns._ID,
            MediaStore.MediaColumns.DATA,
    };

    private int matchUri(Uri uri, boolean allowHidden) {
        return mUriMatcher.matchUri(uri, allowHidden);
    }

    static class LocalUriMatcher {
        private final UriMatcher mPublic = new UriMatcher(UriMatcher.NO_MATCH);
        private final UriMatcher mHidden = new UriMatcher(UriMatcher.NO_MATCH);

        public int matchUri(Uri uri, boolean allowHidden) {
            final int publicMatch = mPublic.match(uri);
            if (publicMatch != UriMatcher.NO_MATCH) {
                return publicMatch;
            }

            final int hiddenMatch = mHidden.match(uri);
            if (hiddenMatch != UriMatcher.NO_MATCH) {
                // Detect callers asking about hidden behavior by looking closer when
                // the matchers diverge; we only care about apps that are explicitly
                // targeting a specific public API level.
                if (!allowHidden) {
                    throw new IllegalStateException("Unknown URL: " + uri + " is hidden API");
                }
                return hiddenMatch;
            }

            return UriMatcher.NO_MATCH;
        }

        public LocalUriMatcher(String auth) {
            // Warning: Do not move these exact string matches below "*/.." matches.
            // If "*/.." match is added to mPublic children before "picker/#/#", then while matching
            // "picker/0/10", UriMatcher matches "*" node with "picker" and tries to match "0/10"
            // with children of "*".
            // UriMatcher does not look for exact "picker" string match if it finds * node before
            // it. It finds the first best child match and proceeds the match from there without
            // looking at other siblings.
            mPublic.addURI(auth, "picker", PICKER);
            // TODO(b/195009139): Remove after switching picker URI to new format
            // content://media/picker/<user-id>/<media-id>
            mPublic.addURI(auth, "picker/#/#", PICKER_ID);
            // content://media/picker/<user-id>/<authority>/media/<media-id>
            mPublic.addURI(auth, "picker/#/*/media/*", PICKER_ID);
            // content://media/picker/unreliable/<media_id>
            mPublic.addURI(auth, "picker/unreliable/#", PICKER_UNRELIABLE_VOLUME);
            mPublic.addURI(auth, "*/images/media", IMAGES_MEDIA);
            mPublic.addURI(auth, "*/images/media/#", IMAGES_MEDIA_ID);
            mPublic.addURI(auth, "*/images/media/#/thumbnail", IMAGES_MEDIA_ID_THUMBNAIL);
            mPublic.addURI(auth, "*/images/thumbnails", IMAGES_THUMBNAILS);
            mPublic.addURI(auth, "*/images/thumbnails/#", IMAGES_THUMBNAILS_ID);

            mPublic.addURI(auth, "*/audio/media", AUDIO_MEDIA);
            mPublic.addURI(auth, "*/audio/media/#", AUDIO_MEDIA_ID);
            mPublic.addURI(auth, "*/audio/media/#/genres", AUDIO_MEDIA_ID_GENRES);
            mPublic.addURI(auth, "*/audio/media/#/genres/#", AUDIO_MEDIA_ID_GENRES_ID);
            mPublic.addURI(auth, "*/audio/genres", AUDIO_GENRES);
            mPublic.addURI(auth, "*/audio/genres/#", AUDIO_GENRES_ID);
            mPublic.addURI(auth, "*/audio/genres/#/members", AUDIO_GENRES_ID_MEMBERS);
            // TODO: not actually defined in API, but CTS tested
            mPublic.addURI(auth, "*/audio/genres/all/members", AUDIO_GENRES_ALL_MEMBERS);
            mPublic.addURI(auth, "*/audio/playlists", AUDIO_PLAYLISTS);
            mPublic.addURI(auth, "*/audio/playlists/#", AUDIO_PLAYLISTS_ID);
            mPublic.addURI(auth, "*/audio/playlists/#/members", AUDIO_PLAYLISTS_ID_MEMBERS);
            mPublic.addURI(auth, "*/audio/playlists/#/members/#", AUDIO_PLAYLISTS_ID_MEMBERS_ID);
            mPublic.addURI(auth, "*/audio/artists", AUDIO_ARTISTS);
            mPublic.addURI(auth, "*/audio/artists/#", AUDIO_ARTISTS_ID);
            mPublic.addURI(auth, "*/audio/artists/#/albums", AUDIO_ARTISTS_ID_ALBUMS);
            mPublic.addURI(auth, "*/audio/albums", AUDIO_ALBUMS);
            mPublic.addURI(auth, "*/audio/albums/#", AUDIO_ALBUMS_ID);
            // TODO: not actually defined in API, but CTS tested
            mPublic.addURI(auth, "*/audio/albumart", AUDIO_ALBUMART);
            // TODO: not actually defined in API, but CTS tested
            mPublic.addURI(auth, "*/audio/albumart/#", AUDIO_ALBUMART_ID);
            // TODO: not actually defined in API, but CTS tested
            mPublic.addURI(auth, "*/audio/media/#/albumart", AUDIO_ALBUMART_FILE_ID);

            mPublic.addURI(auth, "*/video/media", VIDEO_MEDIA);
            mPublic.addURI(auth, "*/video/media/#", VIDEO_MEDIA_ID);
            mPublic.addURI(auth, "*/video/media/#/thumbnail", VIDEO_MEDIA_ID_THUMBNAIL);
            mPublic.addURI(auth, "*/video/thumbnails", VIDEO_THUMBNAILS);
            mPublic.addURI(auth, "*/video/thumbnails/#", VIDEO_THUMBNAILS_ID);

            mPublic.addURI(auth, "*/media_scanner", MEDIA_SCANNER);

            // NOTE: technically hidden, since Uri is never exposed
            mPublic.addURI(auth, "*/fs_id", FS_ID);
            // NOTE: technically hidden, since Uri is never exposed
            mPublic.addURI(auth, "*/version", VERSION);

            mHidden.addURI(auth, "picker_internal/media", PICKER_INTERNAL_MEDIA);
            mHidden.addURI(auth, "picker_internal/albums", PICKER_INTERNAL_ALBUMS);
            mHidden.addURI(auth, "*", VOLUMES_ID);
            mHidden.addURI(auth, null, VOLUMES);

            mPublic.addURI(auth, "*/file", FILES);
            mPublic.addURI(auth, "*/file/#", FILES_ID);

            mPublic.addURI(auth, "*/downloads", DOWNLOADS);
            mPublic.addURI(auth, "*/downloads/#", DOWNLOADS_ID);
        }
    }

    /**
     * Set of columns that can be safely mutated by external callers; all other
     * columns are treated as read-only, since they reflect what the media
     * scanner found on disk, and any mutations would be overwritten the next
     * time the media was scanned.
     */
    private static final ArraySet<String> sMutableColumns = new ArraySet<>();

    static {
        sMutableColumns.add(MediaStore.MediaColumns.DATA);
        sMutableColumns.add(MediaStore.MediaColumns.RELATIVE_PATH);
        sMutableColumns.add(MediaStore.MediaColumns.DISPLAY_NAME);
        sMutableColumns.add(MediaStore.MediaColumns.IS_PENDING);
        sMutableColumns.add(MediaStore.MediaColumns.IS_TRASHED);
        sMutableColumns.add(MediaStore.MediaColumns.IS_FAVORITE);
        sMutableColumns.add(MediaStore.MediaColumns.OWNER_PACKAGE_NAME);

        sMutableColumns.add(MediaStore.Audio.AudioColumns.BOOKMARK);

        sMutableColumns.add(MediaStore.Video.VideoColumns.TAGS);
        sMutableColumns.add(MediaStore.Video.VideoColumns.CATEGORY);
        sMutableColumns.add(MediaStore.Video.VideoColumns.BOOKMARK);

        sMutableColumns.add(MediaStore.Audio.Playlists.NAME);
        sMutableColumns.add(MediaStore.Audio.Playlists.Members.AUDIO_ID);
        sMutableColumns.add(MediaStore.Audio.Playlists.Members.PLAY_ORDER);

        sMutableColumns.add(MediaStore.DownloadColumns.DOWNLOAD_URI);
        sMutableColumns.add(MediaStore.DownloadColumns.REFERER_URI);

        sMutableColumns.add(MediaStore.Files.FileColumns.MIME_TYPE);
        sMutableColumns.add(MediaStore.Files.FileColumns.MEDIA_TYPE);
    }

    /**
     * Set of columns that affect placement of files on disk.
     */
    private static final ArraySet<String> sPlacementColumns = new ArraySet<>();

    static {
        sPlacementColumns.add(MediaStore.MediaColumns.DATA);
        sPlacementColumns.add(MediaStore.MediaColumns.RELATIVE_PATH);
        sPlacementColumns.add(MediaStore.MediaColumns.DISPLAY_NAME);
        sPlacementColumns.add(MediaStore.MediaColumns.MIME_TYPE);
        sPlacementColumns.add(MediaStore.MediaColumns.IS_PENDING);
        sPlacementColumns.add(MediaStore.MediaColumns.IS_TRASHED);
        sPlacementColumns.add(MediaStore.MediaColumns.DATE_EXPIRES);
    }

    /**
     * List of abusive custom columns that we're willing to allow via
     * {@link SQLiteQueryBuilder#setProjectionGreylist(List)}.
     */
    static final ArrayList<Pattern> sGreylist = new ArrayList<>();

    private static void addGreylistPattern(String pattern) {
        sGreylist.add(Pattern.compile(" *" + pattern + " *"));
    }

    static {
        final String maybeAs = "( (as )?[_a-z0-9]+)?";
        addGreylistPattern("(?i)[_a-z0-9]+" + maybeAs);
        addGreylistPattern("audio\\._id AS _id");
        addGreylistPattern("(?i)(min|max|sum|avg|total|count|cast)\\(([_a-z0-9]+" + maybeAs + "|\\*)\\)" + maybeAs);
        addGreylistPattern("case when case when \\(date_added >= \\d+ and date_added < \\d+\\) then date_added \\* \\d+ when \\(date_added >= \\d+ and date_added < \\d+\\) then date_added when \\(date_added >= \\d+ and date_added < \\d+\\) then date_added / \\d+ else \\d+ end > case when \\(date_modified >= \\d+ and date_modified < \\d+\\) then date_modified \\* \\d+ when \\(date_modified >= \\d+ and date_modified < \\d+\\) then date_modified when \\(date_modified >= \\d+ and date_modified < \\d+\\) then date_modified / \\d+ else \\d+ end then case when \\(date_added >= \\d+ and date_added < \\d+\\) then date_added \\* \\d+ when \\(date_added >= \\d+ and date_added < \\d+\\) then date_added when \\(date_added >= \\d+ and date_added < \\d+\\) then date_added / \\d+ else \\d+ end else case when \\(date_modified >= \\d+ and date_modified < \\d+\\) then date_modified \\* \\d+ when \\(date_modified >= \\d+ and date_modified < \\d+\\) then date_modified when \\(date_modified >= \\d+ and date_modified < \\d+\\) then date_modified / \\d+ else \\d+ end end as corrected_added_modified");
        addGreylistPattern("MAX\\(case when \\(datetaken >= \\d+ and datetaken < \\d+\\) then datetaken \\* \\d+ when \\(datetaken >= \\d+ and datetaken < \\d+\\) then datetaken when \\(datetaken >= \\d+ and datetaken < \\d+\\) then datetaken / \\d+ else \\d+ end\\)");
        addGreylistPattern("MAX\\(case when \\(date_added >= \\d+ and date_added < \\d+\\) then date_added \\* \\d+ when \\(date_added >= \\d+ and date_added < \\d+\\) then date_added when \\(date_added >= \\d+ and date_added < \\d+\\) then date_added / \\d+ else \\d+ end\\)");
        addGreylistPattern("MAX\\(case when \\(date_modified >= \\d+ and date_modified < \\d+\\) then date_modified \\* \\d+ when \\(date_modified >= \\d+ and date_modified < \\d+\\) then date_modified when \\(date_modified >= \\d+ and date_modified < \\d+\\) then date_modified / \\d+ else \\d+ end\\)");
        addGreylistPattern("\"content://media/[a-z]+/audio/media\"");
        addGreylistPattern("substr\\(_data, length\\(_data\\)-length\\(_display_name\\), 1\\) as filename_prevchar");
        addGreylistPattern("\\*" + maybeAs);
        addGreylistPattern("case when \\(datetaken >= \\d+ and datetaken < \\d+\\) then datetaken \\* \\d+ when \\(datetaken >= \\d+ and datetaken < \\d+\\) then datetaken when \\(datetaken >= \\d+ and datetaken < \\d+\\) then datetaken / \\d+ else \\d+ end");
    }

    public ArrayMap<String, String> getProjectionMap(Class<?>... clazzes) {
        return mExternalDatabase.getProjectionMap(clazzes);
    }

    static <T> boolean containsAny(Set<T> a, Set<T> b) {
        for (T i : b) {
            if (a.contains(i)) {
                return true;
            }
        }
        return false;
    }

    @VisibleForTesting
    static @Nullable Uri computeCommonPrefix(@NonNull List<Uri> uris) {
        if (uris.isEmpty()) return null;

        final Uri base = uris.get(0);
        final List<String> basePath = new ArrayList<>(base.getPathSegments());
        for (int i = 1; i < uris.size(); i++) {
            final List<String> probePath = uris.get(i).getPathSegments();
            for (int j = 0; j < basePath.size() && j < probePath.size(); j++) {
                if (!Objects.equals(basePath.get(j), probePath.get(j))) {
                    // Trim away all remaining common elements
                    while (basePath.size() > j) {
                        basePath.remove(j);
                    }
                }
            }

            final int probeSize = probePath.size();
            while (basePath.size() > probeSize) {
                basePath.remove(probeSize);
            }
        }

        final Uri.Builder builder = base.buildUpon().path(null);
        for (int i = 0; i < basePath.size(); i++) {
            builder.appendPath(basePath.get(i));
        }
        return builder.build();
    }

    public ExternalDbFacade getExternalDbFacade() {
        return mExternalDbFacade;
    }

    public PickerSyncController getPickerSyncController() {
        return mPickerSyncController;
    }

    private boolean isCallingPackageSystemGallery() {
        if (mCallingIdentity.get().hasPermission(PERMISSION_IS_SYSTEM_GALLERY)) {
            if (isCallingPackageRequestingLegacy()) {
                return isCallingPackageLegacyWrite();
            }
            return true;
        }
        return false;
    }

    private int getCallingUidOrSelf() {
        return mCallingIdentity.get().uid;
    }

    @Deprecated
    private String getCallingPackageOrSelf() {
        return mCallingIdentity.get().getPackageName();
    }

    @Deprecated
    @VisibleForTesting
    public int getCallingPackageTargetSdkVersion() {
        return mCallingIdentity.get().getTargetSdkVersion();
    }

    @Deprecated
    private boolean isCallingPackageAllowedHidden() {
        return isCallingPackageSelf();
    }

    @Deprecated
    private boolean isCallingPackageSelf() {
        return mCallingIdentity.get().hasPermission(PERMISSION_IS_SELF);
    }

    @Deprecated
    private boolean isCallingPackageShell() {
        return mCallingIdentity.get().hasPermission(PERMISSION_IS_SHELL);
    }

    @Deprecated
    private boolean isCallingPackageManager() {
        return mCallingIdentity.get().hasPermission(PERMISSION_IS_MANAGER);
    }

    @Deprecated
    private boolean isCallingPackageDelegator() {
        return mCallingIdentity.get().hasPermission(PERMISSION_IS_DELEGATOR);
    }

    @Deprecated
    private boolean isCallingPackageLegacyRead() {
        return mCallingIdentity.get().hasPermission(PERMISSION_IS_LEGACY_READ);
    }

    @Deprecated
    private boolean isCallingPackageLegacyWrite() {
        return mCallingIdentity.get().hasPermission(PERMISSION_IS_LEGACY_WRITE);
    }

    @Override
    public void dump(FileDescriptor fd, PrintWriter writer, String[] args) {
        writer.println("mThumbSize=" + mThumbSize);
        synchronized (mAttachedVolumes) {
            writer.println("mAttachedVolumes=" + mAttachedVolumes);
        }
        writer.println();

        mVolumeCache.dump(writer);
        writer.println();

        mUserCache.dump(writer);
        writer.println();

        mTranscodeHelper.dump(writer);
        writer.println();

        dumpAccessLogs(writer);
        writer.println();

        Logging.dumpPersistent(writer);
    }

    private void dumpAccessLogs(PrintWriter writer) {
        synchronized (mCachedCallingIdentityForFuse) {
            for (int key = 0; key <= mCachedCallingIdentityForFuse.size(); key++) {
                if (mCachedCallingIdentityForFuse.contains(key)) {
                    mCachedCallingIdentityForFuse.get(key).dump(writer);
                }
            }
        }
    }
}<|MERGE_RESOLUTION|>--- conflicted
+++ resolved
@@ -841,6 +841,7 @@
                     Trace.endSection();
                 }
 
+                deleteFromDbBackup(deletedRow);
                 switch (deletedRow.getMediaType()) {
                     case FileColumns.MEDIA_TYPE_PLAYLIST:
                     case FileColumns.MEDIA_TYPE_AUDIO:
@@ -865,8 +866,6 @@
         }
     };
 
-<<<<<<< HEAD
-=======
     /**
      * Backs up DB data in external storage to recover in case of DB rollback.
      */
@@ -911,7 +910,6 @@
         }
     }
 
->>>>>>> 7901f383
     protected void updateNextRowIdXattr(DatabaseHelper helper, long id) {
         if (!helper.isNextRowIdBackupEnabled()) {
             Log.v(TAG, "Skipping next row id backup.");
@@ -10383,7 +10381,7 @@
             // Leveldb setup for internal volume is done during leveldb setup for primary external.
             return;
         }
-        if (!getBooleanDeviceConfig(FLAG_STABLISE_VOLUME_INTERNAL, /* defaultValue */true)) {
+        if (!getBooleanDeviceConfig(FLAG_STABLISE_VOLUME_INTERNAL, /* defaultValue */false)) {
             return;
         }
 
@@ -10395,6 +10393,20 @@
         } catch (IOException e) {
             Log.w(TAG, "Failure in setting up backup and recovery for volume: " + volume.getName(),
                     e);
+        }
+    }
+
+    /**
+     * Returns true if migration and recovery code flow for stable uris is enabled for given volume.
+     */
+    private boolean isStableUrisEnabled(String volumeName) {
+
+        switch (volumeName) {
+            case MediaStore.VOLUME_INTERNAL:
+                return getBooleanDeviceConfig(FLAG_STABLISE_VOLUME_INTERNAL, /* defaultValue= */
+                        false);
+            default:
+                return false;
         }
     }
 
