/*
 * Copyright (C) 2006 The Android Open Source Project
 *
 * Licensed under the Apache License, Version 2.0 (the "License");
 * you may not use this file except in compliance with the License.
 * You may obtain a copy of the License at
 *
 *      http://www.apache.org/licenses/LICENSE-2.0
 *
 * Unless required by applicable law or agreed to in writing, software
 * distributed under the License is distributed on an "AS IS" BASIS,
 * WITHOUT WARRANTIES OR CONDITIONS OF ANY KIND, either express or implied.
 * See the License for the specific language governing permissions and
 * limitations under the License.
 */

package com.android.providers.media;

import static android.Manifest.permission.ACCESS_MEDIA_LOCATION;
import static android.app.AppOpsManager.permissionToOp;
import static android.app.PendingIntent.FLAG_CANCEL_CURRENT;
import static android.app.PendingIntent.FLAG_IMMUTABLE;
import static android.app.PendingIntent.FLAG_ONE_SHOT;
import static android.content.ContentResolver.QUERY_ARG_SQL_SELECTION;
import static android.content.ContentResolver.QUERY_ARG_SQL_SELECTION_ARGS;
import static android.content.pm.PackageManager.PERMISSION_GRANTED;
import static android.provider.MediaStore.MATCH_DEFAULT;
import static android.provider.MediaStore.MATCH_EXCLUDE;
import static android.provider.MediaStore.MATCH_INCLUDE;
import static android.provider.MediaStore.MATCH_ONLY;
import static android.provider.MediaStore.QUERY_ARG_MATCH_FAVORITE;
import static android.provider.MediaStore.QUERY_ARG_MATCH_PENDING;
import static android.provider.MediaStore.QUERY_ARG_MATCH_TRASHED;
import static android.provider.MediaStore.QUERY_ARG_RELATED_URI;
import static android.provider.MediaStore.getVolumeName;

import static android.content.pm.PackageManager.MATCH_ANY_USER;
import static android.content.pm.PackageManager.MATCH_DIRECT_BOOT_AWARE;
import static android.content.pm.PackageManager.MATCH_DIRECT_BOOT_UNAWARE;
import static com.android.providers.media.DatabaseHelper.EXTERNAL_DATABASE_NAME;
import static com.android.providers.media.DatabaseHelper.INTERNAL_DATABASE_NAME;
import static com.android.providers.media.LocalCallingIdentity.PERMISSION_IS_DELEGATOR;
import static com.android.providers.media.LocalCallingIdentity.PERMISSION_IS_LEGACY_GRANTED;
import static com.android.providers.media.LocalCallingIdentity.PERMISSION_IS_LEGACY_READ;
import static com.android.providers.media.LocalCallingIdentity.PERMISSION_IS_LEGACY_WRITE;
import static com.android.providers.media.LocalCallingIdentity.PERMISSION_IS_MANAGER;
import static com.android.providers.media.LocalCallingIdentity.PERMISSION_IS_REDACTION_NEEDED;
import static com.android.providers.media.LocalCallingIdentity.PERMISSION_IS_SELF;
import static com.android.providers.media.LocalCallingIdentity.PERMISSION_IS_SHELL;
import static com.android.providers.media.LocalCallingIdentity.PERMISSION_IS_SYSTEM_GALLERY;
import static com.android.providers.media.LocalCallingIdentity.PERMISSION_READ_AUDIO;
import static com.android.providers.media.LocalCallingIdentity.PERMISSION_READ_IMAGES;
import static com.android.providers.media.LocalCallingIdentity.PERMISSION_READ_VIDEO;
import static com.android.providers.media.LocalCallingIdentity.PERMISSION_WRITE_AUDIO;
import static com.android.providers.media.LocalCallingIdentity.PERMISSION_WRITE_IMAGES;
import static com.android.providers.media.LocalCallingIdentity.PERMISSION_WRITE_VIDEO;
import static com.android.providers.media.scan.MediaScanner.REASON_DEMAND;
import static com.android.providers.media.scan.MediaScanner.REASON_IDLE;
import static com.android.providers.media.util.DatabaseUtils.bindList;
import static com.android.providers.media.util.FileUtils.DEFAULT_FOLDER_NAMES;
import static com.android.providers.media.util.FileUtils.PATTERN_PENDING_FILEPATH_FOR_SQL;
import static com.android.providers.media.util.FileUtils.extractDisplayName;
import static com.android.providers.media.util.FileUtils.extractFileName;
import static com.android.providers.media.util.FileUtils.extractPathOwnerPackageName;
import static com.android.providers.media.util.FileUtils.extractRelativePath;
import static com.android.providers.media.util.FileUtils.extractRelativePathForDirectory;
import static com.android.providers.media.util.FileUtils.extractTopLevelDir;
import static com.android.providers.media.util.FileUtils.extractVolumeName;
import static com.android.providers.media.util.FileUtils.extractVolumePath;
import static com.android.providers.media.util.FileUtils.getAbsoluteSanitizedPath;
import static com.android.providers.media.util.FileUtils.isDataOrObbPath;
import static com.android.providers.media.util.FileUtils.isDownload;
import static com.android.providers.media.util.FileUtils.sanitizePath;
import static com.android.providers.media.util.Logging.LOGV;
import static com.android.providers.media.util.Logging.TAG;

import android.app.AppOpsManager;
import android.app.AppOpsManager.OnOpActiveChangedListener;
import android.app.AppOpsManager.OnOpChangedListener;
import android.app.DownloadManager;
import android.app.PendingIntent;
import android.app.RecoverableSecurityException;
import android.app.RemoteAction;
import android.app.admin.DevicePolicyManager;
import android.content.BroadcastReceiver;
import android.content.ClipData;
import android.content.ClipDescription;
import android.content.ContentProvider;
import android.content.ContentProviderClient;
import android.content.ContentProviderOperation;
import android.content.ContentProviderResult;
import android.content.ContentResolver;
import android.content.ContentUris;
import android.content.ContentValues;
import android.content.Context;
import android.content.Intent;
import android.content.IntentFilter;
import android.content.OperationApplicationException;
import android.content.SharedPreferences;
import android.content.UriMatcher;
import android.content.pm.ApplicationInfo;
import android.content.pm.PackageInstaller.SessionInfo;
import android.content.pm.PackageManager;
import android.content.pm.PackageManager.NameNotFoundException;
import android.content.pm.PermissionGroupInfo;
import android.content.pm.ProviderInfo;
import android.content.res.AssetFileDescriptor;
import android.content.res.Configuration;
import android.content.res.Resources;
import android.database.Cursor;
import android.database.MatrixCursor;
import android.database.sqlite.SQLiteConstraintException;
import android.database.sqlite.SQLiteDatabase;
import android.graphics.Bitmap;
import android.graphics.BitmapFactory;
import android.graphics.drawable.Icon;
import android.icu.util.ULocale;
import android.media.ExifInterface;
import android.media.ThumbnailUtils;
import android.mtp.MtpConstants;
import android.net.Uri;
import android.os.Binder;
import android.os.Binder.ProxyTransactListener;
import android.os.Build;
import android.os.Bundle;
import android.os.CancellationSignal;
import android.os.Environment;
import android.os.IBinder;
import android.os.ParcelFileDescriptor;
import android.os.ParcelFileDescriptor.OnCloseListener;
import android.os.RemoteException;
import android.os.SystemClock;
import android.os.SystemProperties;
import android.os.Trace;
import android.os.UserHandle;
import android.os.storage.StorageManager;
import android.os.storage.StorageManager.StorageVolumeCallback;
import android.os.storage.StorageVolume;
import android.preference.PreferenceManager;
import android.provider.BaseColumns;
import android.provider.Column;
import android.provider.MediaStore;
import android.provider.MediaStore.Audio;
import android.provider.MediaStore.Audio.AudioColumns;
import android.provider.MediaStore.Audio.Playlists;
import android.provider.MediaStore.Downloads;
import android.provider.MediaStore.Files;
import android.provider.MediaStore.Files.FileColumns;
import android.provider.MediaStore.Images;
import android.provider.MediaStore.Images.ImageColumns;
import android.provider.MediaStore.MediaColumns;
import android.provider.MediaStore.Video;
import android.system.ErrnoException;
import android.system.Os;
import android.system.OsConstants;
import android.system.StructStat;
import android.text.TextUtils;
import android.text.format.DateUtils;
import android.util.ArrayMap;
import android.util.ArraySet;
import android.util.DisplayMetrics;
import android.util.Log;
import android.util.LongSparseArray;
import android.util.Size;
import android.util.SparseArray;
import android.webkit.MimeTypeMap;

import androidx.annotation.GuardedBy;
import androidx.annotation.Keep;
import androidx.annotation.NonNull;
import androidx.annotation.Nullable;
import androidx.annotation.VisibleForTesting;

import com.android.providers.media.DatabaseHelper.OnFilesChangeListener;
import com.android.providers.media.DatabaseHelper.OnLegacyMigrationListener;
import com.android.providers.media.fuse.ExternalStorageServiceImpl;
import com.android.providers.media.fuse.FuseDaemon;
import com.android.providers.media.playlist.Playlist;
import com.android.providers.media.scan.MediaScanner;
import com.android.providers.media.scan.ModernMediaScanner;
import com.android.providers.media.util.BackgroundThread;
import com.android.providers.media.util.CachedSupplier;
import com.android.providers.media.util.DatabaseUtils;
import com.android.providers.media.util.FileUtils;
import com.android.providers.media.util.ForegroundThread;
import com.android.providers.media.util.IsoInterface;
import com.android.providers.media.util.Logging;
import com.android.providers.media.util.LongArray;
import com.android.providers.media.util.Metrics;
import com.android.providers.media.util.MimeUtils;
import com.android.providers.media.util.PermissionUtils;
import com.android.providers.media.util.RedactingFileDescriptor;
import com.android.providers.media.util.SQLiteQueryBuilder;
import com.android.providers.media.util.XmpInterface;

import com.google.common.hash.Hashing;

import java.io.File;
import java.io.FileDescriptor;
import java.io.FileInputStream;
import java.io.FileNotFoundException;
import java.io.FileOutputStream;
import java.io.IOException;
import java.io.OutputStream;
import java.io.PrintWriter;
import java.lang.reflect.InvocationTargetException;
import java.lang.reflect.Method;
import java.nio.charset.StandardCharsets;
import java.nio.file.Path;
import java.util.ArrayList;
import java.util.Arrays;
import java.util.Collection;
import java.util.LinkedHashMap;
import java.util.List;
import java.util.Locale;
import java.util.Map;
import java.util.Objects;
import java.util.Optional;
import java.util.Set;
import java.util.function.Consumer;
import java.util.function.Supplier;
import java.util.function.UnaryOperator;
import java.util.regex.Matcher;
import java.util.regex.Pattern;

/**
 * Media content provider. See {@link android.provider.MediaStore} for details.
 * Separate databases are kept for each external storage card we see (using the
 * card's ID as an index).  The content visible at content://media/external/...
 * changes with the card.
 */
public class MediaProvider extends ContentProvider {
    /**
     * Regex of a selection string that matches a specific ID.
     */
    static final Pattern PATTERN_SELECTION_ID = Pattern.compile(
            "(?:image_id|video_id)\\s*=\\s*(\\d+)");

    /**
     * Property that indicates whether fuse is enabled.
     */
    private static final String PROP_FUSE = "persist.sys.fuse";

    /**
     * These directory names aren't declared in Environment as final variables, and so we need to
     * have the same values in separate final variables in order to have them considered constant
     * expressions.
     */
    private static final String DIRECTORY_MUSIC = "Music";
    private static final String DIRECTORY_PODCASTS = "Podcasts";
    private static final String DIRECTORY_RINGTONES = "Ringtones";
    private static final String DIRECTORY_ALARMS = "Alarms";
    private static final String DIRECTORY_NOTIFICATIONS = "Notifications";
    private static final String DIRECTORY_PICTURES = "Pictures";
    private static final String DIRECTORY_MOVIES = "Movies";
    private static final String DIRECTORY_DOWNLOADS = "Download";
    private static final String DIRECTORY_DCIM = "DCIM";
    private static final String DIRECTORY_DOCUMENTS = "Documents";
    private static final String DIRECTORY_AUDIOBOOKS = "Audiobooks";
    private static final String DIRECTORY_ANDROID = "Android";

    private static final String DIRECTORY_MEDIA = "media";
    private static final String DIRECTORY_THUMBNAILS = ".thumbnails";

    /**
     * Hard-coded filename where the current value of
     * {@link DatabaseHelper#getOrCreateUuid} is persisted on a physical SD card
     * to help identify stale thumbnail collections.
     */
    private static final String FILE_DATABASE_UUID = ".database_uuid";

    /**
     * Specify what default directories the caller gets full access to. By default, the caller
     * shouldn't get full access to any default dirs.
     * But for example, we do an exception for System Gallery apps and allow them full access to:
     * DCIM, Pictures, Movies.
     */
    private static final String INCLUDED_DEFAULT_DIRECTORIES =
            "android:included-default-directories";

    /**
     * Value indicating that operations should include database rows matching the criteria defined
     * by this key only when calling package has write permission to the database row or column is
     * {@column MediaColumns#IS_PENDING} and is set by FUSE.
     * <p>
     * Note that items <em>not</em> matching the criteria will also be included, and as part of this
     * match no additional write permission checks are carried out for those items.
     */
    private static final int MATCH_VISIBLE_FOR_FILEPATH = 32;

    private static final int NON_HIDDEN_CACHE_SIZE = 50;

    /**
     * Where clause to match pending files from FUSE. Pending files from FUSE will not have
     * PATTERN_PENDING_FILEPATH_FOR_SQL pattern.
     */
    private static final String MATCH_PENDING_FROM_FUSE = String.format("lower(%s) NOT REGEXP '%s'",
            MediaColumns.DATA, PATTERN_PENDING_FILEPATH_FOR_SQL);

    // Stolen from: UserHandle#getUserId
    private static final int PER_USER_RANGE = 100000;
    private static final boolean PROP_CROSS_USER_ALLOWED =
            SystemProperties.getBoolean("external_storage.cross_user.enabled", false);

    /**
     * Set of {@link Cursor} columns that refer to raw filesystem paths.
     */
    private static final ArrayMap<String, Object> sDataColumns = new ArrayMap<>();

    {
        sDataColumns.put(MediaStore.MediaColumns.DATA, null);
        sDataColumns.put(MediaStore.Images.Thumbnails.DATA, null);
        sDataColumns.put(MediaStore.Video.Thumbnails.DATA, null);
        sDataColumns.put(MediaStore.Audio.PlaylistsColumns.DATA, null);
        sDataColumns.put(MediaStore.Audio.AlbumColumns.ALBUM_ART, null);
    }

    private static final Object sCacheLock = new Object();

    @GuardedBy("sCacheLock")
    private static final Set<String> sCachedExternalVolumeNames = new ArraySet<>();
    @GuardedBy("sCacheLock")
    private static final Map<String, File> sCachedVolumePaths = new ArrayMap<>();
    @GuardedBy("sCacheLock")
    private static final Map<String, Collection<File>> sCachedVolumeScanPaths = new ArrayMap<>();
    @GuardedBy("sCacheLock")
    private static final ArrayMap<File, String> sCachedVolumePathToId = new ArrayMap<>();

    private static final int sUserId = UserHandle.myUserId();

    // WARNING/TODO: This will be replaced by signature APIs in S
    private static final String DOWNLOADS_PROVIDER_AUTHORITY = "downloads";

    @GuardedBy("mShouldRedactThreadIds")
    private final LongArray mShouldRedactThreadIds = new LongArray();

    @GuardedBy("mNonHiddenPaths")
    private final LRUCache<String, Integer> mNonHiddenPaths = new LRUCache<>(NON_HIDDEN_CACHE_SIZE);

    public void updateVolumes() {
        synchronized (sCacheLock) {
            sCachedExternalVolumeNames.clear();
            sCachedExternalVolumeNames.addAll(MediaStore.getExternalVolumeNames(getContext()));
            Log.v(TAG, "Updated external volumes to: " + sCachedExternalVolumeNames.toString());

            sCachedVolumePaths.clear();
            sCachedVolumeScanPaths.clear();
            sCachedVolumePathToId.clear();
            try {
                sCachedVolumeScanPaths.put(MediaStore.VOLUME_INTERNAL,
                        FileUtils.getVolumeScanPaths(getContext(), MediaStore.VOLUME_INTERNAL));
            } catch (FileNotFoundException e) {
                Log.wtf(TAG, "Failed to update volume " + MediaStore.VOLUME_INTERNAL, e);
            }

            for (String volumeName : sCachedExternalVolumeNames) {
                try {
                    final Uri uri = MediaStore.Files.getContentUri(volumeName);
                    final StorageVolume volume = mStorageManager.getStorageVolume(uri);
                    sCachedVolumePaths.put(volumeName, volume.getDirectory());
                    sCachedVolumeScanPaths.put(volumeName,
                            FileUtils.getVolumeScanPaths(getContext(), volumeName));
                    sCachedVolumePathToId.put(volume.getDirectory(), volume.getId());
                } catch (IllegalStateException | FileNotFoundException e) {
                    Log.wtf(TAG, "Failed to update volume " + volumeName, e);
                }
            }
        }

        // Update filters to reflect mounted volumes so users don't get
        // confused by metadata from ejected volumes
        ForegroundThread.getExecutor().execute(() -> {
            mExternalDatabase.setFilterVolumeNames(getExternalVolumeNames());
        });
    }

    public @NonNull File getVolumePath(@NonNull String volumeName) throws FileNotFoundException {
        // Ugly hack to keep unit tests passing, where we don't always have a
        // Context to discover volumes with
        if (getContext() == null) {
            return Environment.getExternalStorageDirectory();
        }

        synchronized (sCacheLock) {
            if (sCachedVolumePaths.containsKey(volumeName)) {
                return sCachedVolumePaths.get(volumeName);
            }

            // Nothing found above; let's ask directly and cache the answer
            final File res = FileUtils.getVolumePath(getContext(), volumeName);
            sCachedVolumePaths.put(volumeName, res);
            return res;
        }
    }

    public @NonNull String getVolumeId(@NonNull File file) throws FileNotFoundException {
        synchronized (sCacheLock) {
            for (int i = 0; i < sCachedVolumePathToId.size(); i++) {
                if (FileUtils.contains(sCachedVolumePathToId.keyAt(i), file)) {
                    return sCachedVolumePathToId.valueAt(i);
                }
            }

            // Nothing found above; let's ask directly and cache the answer
            final StorageVolume volume = mStorageManager.getStorageVolume(file);
            if (volume == null) {
                throw new FileNotFoundException("Missing volume for " + file);
            }
            sCachedVolumePathToId.put(volume.getDirectory(), volume.getId());
            return volume.getId();
        }
    }

    public @NonNull Set<String> getExternalVolumeNames() {
        synchronized (sCacheLock) {
            return new ArraySet<>(sCachedExternalVolumeNames);
        }
    }

    public @NonNull Collection<File> getVolumeScanPaths(String volumeName)
            throws FileNotFoundException {
        synchronized (sCacheLock) {
            if (sCachedVolumeScanPaths.containsKey(volumeName)) {
                return new ArrayList<>(sCachedVolumeScanPaths.get(volumeName));
            }

            // Nothing found above; let's ask directly and cache the answer
            final Collection<File> res = FileUtils.getVolumeScanPaths(getContext(), volumeName);
            sCachedVolumeScanPaths.put(volumeName, res);
            return res;
        }
    }

    private StorageManager mStorageManager;
    private AppOpsManager mAppOpsManager;
    private PackageManager mPackageManager;
    private DevicePolicyManager mDevicePolicyManager;

    private int mExternalStorageAuthorityAppId;
    private int mDownloadsAuthorityAppId;

    private Size mThumbSize;

    /**
     * Map from UID to cached {@link LocalCallingIdentity}. Values are only
     * maintained in this map while the UID is actively working with a
     * performance-critical component, such as camera.
     */
    @GuardedBy("mCachedCallingIdentity")
    private final SparseArray<LocalCallingIdentity> mCachedCallingIdentity = new SparseArray<>();

    private final OnOpActiveChangedListener mActiveListener = (code, uid, packageName, active) -> {
        synchronized (mCachedCallingIdentity) {
            if (active) {
                // TODO moltmann: Set correct featureId
                mCachedCallingIdentity.put(uid,
                        LocalCallingIdentity.fromExternal(getContext(), uid, packageName,
                                null));
            } else {
                mCachedCallingIdentity.remove(uid);
            }
        }
    };

    /**
     * Map from UID to cached {@link LocalCallingIdentity}. Values are only
     * maintained in this map until there's any change in the appops needed or packages
     * used in the {@link LocalCallingIdentity}.
     */
    @GuardedBy("mCachedCallingIdentityForFuse")
    private final SparseArray<LocalCallingIdentity> mCachedCallingIdentityForFuse =
            new SparseArray<>();

    private OnOpChangedListener mModeListener =
            (op, packageName) -> invalidateLocalCallingIdentityCache(packageName, "op " + op);

    @GuardedBy("mNonWorkProfileUsers")
    private final List<Integer> mNonWorkProfileUsers = new ArrayList<>();

    /**
     * Retrieves a cached calling identity or creates a new one. Also, always sets the app-op
     * description for the calling identity.
     */
    private LocalCallingIdentity getCachedCallingIdentityForFuse(int uid) {
        synchronized (mCachedCallingIdentityForFuse) {
            PermissionUtils.setOpDescription("via FUSE");
            LocalCallingIdentity ident = mCachedCallingIdentityForFuse.get(uid);
            if (ident == null) {
               ident = LocalCallingIdentity.fromExternal(getContext(), uid);
               if (uid / PER_USER_RANGE == sUserId) {
                   mCachedCallingIdentityForFuse.put(uid, ident);
               } else {
                   // In some app cloning designs, MediaProvider user 0 may
                   // serve requests for apps running as a "clone" user; in
                   // those cases, don't keep a cache for the clone user, since
                   // we don't get any invalidation events for these users.
               }
            }
            return ident;
        }
    }

    /**
     * Calling identity state about on the current thread. Populated on demand,
     * and invalidated by {@link #onCallingPackageChanged()} when each remote
     * call is finished.
     */
    private final ThreadLocal<LocalCallingIdentity> mCallingIdentity = ThreadLocal
            .withInitial(() -> {
                PermissionUtils.setOpDescription("via MediaProvider");
                synchronized (mCachedCallingIdentity) {
                    final LocalCallingIdentity cached = mCachedCallingIdentity
                            .get(Binder.getCallingUid());
                    return (cached != null) ? cached
                            : LocalCallingIdentity.fromBinder(getContext(), this);
                }
            });

    /**
     * We simply propagate the UID that is being tracked by
     * {@link LocalCallingIdentity}, which means we accurately blame both
     * incoming Binder calls and FUSE calls.
     */
    private final ProxyTransactListener mTransactListener = new ProxyTransactListener() {
        @Override
        public Object onTransactStarted(IBinder binder, int transactionCode) {
            if (LOGV) Trace.beginSection(Thread.currentThread().getStackTrace()[5].getMethodName());
            return Binder.setCallingWorkSourceUid(mCallingIdentity.get().uid);
        }

        @Override
        public void onTransactEnded(Object session) {
            final long token = (long) session;
            Binder.restoreCallingWorkSource(token);
            if (LOGV) Trace.endSection();
        }
    };

    // In memory cache of path<->id mappings, to speed up inserts during media scan
    @GuardedBy("mDirectoryCache")
    private final ArrayMap<String, Long> mDirectoryCache = new ArrayMap<>();

    private static final String[] sDataOnlyColumn = new String[] {
        FileColumns.DATA
    };

    private static final String ID_NOT_PARENT_CLAUSE =
            "_id NOT IN (SELECT parent FROM files WHERE parent IS NOT NULL)";

    private static final String CANONICAL = "canonical";

    private BroadcastReceiver mPackageReceiver = new BroadcastReceiver() {
        @Override
        public void onReceive(Context context, Intent intent) {
            switch (intent.getAction()) {
                case Intent.ACTION_PACKAGE_REMOVED:
                case Intent.ACTION_PACKAGE_ADDED:
                    Uri uri = intent.getData();
                    String pkg = uri != null ? uri.getSchemeSpecificPart() : null;
                    if (pkg != null) {
                        invalidateLocalCallingIdentityCache(pkg, "package " + intent.getAction());
                    } else {
                        Log.w(TAG, "Failed to retrieve package from intent: " + intent.getAction());
                    }
                    break;
            }
        }
    };

    private void invalidateLocalCallingIdentityCache(String packageName, String reason) {
        synchronized (mCachedCallingIdentityForFuse) {
            try {
                Log.i(TAG, "Invalidating LocalCallingIdentity cache for package " + packageName
                        + ". Reason: " + reason);
                mCachedCallingIdentityForFuse.remove(
                        getContext().getPackageManager().getPackageUid(packageName, 0));
            } catch (NameNotFoundException ignored) {
            }
        }
    }

    private final void updateQuotaTypeForUri(@NonNull Uri uri, int mediaType) {
        Trace.beginSection("updateQuotaTypeForUri");
        File file;
        try {
            file = queryForDataFile(uri, null);
            if (!file.exists()) {
                // This can happen if an item is inserted in MediaStore before it is created
                return;
            }

            if (mediaType == FileColumns.MEDIA_TYPE_NONE) {
                // This might be because the file is hidden; but we still want to
                // attribute its quota to the correct type, so get the type from
                // the extension instead.
                mediaType = MimeUtils.resolveMediaType(MimeUtils.resolveMimeType(file));
            }

            updateQuotaTypeForFileInternal(file, mediaType);
        } catch (FileNotFoundException | IllegalArgumentException e) {
            // Ignore
            Log.w(TAG, "Failed to update quota for uri: " + uri, e);
            return;
        } finally {
            Trace.endSection();
        }
    }

    private final void updateQuotaTypeForFileInternal(File file, int mediaType) {
        try {
            switch (mediaType) {
                case FileColumns.MEDIA_TYPE_AUDIO:
                    mStorageManager.updateExternalStorageFileQuotaType(file,
                            StorageManager.QUOTA_TYPE_MEDIA_AUDIO);
                    break;
                case FileColumns.MEDIA_TYPE_VIDEO:
                    mStorageManager.updateExternalStorageFileQuotaType(file,
                            StorageManager.QUOTA_TYPE_MEDIA_VIDEO);
                    break;
                case FileColumns.MEDIA_TYPE_IMAGE:
                    mStorageManager.updateExternalStorageFileQuotaType(file,
                            StorageManager.QUOTA_TYPE_MEDIA_IMAGE);
                    break;
                default:
                    mStorageManager.updateExternalStorageFileQuotaType(file,
                            StorageManager.QUOTA_TYPE_MEDIA_NONE);
                    break;
            }
        } catch (IOException e) {
            Log.w(TAG, "Failed to update quota type for " + file.getPath(), e);
        }
    }

    /**
     * Since these operations are in the critical path of apps working with
     * media, we only collect the {@link Uri} that need to be notified, and all
     * other side-effect operations are delegated to {@link BackgroundThread} so
     * that we return as quickly as possible.
     */
    private final OnFilesChangeListener mFilesListener = new OnFilesChangeListener() {
        @Override
        public void onInsert(@NonNull DatabaseHelper helper, @NonNull String volumeName, long id,
                int mediaType, boolean isDownload) {
            handleInsertedRowForFuse(id);
            acceptWithExpansion(helper::notifyInsert, volumeName, id, mediaType, isDownload);

            helper.postBackground(() -> {
                if (helper.isExternal()) {
                    // Update the quota type on the filesystem
                    Uri fileUri = MediaStore.Files.getContentUri(volumeName, id);
                    updateQuotaTypeForUri(fileUri, mediaType);
                }

                // Tell our SAF provider so it knows when views are no longer empty
                MediaDocumentsProvider.onMediaStoreInsert(getContext(), volumeName, mediaType, id);
            });
        }

        @Override
        public void onUpdate(@NonNull DatabaseHelper helper, @NonNull String volumeName,
                long oldId, int oldMediaType, boolean oldIsDownload,
                long newId, int newMediaType, boolean newIsDownload,
                String oldOwnerPackage, String newOwnerPackage, String oldPath) {
            final boolean isDownload = oldIsDownload || newIsDownload;
            final Uri fileUri = MediaStore.Files.getContentUri(volumeName, oldId);
            handleUpdatedRowForFuse(oldPath, oldOwnerPackage, oldId, newId);
            handleOwnerPackageNameChange(oldPath, oldOwnerPackage, newOwnerPackage);
            acceptWithExpansion(helper::notifyUpdate, volumeName, oldId, oldMediaType, isDownload);

            helper.postBackground(() -> {
                if (helper.isExternal()) {
                    // Update the quota type on the filesystem
                    updateQuotaTypeForUri(fileUri, newMediaType);
                }
            });

            if (newMediaType != oldMediaType) {
                acceptWithExpansion(helper::notifyUpdate, volumeName, oldId, newMediaType,
                        isDownload);

                helper.postBackground(() -> {
                    // Invalidate any thumbnails when the media type changes
                    invalidateThumbnails(fileUri);
                });
            }
        }

        @Override
        public void onDelete(@NonNull DatabaseHelper helper, @NonNull String volumeName, long id,
                int mediaType, boolean isDownload, String ownerPackageName, String path) {
            handleDeletedRowForFuse(path, ownerPackageName, id);
            acceptWithExpansion(helper::notifyDelete, volumeName, id, mediaType, isDownload);

            helper.postBackground(() -> {
                // Item no longer exists, so revoke all access to it
                Trace.beginSection("revokeUriPermission");
                try {
                    acceptWithExpansion((uri) -> {
                        getContext().revokeUriPermission(uri, ~0);
                    }, volumeName, id, mediaType, isDownload);
                } finally {
                    Trace.endSection();
                }

                switch (mediaType) {
                    case FileColumns.MEDIA_TYPE_PLAYLIST:
                    case FileColumns.MEDIA_TYPE_AUDIO:
                        if (helper.isExternal()) {
                            removePlaylistMembers(mediaType, id);
                        }
                }

                // Invalidate any thumbnails now that media is gone
                invalidateThumbnails(MediaStore.Files.getContentUri(volumeName, id));

                // Tell our SAF provider so it can revoke too
                MediaDocumentsProvider.onMediaStoreDelete(getContext(), volumeName, mediaType, id);
            });
        }
    };

    private final UnaryOperator<String> mIdGenerator = path -> {
        final long rowId = mCallingIdentity.get().getDeletedRowId(path);
        if (rowId != -1 && isFuseThread()) {
            return String.valueOf(rowId);
        }
        return null;
    };

    /** {@hide} */
    public static final OnLegacyMigrationListener MIGRATION_LISTENER =
            new OnLegacyMigrationListener() {
        @Override
        public void onStarted(ContentProviderClient client, String volumeName) {
            MediaStore.startLegacyMigration(ContentResolver.wrap(client), volumeName);
        }

        @Override
        public void onProgress(ContentProviderClient client, String volumeName,
                long progress, long total) {
            // TODO: notify blocked threads of progress once we can change APIs
        }

        @Override
        public void onFinished(ContentProviderClient client, String volumeName) {
            MediaStore.finishLegacyMigration(ContentResolver.wrap(client), volumeName);
        }
    };

    /**
     * Apply {@link Consumer#accept} to the given item.
     * <p>
     * Since media items can be exposed through multiple collections or views,
     * this method expands the single item being accepted to also accept all
     * relevant views.
     */
    private void acceptWithExpansion(@NonNull Consumer<Uri> consumer, @NonNull String volumeName,
            long id, int mediaType, boolean isDownload) {
        switch (mediaType) {
            case FileColumns.MEDIA_TYPE_AUDIO:
                consumer.accept(MediaStore.Audio.Media.getContentUri(volumeName, id));

                // Any changing audio items mean we probably need to invalidate all
                // indexed views built from that media
                consumer.accept(Audio.Genres.getContentUri(volumeName));
                consumer.accept(Audio.Playlists.getContentUri(volumeName));
                consumer.accept(Audio.Artists.getContentUri(volumeName));
                consumer.accept(Audio.Albums.getContentUri(volumeName));
                break;

            case FileColumns.MEDIA_TYPE_VIDEO:
                consumer.accept(MediaStore.Video.Media.getContentUri(volumeName, id));
                break;

            case FileColumns.MEDIA_TYPE_IMAGE:
                consumer.accept(MediaStore.Images.Media.getContentUri(volumeName, id));
                break;

            case FileColumns.MEDIA_TYPE_PLAYLIST:
                consumer.accept(Audio.Playlists.Members.getContentUri(volumeName, id));
                break;
        }

        // Also notify through any generic views
        consumer.accept(MediaStore.Files.getContentUri(volumeName, id));
        if (isDownload) {
            consumer.accept(MediaStore.Downloads.getContentUri(volumeName, id));
        }

        // Rinse and repeat through any synthetic views
        switch (volumeName) {
            case MediaStore.VOLUME_INTERNAL:
            case MediaStore.VOLUME_EXTERNAL:
                // Already a top-level view, no need to expand
                break;
            default:
                acceptWithExpansion(consumer, MediaStore.VOLUME_EXTERNAL,
                        id, mediaType, isDownload);
                break;
        }
    }

<<<<<<< HEAD
=======
    private static boolean isCrossUserEnabled() {
        return PROP_CROSS_USER_ALLOWED && Build.VERSION.SDK_INT <= Build.VERSION_CODES.R;
    }

>>>>>>> b1317cfe
    /**
     * Ensure that default folders are created on mounted primary storage
     * devices. We only do this once per volume so we don't annoy the user if
     * deleted manually.
     */
    private void ensureDefaultFolders(@NonNull String volumeName, @NonNull SQLiteDatabase db) {
        try {
            final File path = getVolumePath(volumeName);
            final StorageVolume vol = mStorageManager.getStorageVolume(path);
            final String key;
            if (vol == null) {
                Log.w(TAG, "Failed to ensure default folders for " + volumeName);
                return;
            }

            if (vol.isPrimary()) {
                key = "created_default_folders";
            } else {
                key = "created_default_folders_" + vol.getMediaStoreVolumeName();
            }

            final SharedPreferences prefs = PreferenceManager
                    .getDefaultSharedPreferences(getContext());
            if (prefs.getInt(key, 0) == 0) {
                for (String folderName : DEFAULT_FOLDER_NAMES) {
                    final File folder = new File(vol.getDirectory(), folderName);
                    if (!folder.exists()) {
                        folder.mkdirs();
                        insertDirectory(db, folder.getAbsolutePath());
                    }
                }

                SharedPreferences.Editor editor = prefs.edit();
                editor.putInt(key, 1);
                editor.commit();
            }
        } catch (IOException e) {
            Log.w(TAG, "Failed to ensure default folders for " + volumeName, e);
        }
    }

    /**
     * Ensure that any thumbnail collections on the given storage volume can be
     * used with the given {@link DatabaseHelper}. If the
     * {@link DatabaseHelper#getOrCreateUuid} doesn't match the UUID found on
     * disk, then all thumbnails will be considered stable and will be deleted.
     */
    private void ensureThumbnailsValid(@NonNull String volumeName, @NonNull SQLiteDatabase db) {
        final String uuidFromDatabase = DatabaseHelper.getOrCreateUuid(db);
        try {
            for (File dir : getThumbnailDirectories(volumeName)) {
                if (!dir.exists()) {
                    dir.mkdirs();
                }

                final File file = new File(dir, FILE_DATABASE_UUID);
                final Optional<String> uuidFromDisk = FileUtils.readString(file);

                final boolean updateUuid;
                if (!uuidFromDisk.isPresent()) {
                    // For newly inserted volumes or upgrading of existing volumes,
                    // assume that our current UUID is valid
                    updateUuid = true;
                } else if (!Objects.equals(uuidFromDatabase, uuidFromDisk.get())) {
                    // The UUID of database disagrees with the one on disk,
                    // which means we can't trust any thumbnails
                    Log.d(TAG, "Invalidating all thumbnails under " + dir);
                    FileUtils.walkFileTreeContents(dir.toPath(), this::deleteAndInvalidate);
                    updateUuid = true;
                } else {
                    updateUuid = false;
                }

                if (updateUuid) {
                    FileUtils.writeString(file, Optional.of(uuidFromDatabase));
                }
            }
        } catch (IOException e) {
            Log.w(TAG, "Failed to ensure thumbnails valid for " + volumeName, e);
        }
    }

    @Override
    public void attachInfo(Context context, ProviderInfo info) {
        Log.v(TAG, "Attached " + info.authority + " from " + info.applicationInfo.packageName);

        mUriMatcher = new LocalUriMatcher(info.authority);

        super.attachInfo(context, info);
    }

    @Override
    public boolean onCreate() {
        final Context context = getContext();

        // Shift call statistics back to the original caller
        Binder.setProxyTransactListener(mTransactListener);

        mStorageManager = context.getSystemService(StorageManager.class);
        mAppOpsManager = context.getSystemService(AppOpsManager.class);
        mPackageManager = context.getPackageManager();
        mDevicePolicyManager = context.getSystemService(DevicePolicyManager.class);

        // Reasonable thumbnail size is half of the smallest screen edge width
        final DisplayMetrics metrics = context.getResources().getDisplayMetrics();
        final int thumbSize = Math.min(metrics.widthPixels, metrics.heightPixels) / 2;
        mThumbSize = new Size(thumbSize, thumbSize);

        mMediaScanner = new ModernMediaScanner(context);

        mInternalDatabase = new DatabaseHelper(context, INTERNAL_DATABASE_NAME,
                true, false, false, Column.class,
                Metrics::logSchemaChange, mFilesListener, MIGRATION_LISTENER, mIdGenerator);
        mExternalDatabase = new DatabaseHelper(context, EXTERNAL_DATABASE_NAME,
                false, false, false, Column.class,
                Metrics::logSchemaChange, mFilesListener, MIGRATION_LISTENER, mIdGenerator);

        final IntentFilter packageFilter = new IntentFilter();
        packageFilter.setPriority(10);
        packageFilter.addDataScheme("package");
        packageFilter.addAction(Intent.ACTION_PACKAGE_ADDED);
        packageFilter.addAction(Intent.ACTION_PACKAGE_REMOVED);
        context.registerReceiver(mPackageReceiver, packageFilter);

        // Watch for invalidation of cached volumes
        mStorageManager.registerStorageVolumeCallback(context.getMainExecutor(),
                new StorageVolumeCallback() {
                    @Override
                    public void onStateChanged(@NonNull StorageVolume volume) {
                        updateVolumes();
                   }
                });

        updateVolumes();
        attachVolume(MediaStore.VOLUME_INTERNAL, /* validate */ false);
        for (String volumeName : getExternalVolumeNames()) {
            attachVolume(volumeName, /* validate */ false);
        }

        // Watch for performance-sensitive activity
        mAppOpsManager.startWatchingActive(new String[] {
                AppOpsManager.OPSTR_CAMERA
        }, context.getMainExecutor(), mActiveListener);

        mAppOpsManager.startWatchingMode(AppOpsManager.OPSTR_READ_EXTERNAL_STORAGE,
                null /* all packages */, mModeListener);
        mAppOpsManager.startWatchingMode(AppOpsManager.OPSTR_WRITE_EXTERNAL_STORAGE,
                null /* all packages */, mModeListener);
        mAppOpsManager.startWatchingMode(permissionToOp(ACCESS_MEDIA_LOCATION),
                null /* all packages */, mModeListener);
        // Legacy apps
        mAppOpsManager.startWatchingMode(AppOpsManager.OPSTR_LEGACY_STORAGE,
                null /* all packages */, mModeListener);
        // File managers
        mAppOpsManager.startWatchingMode(AppOpsManager.OPSTR_MANAGE_EXTERNAL_STORAGE,
                null /* all packages */, mModeListener);
        // Default gallery changes
        mAppOpsManager.startWatchingMode(AppOpsManager.OPSTR_WRITE_MEDIA_IMAGES,
                null /* all packages */, mModeListener);
        mAppOpsManager.startWatchingMode(AppOpsManager.OPSTR_WRITE_MEDIA_VIDEO,
                null /* all packages */, mModeListener);
        try {
            // Here we are forced to depend on the non-public API of AppOpsManager. If
            // OPSTR_NO_ISOLATED_STORAGE app op is not defined in AppOpsManager, then this call will
            // throw an IllegalArgumentException during MediaProvider startup. In combination with
            // MediaProvider's CTS tests it should give us guarantees that OPSTR_NO_ISOLATED_STORAGE
            // is defined.
            mAppOpsManager.startWatchingMode(PermissionUtils.OPSTR_NO_ISOLATED_STORAGE,
                    null /* all packages */, mModeListener);
        } catch (IllegalArgumentException e) {
            Log.w(TAG, "Failed to start watching " + PermissionUtils.OPSTR_NO_ISOLATED_STORAGE, e);
        }

        ProviderInfo provider = mPackageManager.resolveContentProvider(
            DOWNLOADS_PROVIDER_AUTHORITY, PackageManager.MATCH_DIRECT_BOOT_AWARE
                | PackageManager.MATCH_DIRECT_BOOT_UNAWARE);
        if (provider != null) {
            mDownloadsAuthorityAppId = UserHandle.getAppId(provider.applicationInfo.uid);
        }

        provider = mPackageManager.resolveContentProvider(
            MediaStore.EXTERNAL_STORAGE_PROVIDER_AUTHORITY, PackageManager.MATCH_DIRECT_BOOT_AWARE
                | PackageManager.MATCH_DIRECT_BOOT_UNAWARE);
        if (provider != null) {
            mExternalStorageAuthorityAppId = UserHandle.getAppId(provider.applicationInfo.uid);
        }
        return true;
    }

    @Override
    public void onCallingPackageChanged() {
        // Identity of the current thread has changed, so invalidate caches
        mCallingIdentity.remove();
    }

    public LocalCallingIdentity clearLocalCallingIdentity() {
        return clearLocalCallingIdentity(LocalCallingIdentity.fromSelf(getContext()));
    }

    public LocalCallingIdentity clearLocalCallingIdentity(LocalCallingIdentity replacement) {
        final LocalCallingIdentity token = mCallingIdentity.get();
        mCallingIdentity.set(replacement);
        return token;
    }

    public void restoreLocalCallingIdentity(LocalCallingIdentity token) {
        mCallingIdentity.set(token);
    }

    private boolean isPackageKnown(@NonNull String packageName) {
        final PackageManager pm = getContext().getPackageManager();

        // First, is the app actually installed?
        try {
            pm.getPackageInfo(packageName, PackageManager.MATCH_UNINSTALLED_PACKAGES);
            return true;
        } catch (NameNotFoundException ignored) {
        }

        // Second, is the app pending, probably from a backup/restore operation?
        for (SessionInfo si : pm.getPackageInstaller().getAllSessions()) {
            if (Objects.equals(packageName, si.getAppPackageName())) {
                return true;
            }
        }

        // I've never met this package in my life
        return false;
    }

    public void onIdleMaintenance(@NonNull CancellationSignal signal) {
        final long startTime = SystemClock.elapsedRealtime();

        // Trim any stale log files before we emit new events below
        Logging.trimPersistent();

        // Scan all volumes to resolve any staleness
        for (String volumeName : getExternalVolumeNames()) {
            // Possibly bail before digging into each volume
            signal.throwIfCanceled();

            try {
                MediaService.onScanVolume(getContext(), volumeName, REASON_IDLE);
            } catch (IOException e) {
                Log.w(TAG, e);
            }

            // Ensure that our thumbnails are valid
            mExternalDatabase.runWithTransaction((db) -> {
                ensureThumbnailsValid(volumeName, db);
                return null;
            });
        }

        // Delete any stale thumbnails
        final int staleThumbnails = mExternalDatabase.runWithTransaction((db) -> {
            return pruneThumbnails(db, signal);
        });
        Log.d(TAG, "Pruned " + staleThumbnails + " unknown thumbnails");

        // Finished orphaning any content whose package no longer exists
        final int stalePackages = mExternalDatabase.runWithTransaction((db) -> {
            final ArraySet<String> unknownPackages = new ArraySet<>();
            try (Cursor c = db.query(true, "files", new String[] { "owner_package_name" },
                    null, null, null, null, null, null, signal)) {
                while (c.moveToNext()) {
                    final String packageName = c.getString(0);
                    if (TextUtils.isEmpty(packageName)) continue;

                    if (!isPackageKnown(packageName)) {
                        unknownPackages.add(packageName);
                    }
                }
            }
            for (String packageName : unknownPackages) {
                onPackageOrphaned(db, packageName);
            }
            return unknownPackages.size();
        });
        Log.d(TAG, "Pruned " + stalePackages + " unknown packages");

        // Delete any expired content; we're paranoid about wildly changing
        // clocks, so only delete items within the last week
        final long from = ((System.currentTimeMillis() - DateUtils.WEEK_IN_MILLIS) / 1000);
        final long to = (System.currentTimeMillis() / 1000);
        final int expiredMedia = mExternalDatabase.runWithTransaction((db) -> {
            try (Cursor c = db.query(true, "files", new String[] { "volume_name", "_id" },
                    FileColumns.DATE_EXPIRES + " BETWEEN " + from + " AND " + to, null,
                    null, null, null, null, signal)) {
                while (c.moveToNext()) {
                    final String volumeName = c.getString(0);
                    final long id = c.getLong(1);
                    delete(Files.getContentUri(volumeName, id), null, null);
                }
                return c.getCount();
            }
        });
        Log.d(TAG, "Deleted " + expiredMedia + " expired items");

        // Forget any stale volumes
        mExternalDatabase.runWithTransaction((db) -> {
            final Set<String> recentVolumeNames = MediaStore
                    .getRecentExternalVolumeNames(getContext());
            final Set<String> knownVolumeNames = new ArraySet<>();
            try (Cursor c = db.query(true, "files", new String[] { MediaColumns.VOLUME_NAME },
                    null, null, null, null, null, null, signal)) {
                while (c.moveToNext()) {
                    knownVolumeNames.add(c.getString(0));
                }
            }
            final Set<String> staleVolumeNames = new ArraySet<>();
            staleVolumeNames.addAll(knownVolumeNames);
            staleVolumeNames.removeAll(recentVolumeNames);
            for (String staleVolumeName : staleVolumeNames) {
                final int num = db.delete("files", FileColumns.VOLUME_NAME + "=?",
                        new String[] { staleVolumeName });
                Log.d(TAG, "Forgot " + num + " stale items from " + staleVolumeName);
            }
            return null;
        });

        synchronized (mDirectoryCache) {
            mDirectoryCache.clear();
        }

        final long itemCount = mExternalDatabase.runWithTransaction((db) -> {
            return DatabaseHelper.getItemCount(db);
        });

        final long durationMillis = (SystemClock.elapsedRealtime() - startTime);
        Metrics.logIdleMaintenance(MediaStore.VOLUME_EXTERNAL, itemCount,
                durationMillis, staleThumbnails, expiredMedia);
    }

    public void onIdleMaintenanceStopped() {
        mMediaScanner.onIdleScanStopped();
    }

    public void onPackageOrphaned(String packageName) {
        mExternalDatabase.runWithTransaction((db) -> {
            onPackageOrphaned(db, packageName);
            return null;
        });
    }

    public void onPackageOrphaned(@NonNull SQLiteDatabase db, @NonNull String packageName) {
        final ContentValues values = new ContentValues();
        values.putNull(FileColumns.OWNER_PACKAGE_NAME);

        final int count = db.update("files", values,
                "owner_package_name=?", new String[] { packageName });
        if (count > 0) {
            Log.d(TAG, "Orphaned " + count + " items belonging to "
                    + packageName + " on " + db.getPath());
        }
    }

    public void scanDirectory(File file, int reason) {
        mMediaScanner.scanDirectory(file, reason);
    }

    public Uri scanFile(File file, int reason) {
        return mMediaScanner.scanFile(file, reason);
    }

    public Uri scanFile(File file, int reason, String ownerPackage) {
        return mMediaScanner.scanFile(file, reason, ownerPackage);
    }

    /**
     * Makes MediaScanner scan the given file.
     * @param file path of the file to be scanned
     *
     * Called from JNI in jni/MediaProviderWrapper.cpp
     */
    @Keep
    public void scanFileForFuse(String file) {
        scanFile(new File(file), REASON_DEMAND);
    }

    /**
     * Called when a new file is created through FUSE
     *
     * @param file path of the file that was created
     *
     * Called from JNI in jni/MediaProviderWrapper.cpp
     */
    @Keep
    public void onFileCreatedForFuse(String path) {
        // Make sure we update the quota type of the file
        BackgroundThread.getExecutor().execute(() -> {
            File file = new File(path);
            int mediaType = MimeUtils.resolveMediaType(MimeUtils.resolveMimeType(file));
            updateQuotaTypeForFileInternal(file, mediaType);
        });
    }

    /**
     * Determines if to allow FUSE_LOOKUP for uid. Might allow uids that don't belong to the
     * MediaProvider user, depending on OEM configuration.
     *
     * @param uid linux uid to check
     *
     * Called from JNI in jni/MediaProviderWrapper.cpp
     */
    @Keep
    public boolean shouldAllowLookupForFuse(int uid, int pathUserId) {
        int callingUserId = uid / PER_USER_RANGE;
        if (!isCrossUserEnabled()) {
            Log.d(TAG, "CrossUser not enabled. Users: " + callingUserId + " and " + pathUserId);
            return false;
        }

        if (callingUserId != 0 && pathUserId != 0) {
            Log.w(TAG, "CrossUser at least one user is 0 check failed. Users: " + callingUserId
                    + " and " + pathUserId);
            return false;
        }

        if (!isWorkProfile(callingUserId) || !isWorkProfile(pathUserId)) {
            // Cross-user lookup not allowed if one user in the pair has a profile owner app
            Log.w(TAG, "CrossUser work profile check failed. Users: " + callingUserId + " and "
                    + pathUserId);
            return false;
        }

        try {
            Method isAppCloneUserPair = StorageManager.class.getMethod("isAppCloneUserPair",
                    int.class, int.class);
            boolean result = (Boolean) isAppCloneUserPair.invoke(mStorageManager, pathUserId,
                    callingUserId);

            if (result) {
                Log.i(TAG, "CrossUser allowed. Users: " + callingUserId + " and " + pathUserId);
            } else {
                Log.w(TAG, "CrossUser isAppCloneUserPair check failed. Users: " + callingUserId
                        + " and " + pathUserId);
            }
            return result;
        } catch (NoSuchMethodException | IllegalAccessException | InvocationTargetException e) {
            Log.w(TAG, "isAppCloneUserPair failed. Users: " + callingUserId + " and " + pathUserId);
            return false;
        }
    }

    private boolean isWorkProfile(int userId) {
        synchronized (mNonWorkProfileUsers) {
            if (mNonWorkProfileUsers.contains(userId)) {
                return false;
            }
            if (userId == 0) {
                mNonWorkProfileUsers.add(userId);
                // user 0 cannot have a profile owner
                return false;
            }
        }

        List<Integer> uids = new ArrayList<>();
        for (ApplicationInfo ai : mPackageManager.getInstalledApplications(MATCH_DIRECT_BOOT_AWARE
                        | MATCH_DIRECT_BOOT_UNAWARE | MATCH_ANY_USER)) {
            if (((ai.uid / PER_USER_RANGE) == userId)
                    && mDevicePolicyManager.isProfileOwnerApp(ai.packageName)) {
                return true;
            }
        }

        synchronized (mNonWorkProfileUsers) {
            mNonWorkProfileUsers.add(userId);
            return false;
        }
    }

    /**
     * Returns true if the app denoted by the given {@code uid} and {@code packageName} is allowed
     * to clear other apps' cache directories.
     */
    static boolean hasPermissionToClearCaches(Context context, ApplicationInfo ai) {
        PermissionUtils.setOpDescription("clear app cache");
        try {
            return PermissionUtils.checkPermissionManager(context, /* pid */ -1, ai.uid,
                    ai.packageName, /* attributionTag */ null);
        } finally {
            PermissionUtils.clearOpDescription();
        }
    }

    @VisibleForTesting
    void computeAudioLocalizedValues(ContentValues values) {
        try {
            final String title = values.getAsString(AudioColumns.TITLE);
            final String titleRes = values.getAsString(AudioColumns.TITLE_RESOURCE_URI);

            if (!TextUtils.isEmpty(titleRes)) {
                final String localized = getLocalizedTitle(titleRes);
                if (!TextUtils.isEmpty(localized)) {
                    values.put(AudioColumns.TITLE, localized);
                }
            } else {
                final String localized = getLocalizedTitle(title);
                if (!TextUtils.isEmpty(localized)) {
                    values.put(AudioColumns.TITLE, localized);
                    values.put(AudioColumns.TITLE_RESOURCE_URI, title);
                }
            }
        } catch (Exception e) {
            Log.w(TAG, "Failed to localize title", e);
        }
    }

    @VisibleForTesting
    static void computeAudioKeyValues(ContentValues values) {
        computeAudioKeyValue(values, AudioColumns.TITLE, AudioColumns.TITLE_KEY, /* focusId */
                null, /* hashValue */ 0);
        computeAudioKeyValue(values, AudioColumns.ARTIST, AudioColumns.ARTIST_KEY,
                AudioColumns.ARTIST_ID, /* hashValue */ 0);
        computeAudioKeyValue(values, AudioColumns.GENRE, AudioColumns.GENRE_KEY,
                AudioColumns.GENRE_ID, /* hashValue */ 0);
        computeAudioAlbumKeyValue(values);
    }

    /**
     * To distinguish same-named albums, we append a hash. The hash is
     * based on the "album artist" tag if present, otherwise on the path of
     * the parent directory of the audio file.
     */
    private static void computeAudioAlbumKeyValue(ContentValues values) {
        int hashCode = 0;

        final String albumArtist = values.getAsString(MediaColumns.ALBUM_ARTIST);
        if (!TextUtils.isEmpty(albumArtist)) {
            hashCode = albumArtist.hashCode();
        } else {
            final String path = values.getAsString(MediaColumns.DATA);
            if (!TextUtils.isEmpty(path)) {
                hashCode = path.substring(0, path.lastIndexOf('/')).hashCode();
            }
        }

        computeAudioKeyValue(values, AudioColumns.ALBUM, AudioColumns.ALBUM_KEY,
                AudioColumns.ALBUM_ID, hashCode);
    }

    private static void computeAudioKeyValue(@NonNull ContentValues values, @NonNull String focus,
            @Nullable String focusKey, @Nullable String focusId, int hashValue) {
        if (focusKey != null) values.remove(focusKey);
        if (focusId != null) values.remove(focusId);

        final String value = values.getAsString(focus);
        if (TextUtils.isEmpty(value)) return;

        final String key = Audio.keyFor(value);
        if (key == null) return;

        if (focusKey != null) {
            values.put(focusKey, key);
        }
        if (focusId != null) {
            // Many apps break if we generate negative IDs, so trim off the
            // highest bit to ensure we're always unsigned
            final long id = Hashing.farmHashFingerprint64().hashString(key + hashValue,
                    StandardCharsets.UTF_8).asLong() & ~(1L << 63);
            values.put(focusId, id);
        }
    }

    @Override
    public Uri canonicalize(Uri uri) {
        final boolean allowHidden = isCallingPackageAllowedHidden();
        final int match = matchUri(uri, allowHidden);

        // Skip when we have nothing to canonicalize
        if ("1".equals(uri.getQueryParameter(CANONICAL))) {
            return uri;
        }

        try (Cursor c = queryForSingleItem(uri, null, null, null, null)) {
            switch (match) {
                case AUDIO_MEDIA_ID: {
                    final String title = getDefaultTitleFromCursor(c);
                    if (!TextUtils.isEmpty(title)) {
                        final Uri.Builder builder = uri.buildUpon();
                        builder.appendQueryParameter(AudioColumns.TITLE, title);
                        builder.appendQueryParameter(CANONICAL, "1");
                        return builder.build();
                    }
                    break;
                }
                case VIDEO_MEDIA_ID:
                case IMAGES_MEDIA_ID: {
                    final String documentId = c
                            .getString(c.getColumnIndexOrThrow(MediaColumns.DOCUMENT_ID));
                    if (!TextUtils.isEmpty(documentId)) {
                        final Uri.Builder builder = uri.buildUpon();
                        builder.appendQueryParameter(MediaColumns.DOCUMENT_ID, documentId);
                        builder.appendQueryParameter(CANONICAL, "1");
                        return builder.build();
                    }
                    break;
                }
            }
        } catch (FileNotFoundException e) {
            Log.w(TAG, e.getMessage());
        }
        return null;
    }

    @Override
    public Uri uncanonicalize(Uri uri) {
        final boolean allowHidden = isCallingPackageAllowedHidden();
        final int match = matchUri(uri, allowHidden);

        // Skip when we have nothing to uncanonicalize
        if (!"1".equals(uri.getQueryParameter(CANONICAL))) {
            return uri;
        }

        // Extract values and then clear to avoid recursive lookups
        final String title = uri.getQueryParameter(AudioColumns.TITLE);
        final String documentId = uri.getQueryParameter(MediaColumns.DOCUMENT_ID);
        uri = uri.buildUpon().clearQuery().build();

        switch (match) {
            case AUDIO_MEDIA_ID: {
                // First check for an exact match
                try (Cursor c = queryForSingleItem(uri, null, null, null, null)) {
                    if (Objects.equals(title, getDefaultTitleFromCursor(c))) {
                        return uri;
                    }
                } catch (FileNotFoundException e) {
                    Log.w(TAG, "Trouble resolving " + uri + "; falling back to search: " + e);
                }

                // Otherwise fallback to searching
                final Uri baseUri = ContentUris.removeId(uri);
                try (Cursor c = queryForSingleItem(baseUri,
                        new String[] { BaseColumns._ID },
                        AudioColumns.TITLE + "=?", new String[] { title }, null)) {
                    return ContentUris.withAppendedId(baseUri, c.getLong(0));
                } catch (FileNotFoundException e) {
                    Log.w(TAG, "Failed to resolve " + uri + ": " + e);
                    return null;
                }
            }
            case VIDEO_MEDIA_ID:
            case IMAGES_MEDIA_ID: {
                // First check for an exact match
                try (Cursor c = queryForSingleItem(uri, null, null, null, null)) {
                    if (Objects.equals(title, getDefaultTitleFromCursor(c))) {
                        return uri;
                    }
                } catch (FileNotFoundException e) {
                    Log.w(TAG, "Trouble resolving " + uri + "; falling back to search: " + e);
                }

                // Otherwise fallback to searching
                final Uri baseUri = ContentUris.removeId(uri);
                try (Cursor c = queryForSingleItem(baseUri,
                        new String[] { BaseColumns._ID },
                        MediaColumns.DOCUMENT_ID + "=?", new String[] { documentId }, null)) {
                    return ContentUris.withAppendedId(baseUri, c.getLong(0));
                } catch (FileNotFoundException e) {
                    Log.w(TAG, "Failed to resolve " + uri + ": " + e);
                    return null;
                }
            }
        }

        return uri;
    }

    private Uri safeUncanonicalize(Uri uri) {
        Uri newUri = uncanonicalize(uri);
        if (newUri != null) {
            return newUri;
        }
        return uri;
    }

    /**
     * @return where clause to exclude database rows where
     * <ul>
     * <li> {@code column} is set or
     * <li> {@code column} is {@link MediaColumns#IS_PENDING} and is set by FUSE and not owned by
     * calling package.
     * </ul>
     */
    private String getWhereClauseForMatchExclude(@NonNull String column) {
        if (column.equalsIgnoreCase(MediaColumns.IS_PENDING)) {
            final String callingPackage = getCallingPackageOrSelf();
            final String matchSharedPackagesClause = FileColumns.OWNER_PACKAGE_NAME + " IN "
                    + getSharedPackages();
            // Include owned pending files from Fuse
            return String.format("%s=0 OR (%s=1 AND %s AND %s)", column, column,
                    MATCH_PENDING_FROM_FUSE, matchSharedPackagesClause);
        }
        return column + "=0";
    }

    /**
     * @return where clause to include database rows where
     * <ul>
     * <li> {@code column} is not set or
     * <li> {@code column} is set and calling package has write permission to corresponding db row
     *      or {@code column} is {@link MediaColumns#IS_PENDING} and is set by FUSE.
     * </ul>
     * The method is used to match db rows corresponding to writable pending and trashed files.
     */
    @Nullable
    private String getWhereClauseForMatchableVisibleFromFilePath(@NonNull Uri uri,
            @NonNull String column) {
        if (isCallingPackageLegacyWrite() || checkCallingPermissionGlobal(uri, /*forWrite*/ true)) {
            // No special filtering needed
            return null;
        }

        final String callingPackage = getCallingPackageOrSelf();

        final ArrayList<String> options = new ArrayList<>();
        switch(matchUri(uri, isCallingPackageAllowedHidden())) {
            case IMAGES_MEDIA_ID:
            case IMAGES_MEDIA:
            case IMAGES_THUMBNAILS_ID:
            case IMAGES_THUMBNAILS:
                if (checkCallingPermissionImages(/*forWrite*/ true, callingPackage)) {
                    // No special filtering needed
                    return null;
                }
                break;
            case AUDIO_MEDIA_ID:
            case AUDIO_MEDIA:
            case AUDIO_PLAYLISTS_ID:
            case AUDIO_PLAYLISTS:
                if (checkCallingPermissionAudio(/*forWrite*/ true, callingPackage)) {
                    // No special filtering needed
                    return null;
                }
                break;
            case VIDEO_MEDIA_ID:
            case VIDEO_MEDIA:
            case VIDEO_THUMBNAILS_ID:
            case VIDEO_THUMBNAILS:
                if (checkCallingPermissionVideo(/*firWrite*/ true, callingPackage)) {
                    // No special filtering needed
                    return null;
                }
                break;
            case DOWNLOADS_ID:
            case DOWNLOADS:
                // No app has special permissions for downloads.
                break;
            case FILES_ID:
            case FILES:
                if (checkCallingPermissionAudio(/*forWrite*/ true, callingPackage)) {
                    // Allow apps with audio permission to include audio* media types.
                    options.add(DatabaseUtils.bindSelection("media_type=?",
                            FileColumns.MEDIA_TYPE_AUDIO));
                    options.add(DatabaseUtils.bindSelection("media_type=?",
                            FileColumns.MEDIA_TYPE_PLAYLIST));
                    options.add(DatabaseUtils.bindSelection("media_type=?",
                            FileColumns.MEDIA_TYPE_SUBTITLE));
                }
                if (checkCallingPermissionVideo(/*forWrite*/ true, callingPackage)) {
                    // Allow apps with video permission to include video* media types.
                    options.add(DatabaseUtils.bindSelection("media_type=?",
                            FileColumns.MEDIA_TYPE_VIDEO));
                    options.add(DatabaseUtils.bindSelection("media_type=?",
                            FileColumns.MEDIA_TYPE_SUBTITLE));
                }
                if (checkCallingPermissionImages(/*forWrite*/ true, callingPackage)) {
                    // Allow apps with images permission to include images* media types.
                    options.add(DatabaseUtils.bindSelection("media_type=?",
                            FileColumns.MEDIA_TYPE_IMAGE));
                }
                break;
            default:
                // is_pending, is_trashed are not applicable for rest of the media tables.
                return null;
        }

        final String matchSharedPackagesClause = FileColumns.OWNER_PACKAGE_NAME + " IN "
                + getSharedPackages();
        options.add(DatabaseUtils.bindSelection(matchSharedPackagesClause));

        if (column.equalsIgnoreCase(MediaColumns.IS_PENDING)) {
            // Include all pending files from Fuse
            options.add(MATCH_PENDING_FROM_FUSE);
        }

        final String matchWritableRowsClause = String.format("%s=0 OR (%s=1 AND %s)", column,
                column, TextUtils.join(" OR ", options));
        return matchWritableRowsClause;
    }

    /**
     * Gets list of files in {@code path} from media provider database.
     *
     * @param path path of the directory.
     * @param uid UID of the calling process.
     * @return a list of file names in the given directory path.
     * An empty list is returned if no files are visible to the calling app or the given directory
     * does not have any files.
     * A list with ["/"] is returned if the path is not indexed by MediaProvider database or
     * calling package is a legacy app and has appropriate storage permissions for the given path.
     * In both scenarios file names should be obtained from lower file system.
     * A list with empty string[""] is returned if the calling package doesn't have access to the
     * given path.
     *
     * <p>Directory names are always obtained from lower file system.
     *
     * Called from JNI in jni/MediaProviderWrapper.cpp
     */
    @Keep
    public String[] getFilesInDirectoryForFuse(String path, int uid) {
        final LocalCallingIdentity token =
                clearLocalCallingIdentity(getCachedCallingIdentityForFuse(uid));

        try {
            if (isPrivatePackagePathNotOwnedByCaller(path)) {
                return new String[] {""};
            }

            // Do not allow apps to list Android/data or Android/obb dirs. Installer and
            // MOUNT_EXTERNAL_ANDROID_WRITABLE apps won't be blocked by this, as their OBB dirs
            // are mounted to lowerfs directly.
            if (isDataOrObbPath(path)) {
                return new String[] {""};
            }

            if (shouldBypassFuseRestrictions(/*forWrite*/ false, path)) {
                return new String[] {"/"};
            }
            // Legacy apps that made is this far don't have the right storage permission and hence
            // are not allowed to access anything other than their external app directory
            if (isCallingPackageRequestingLegacy()) {
                return new String[] {""};
            }

            // Get relative path for the contents of given directory.
            String relativePath = extractRelativePathForDirectory(path);

            if (relativePath == null) {
                // Path is /storage/emulated/, if relativePath is null, MediaProvider doesn't
                // have any details about the given directory. Use lower file system to obtain
                // files and directories in the given directory.
                return new String[] {"/"};
            }

            // For all other paths, get file names from media provider database.
            // Return media and non-media files visible to the calling package.
            ArrayList<String> fileNamesList = new ArrayList<>();

            // Only FileColumns.DATA contains actual name of the file.
            String[] projection = {MediaColumns.DATA};

            Bundle queryArgs = new Bundle();
            queryArgs.putString(QUERY_ARG_SQL_SELECTION, MediaColumns.RELATIVE_PATH +
                    " =? and mime_type not like 'null'");
            queryArgs.putStringArray(QUERY_ARG_SQL_SELECTION_ARGS, new String[] {relativePath});
            // Get database entries for files from MediaProvider database with
            // MediaColumns.RELATIVE_PATH as the given path.
            try (final Cursor cursor = query(FileUtils.getContentUriForPath(path), projection,
                    queryArgs, null)) {
                while(cursor.moveToNext()) {
                    fileNamesList.add(extractDisplayName(cursor.getString(0)));
                }
            }
            return fileNamesList.toArray(new String[fileNamesList.size()]);
        } finally {
            restoreLocalCallingIdentity(token);
        }
    }

    /**
     * Scan files during directory renames for the following reasons:
     * <ul>
     * <li>Because we don't update db rows for directories, we scan the oldPath to discard stale
     * directory db rows. This prevents conflicts during subsequent db operations with oldPath.
     * <li>We need to scan newPath as well, because the new directory may have become hidden
     * or unhidden, in which case we need to update the media types of the contained files
     * </ul>
     */
    private void scanRenamedDirectoryForFuse(@NonNull String oldPath, @NonNull String newPath) {
        final LocalCallingIdentity token = clearLocalCallingIdentity();
        try {
            scanFile(new File(oldPath), REASON_DEMAND);
            scanFile(new File(newPath), REASON_DEMAND);
        } finally {
            restoreLocalCallingIdentity(token);
        }
    }

    /**
     * Checks if given {@code mimeType} is supported in {@code path}.
     */
    private boolean isMimeTypeSupportedInPath(String path, String mimeType) {
        final String supportedPrimaryMimeType;
        final int match = matchUri(getContentUriForFile(path, mimeType), true);
        switch (match) {
            case AUDIO_MEDIA:
                supportedPrimaryMimeType = "audio";
                break;
            case VIDEO_MEDIA:
                supportedPrimaryMimeType = "video";
                break;
            case IMAGES_MEDIA:
                supportedPrimaryMimeType = "image";
                break;
            default:
                supportedPrimaryMimeType = ClipDescription.MIMETYPE_UNKNOWN;
        }
        return (supportedPrimaryMimeType.equalsIgnoreCase(ClipDescription.MIMETYPE_UNKNOWN) ||
                MimeUtils.startsWithIgnoreCase(mimeType, supportedPrimaryMimeType));
    }

    /**
     * Removes owner package for the renamed path if the calling package doesn't own the db row
     *
     * When oldPath is renamed to newPath, if newPath exists in the database, and caller is not the
     * owner of the file, owner package is set to 'null'. This prevents previous owner of newPath
     * from accessing renamed file.
     * @return {@code true} if
     * <ul>
     * <li> there is no corresponding database row for given {@code path}
     * <li> shared calling package is the owner of the database row
     * <li> owner package name is already set to 'null'
     * <li> updating owner package name to 'null' was successful.
     * </ul>
     * Returns {@code false} otherwise.
     */
    private boolean maybeRemoveOwnerPackageForFuseRename(@NonNull DatabaseHelper helper,
            @NonNull String path) {

        final Uri uri = FileUtils.getContentUriForPath(path);
        final int match = matchUri(uri, isCallingPackageAllowedHidden());
        final String ownerPackageName;
        final String selection = MediaColumns.DATA + " =? AND "
                + MediaColumns.OWNER_PACKAGE_NAME + " != 'null'";
        final String[] selectionArgs = new String[] {path};

        final SQLiteQueryBuilder qbForQuery =
                getQueryBuilder(TYPE_QUERY, match, uri, Bundle.EMPTY, null);
        try (Cursor c = qbForQuery.query(helper, new String[] {FileColumns.OWNER_PACKAGE_NAME},
                selection, selectionArgs, null, null, null, null, null)) {
            if (!c.moveToFirst()) {
                // We don't need to remove owner_package from db row if path doesn't exist in
                // database or owner_package is already set to 'null'
                return true;
            }
            ownerPackageName = c.getString(0);
            if (isCallingIdentitySharedPackageName(ownerPackageName)) {
                // We don't need to remove owner_package from db row if calling package is the owner
                // of the database row
                return true;
            }
        }

        final SQLiteQueryBuilder qbForUpdate =
                getQueryBuilder(TYPE_UPDATE, match, uri, Bundle.EMPTY, null);
        ContentValues values = new ContentValues();
        values.put(FileColumns.OWNER_PACKAGE_NAME, "null");
        return qbForUpdate.update(helper, values, selection, selectionArgs) == 1;
    }

    private boolean updateDatabaseForFuseRename(@NonNull DatabaseHelper helper,
            @NonNull String oldPath, @NonNull String newPath, @NonNull ContentValues values) {
        return updateDatabaseForFuseRename(helper, oldPath, newPath, values, Bundle.EMPTY);
    }

    /**
     * Updates database entry for given {@code path} with {@code values}
     */
    private boolean updateDatabaseForFuseRename(@NonNull DatabaseHelper helper,
            @NonNull String oldPath, @NonNull String newPath, @NonNull ContentValues values,
            @NonNull Bundle qbExtras) {
        final Uri uriOldPath = FileUtils.getContentUriForPath(oldPath);
        boolean allowHidden = isCallingPackageAllowedHidden();
        final SQLiteQueryBuilder qbForUpdate = getQueryBuilder(TYPE_UPDATE,
                matchUri(uriOldPath, allowHidden), uriOldPath, qbExtras, null);
        final String selection = MediaColumns.DATA + " =? ";
        int count = 0;
        boolean retryUpdateWithReplace = false;

        try {
            // TODO(b/146777893): System gallery apps can rename a media directory containing
            // non-media files. This update doesn't support updating non-media files that are not
            // owned by system gallery app.
            count = qbForUpdate.update(helper, values, selection, new String[]{oldPath});
        } catch (SQLiteConstraintException e) {
            Log.w(TAG, "Database update failed while renaming " + oldPath, e);
            retryUpdateWithReplace = true;
        }

        if (retryUpdateWithReplace) {
            // We are replacing file in newPath with file in oldPath. If calling package has
            // write permission for newPath, delete existing database entry and retry update.
            final Uri uriNewPath = FileUtils.getContentUriForPath(oldPath);
            final SQLiteQueryBuilder qbForDelete = getQueryBuilder(TYPE_DELETE,
                    matchUri(uriNewPath, allowHidden), uriNewPath, qbExtras, null);
            if (qbForDelete.delete(helper, selection, new String[] {newPath}) == 1) {
                Log.i(TAG, "Retrying database update after deleting conflicting entry");
                count = qbForUpdate.update(helper, values, selection, new String[]{oldPath});
            } else {
                return false;
            }
        }
        return count == 1;
    }

    /**
     * Gets {@link ContentValues} for updating database entry to {@code path}.
     */
    private ContentValues getContentValuesForFuseRename(String path, String newMimeType,
            boolean checkHidden) {
        ContentValues values = new ContentValues();
        values.put(MediaColumns.MIME_TYPE, newMimeType);
        values.put(MediaColumns.DATA, path);

        if (checkHidden && shouldFileBeHidden(new File(path))) {
            values.put(FileColumns.MEDIA_TYPE, FileColumns.MEDIA_TYPE_NONE);
        } else {
            int mediaType = MimeUtils.resolveMediaType(newMimeType);
            values.put(FileColumns.MEDIA_TYPE, mediaType);
        }
        final boolean allowHidden = isCallingPackageAllowedHidden();
        if (!newMimeType.equalsIgnoreCase("null") &&
                matchUri(getContentUriForFile(path, newMimeType), allowHidden) == AUDIO_MEDIA) {
            computeAudioLocalizedValues(values);
            computeAudioKeyValues(values);
        }
        FileUtils.computeValuesFromData(values, isFuseThread());
        return values;
    }

    private ArrayList<String> getIncludedDefaultDirectories() {
        final ArrayList<String> includedDefaultDirs = new ArrayList<>();
        if (checkCallingPermissionVideo(/*forWrite*/ true, null)) {
            includedDefaultDirs.add(DIRECTORY_DCIM);
            includedDefaultDirs.add(DIRECTORY_PICTURES);
            includedDefaultDirs.add(DIRECTORY_MOVIES);
        } else if (checkCallingPermissionImages(/*forWrite*/ true, null)) {
            includedDefaultDirs.add(DIRECTORY_DCIM);
            includedDefaultDirs.add(DIRECTORY_PICTURES);
        }
        return includedDefaultDirs;
    }

    /**
     * Gets all files in the given {@code path} and subdirectories of the given {@code path}.
     */
    private ArrayList<String> getAllFilesForRenameDirectory(String oldPath) {
        final String selection = FileColumns.DATA + " LIKE ? ESCAPE '\\'"
                + " and mime_type not like 'null'";
        final String[] selectionArgs = new String[] {DatabaseUtils.escapeForLike(oldPath) + "/%"};
        ArrayList<String> fileList = new ArrayList<>();

        final LocalCallingIdentity token = clearLocalCallingIdentity();
        try (final Cursor c = query(FileUtils.getContentUriForPath(oldPath),
                new String[] {MediaColumns.DATA}, selection, selectionArgs, null)) {
            while (c.moveToNext()) {
                String filePath = c.getString(0);
                filePath = filePath.replaceFirst(Pattern.quote(oldPath + "/"), "");
                fileList.add(filePath);
            }
        } finally {
            restoreLocalCallingIdentity(token);
        }
        return fileList;
    }

    /**
     * Gets files in the given {@code path} and subdirectories of the given {@code path} for which
     * calling package has write permissions.
     *
     * This method throws {@code IllegalArgumentException} if the directory has one or more
     * files for which calling package doesn't have write permission or if file type is not
     * supported in {@code newPath}
     */
    private ArrayList<String> getWritableFilesForRenameDirectory(String oldPath, String newPath)
            throws IllegalArgumentException {
        // Try a simple check to see if the caller has full access to the given collections first
        // before falling back to performing a query to probe for access.
        final String oldRelativePath = extractRelativePathForDirectory(oldPath);
        final String newRelativePath = extractRelativePathForDirectory(newPath);
        boolean hasFullAccessToOldPath = false;
        boolean hasFullAccessToNewPath = false;
        for (String defaultDir : getIncludedDefaultDirectories()) {
            if (oldRelativePath.startsWith(defaultDir)) hasFullAccessToOldPath = true;
            if (newRelativePath.startsWith(defaultDir)) hasFullAccessToNewPath = true;
        }
        if (hasFullAccessToNewPath && hasFullAccessToOldPath) {
            return getAllFilesForRenameDirectory(oldPath);
        }

        final int countAllFilesInDirectory;
        final String selection = FileColumns.DATA + " LIKE ? ESCAPE '\\'"
                + " and mime_type not like 'null'";
        final String[] selectionArgs = new String[] {DatabaseUtils.escapeForLike(oldPath) + "/%"};

        final Uri uriOldPath = FileUtils.getContentUriForPath(oldPath);

        final LocalCallingIdentity token = clearLocalCallingIdentity();
        try (final Cursor c = query(uriOldPath, new String[] {MediaColumns._ID}, selection,
                selectionArgs, null)) {
            // get actual number of files in the given directory.
            countAllFilesInDirectory = c.getCount();
        } finally {
            restoreLocalCallingIdentity(token);
        }

        final SQLiteQueryBuilder qb = getQueryBuilder(TYPE_UPDATE,
                matchUri(uriOldPath, isCallingPackageAllowedHidden()), uriOldPath, Bundle.EMPTY,
                null);
        final DatabaseHelper helper;
        try {
            helper = getDatabaseForUri(uriOldPath);
        } catch (VolumeNotFoundException e) {
            throw new IllegalStateException("Volume not found while querying files for renaming "
                    + oldPath);
        }

        ArrayList<String> fileList = new ArrayList<>();
        final String[] projection = {MediaColumns.DATA, MediaColumns.MIME_TYPE};
        try (Cursor c = qb.query(helper, projection, selection, selectionArgs, null, null, null,
                null, null)) {
            // Check if the calling package has write permission to all files in the given
            // directory. If calling package has write permission to all files in the directory, the
            // query with update uri should return same number of files as previous query.
            if (c.getCount() != countAllFilesInDirectory) {
                throw new IllegalArgumentException("Calling package doesn't have write permission "
                        + " to rename one or more files in " + oldPath);
            }
            while(c.moveToNext()) {
                String filePath = c.getString(0);
                filePath = filePath.replaceFirst(Pattern.quote(oldPath + "/"), "");

                final String mimeType = c.getString(1);
                if (!isMimeTypeSupportedInPath(newPath + "/" + filePath, mimeType)) {
                    throw new IllegalArgumentException("Can't rename " + oldPath + "/" + filePath
                            + ". Mime type " + mimeType + " not supported in " + newPath);
                }
                fileList.add(filePath);
            }
        }
        return fileList;
    }

    private int renameInLowerFs(String oldPath, String newPath) {
        try {
            Os.rename(oldPath, newPath);
            return 0;
        } catch (ErrnoException e) {
            final String errorMessage = "Rename " + oldPath + " to " + newPath + " failed.";
            Log.e(TAG, errorMessage, e);
            return e.errno;
        }
    }

    /**
     * Rename directory from {@code oldPath} to {@code newPath}.
     *
     * Renaming a directory is only allowed if calling package has write permission to all files in
     * the given directory tree and all file types in the given directory tree are supported by the
     * top level directory of new path. Renaming a directory is split into three steps:
     * 1. Check calling package's permissions for all files in the given directory tree. Also check
     *    file type support for all files in the {@code newPath}.
     * 2. Try updating database for all files in the directory.
     * 3. Rename the directory in lower file system. If rename in the lower file system is
     *    successful, commit database update.
     *
     * @param oldPath path of the directory to be renamed.
     * @param newPath new path of directory to be renamed.
     * @return 0 on successful rename, appropriate negated errno value if the rename is not allowed.
     * <ul>
     * <li>{@link OsConstants#EPERM} Renaming a directory with file types not supported by
     * {@code newPath} or renaming a directory with files for which calling package doesn't have
     * write permission.
     * This method can also return errno returned from {@code Os.rename} function.
     */
    private int renameDirectoryCheckedForFuse(String oldPath, String newPath) {
        final ArrayList<String> fileList;
        try {
            fileList = getWritableFilesForRenameDirectory(oldPath, newPath);
        } catch (IllegalArgumentException e) {
            final String errorMessage = "Rename " + oldPath + " to " + newPath + " failed. ";
            Log.e(TAG, errorMessage, e);
            return OsConstants.EPERM;
        }

        return renameDirectoryUncheckedForFuse(oldPath, newPath, fileList);
    }

    private int renameDirectoryUncheckedForFuse(String oldPath, String newPath,
            ArrayList<String> fileList) {
        final DatabaseHelper helper;
        try {
            helper = getDatabaseForUri(FileUtils.getContentUriForPath(oldPath));
        } catch (VolumeNotFoundException e) {
            throw new IllegalStateException("Volume not found while trying to update database for "
                    + oldPath, e);
        }

        helper.beginTransaction();
        try {
            final Bundle qbExtras = new Bundle();
            qbExtras.putStringArrayList(INCLUDED_DEFAULT_DIRECTORIES,
                    getIncludedDefaultDirectories());
            for (String filePath : fileList) {
                final String newFilePath = newPath + "/" + filePath;
                final String mimeType = MimeUtils.resolveMimeType(new File(newFilePath));
                if(!updateDatabaseForFuseRename(helper, oldPath + "/" + filePath, newFilePath,
                        getContentValuesForFuseRename(newFilePath, mimeType,
                                false /* checkHidden  - will be fixed up below */), qbExtras)) {
                    Log.e(TAG, "Calling package doesn't have write permission to rename file.");
                    return OsConstants.EPERM;
                }
            }

            // Rename the directory in lower file system.
            int errno = renameInLowerFs(oldPath, newPath);
            if (errno == 0) {
                helper.setTransactionSuccessful();
            } else {
                return errno;
            }
        } finally {
            helper.endTransaction();
        }
        // Directory movement might have made new/old path hidden.
        scanRenamedDirectoryForFuse(oldPath, newPath);
        return 0;
    }

    /**
     * Rename a file from {@code oldPath} to {@code newPath}.
     *
     * Renaming a file is split into three parts:
     * 1. Check if {@code newPath} supports new file type.
     * 2. Try updating database entry from {@code oldPath} to {@code newPath}. This update may fail
     *    if calling package doesn't have write permission for {@code oldPath} and {@code newPath}.
     * 3. Rename the file in lower file system. If Rename in lower file system succeeds, commit
     *    database update.
     * @param oldPath path of the file to be renamed.
     * @param newPath new path of the file to be renamed.
     * @return 0 on successful rename, appropriate negated errno value if the rename is not allowed.
     * <ul>
     * <li>{@link OsConstants#EPERM} Calling package doesn't have write permission for
     * {@code oldPath} or {@code newPath}, or file type is not supported by {@code newPath}.
     * This method can also return errno returned from {@code Os.rename} function.
     */
    private int renameFileCheckedForFuse(String oldPath, String newPath) {
        // Check if new mime type is supported in new path.
        final String newMimeType = MimeUtils.resolveMimeType(new File(newPath));
        if (!isMimeTypeSupportedInPath(newPath, newMimeType)) {
            return OsConstants.EPERM;
        }
        return renameFileForFuse(oldPath, newPath, /* bypassRestrictions */ false) ;
    }

    private int renameFileUncheckedForFuse(String oldPath, String newPath) {
        return renameFileForFuse(oldPath, newPath, /* bypassRestrictions */ true) ;
    }

    private static boolean shouldFileBeHidden(@NonNull File file) {
        if (FileUtils.isFileHidden(file)) {
            return true;
        }
        File parent = file.getParentFile();
        while (parent != null) {
            if (FileUtils.isDirectoryHidden(parent)) {
                return true;
            }
            parent = parent.getParentFile();
        }

        return false;
    }

    private int renameFileForFuse(String oldPath, String newPath, boolean bypassRestrictions) {
        final DatabaseHelper helper;
        try {
            helper = getDatabaseForUri(FileUtils.getContentUriForPath(oldPath));
        } catch (VolumeNotFoundException e) {
            throw new IllegalStateException("Failed to update database row with " + oldPath, e);
        }

        helper.beginTransaction();
        try {
            final String newMimeType = MimeUtils.resolveMimeType(new File(newPath));
            if (!updateDatabaseForFuseRename(helper, oldPath, newPath,
                    getContentValuesForFuseRename(newPath, newMimeType, true /* checkHidden */))) {
                if (!bypassRestrictions) {
                    Log.e(TAG, "Calling package doesn't have write permission to rename file.");
                    return OsConstants.EPERM;
                } else if (!maybeRemoveOwnerPackageForFuseRename(helper, newPath)) {
                    Log.wtf(TAG, "Couldn't clear owner package name for " + newPath);
                    return OsConstants.EPERM;
                }
            }

            // Try renaming oldPath to newPath in lower file system.
            int errno = renameInLowerFs(oldPath, newPath);
            if (errno == 0) {
                helper.setTransactionSuccessful();
            } else {
                return errno;
            }
        } finally {
            helper.endTransaction();
        }
        // The above code should have taken are of the mime/media type of the new file,
        // even if it was moved to/from a hidden directory.
        // This leaves cases where the source/dest of the move is a .nomedia file itself. Eg:
        // 1) /sdcard/foo/.nomedia => /sdcard/foo/bar.mp3
        //    in this case, the code above has given bar.mp3 the correct mime type, but we should
        //    still can /sdcard/foo, because it's now no longer hidden
        // 2) /sdcard/foo/.nomedia => /sdcard/bar/.nomedia
        //    in this case, we need to scan both /sdcard/foo and /sdcard/bar/
        // 3) /sdcard/foo/bar.mp3 => /sdcard/foo/.nomedia
        //    in this case, we need to scan all of /sdcard/foo
        if (extractDisplayName(oldPath).equals(".nomedia")) {
            scanFile(new File(oldPath).getParentFile(), REASON_DEMAND);
        }
        if (extractDisplayName(newPath).equals(".nomedia")) {
            scanFile(new File(newPath).getParentFile(), REASON_DEMAND);
        }
        return 0;
    }

    /**
     * Rename file/directory without imposing any restrictions.
     *
     * We don't impose any rename restrictions for apps that bypass scoped storage restrictions.
     * However, we update database entries for renamed files to keep the database consistent.
     */
    private int renameUncheckedForFuse(String oldPath, String newPath) {
        if (new File(oldPath).isFile()) {
            return renameFileUncheckedForFuse(oldPath, newPath);
        } else {
            return renameDirectoryUncheckedForFuse(oldPath, newPath,
                    getAllFilesForRenameDirectory(oldPath));
        }
    }

    /**
     * Rename file or directory from {@code oldPath} to {@code newPath}.
     *
     * @param oldPath path of the file or directory to be renamed.
     * @param newPath new path of the file or directory to be renamed.
     * @param uid UID of the calling package.
     * @return 0 on successful rename, appropriate errno value if the rename is not allowed.
     * <ul>
     * <li>{@link OsConstants#ENOENT} Renaming a non-existing file or renaming a file from path that
     * is not indexed by MediaProvider database.
     * <li>{@link OsConstants#EPERM} Renaming a default directory or renaming a file to a file type
     * not supported by new path.
     * This method can also return errno returned from {@code Os.rename} function.
     *
     * Called from JNI in jni/MediaProviderWrapper.cpp
     */
    @Keep
    public int renameForFuse(String oldPath, String newPath, int uid) {
        final String errorMessage = "Rename " + oldPath + " to " + newPath + " failed. ";
        final LocalCallingIdentity token =
                clearLocalCallingIdentity(getCachedCallingIdentityForFuse(uid));

        try {
            if (isPrivatePackagePathNotOwnedByCaller(oldPath)
                    || isPrivatePackagePathNotOwnedByCaller(newPath)) {
                return OsConstants.EACCES;
            }

            if (!newPath.equals(getAbsoluteSanitizedPath(newPath))) {
                Log.e(TAG, "New path name contains invalid characters.");
                return OsConstants.EPERM;
            }

            if (shouldBypassDatabaseAndSetDirtyForFuse(uid, newPath)) {
                return renameInLowerFs(oldPath, newPath);
            }

            if (shouldBypassFuseRestrictions(/*forWrite*/ true, oldPath)
                    && shouldBypassFuseRestrictions(/*forWrite*/ true, newPath)) {
                return renameUncheckedForFuse(oldPath, newPath);
            }
            // Legacy apps that made is this far don't have the right storage permission and hence
            // are not allowed to access anything other than their external app directory
            if (isCallingPackageRequestingLegacy()) {
                return OsConstants.EACCES;
            }

            final String[] oldRelativePath = sanitizePath(extractRelativePath(oldPath));
            final String[] newRelativePath = sanitizePath(extractRelativePath(newPath));
            if (oldRelativePath.length == 0 || newRelativePath.length == 0) {
                // Rename not allowed on paths that can't be translated to RELATIVE_PATH.
                Log.e(TAG, errorMessage +  "Invalid path.");
                return OsConstants.EPERM;
            }
            if (oldRelativePath.length == 1 && TextUtils.isEmpty(oldRelativePath[0])) {
                // Allow rename of files/folders other than default directories.
                final String displayName = extractDisplayName(oldPath);
                for (String defaultFolder : DEFAULT_FOLDER_NAMES) {
                    if (displayName.equals(defaultFolder)) {
                        Log.e(TAG, errorMessage + oldPath + " is a default folder."
                                + " Renaming a default folder is not allowed.");
                        return OsConstants.EPERM;
                    }
                }
            }
            if (newRelativePath.length == 1 && TextUtils.isEmpty(newRelativePath[0])) {
                Log.e(TAG, errorMessage +  newPath + " is in root folder."
                        + " Renaming a file/directory to root folder is not allowed");
                return OsConstants.EPERM;
            }

            final File directoryAndroid = new File(Environment.getExternalStorageDirectory(),
                    DIRECTORY_ANDROID);
            final File directoryAndroidMedia = new File(directoryAndroid, DIRECTORY_MEDIA);
            if (directoryAndroidMedia.getAbsolutePath().equals(oldPath)) {
                // Don't allow renaming 'Android/media' directory.
                // Android/[data|obb] are bind mounted and these paths don't go through FUSE.
                Log.e(TAG, errorMessage +  oldPath + " is a default folder in app external "
                        + "directory. Renaming a default folder is not allowed.");
                return OsConstants.EPERM;
            } else if (FileUtils.contains(directoryAndroid, new File(newPath))) {
                if (newRelativePath.length == 1) {
                    // New path is Android/*. Path is directly under Android. Don't allow moving
                    // files and directories to Android/.
                    Log.e(TAG, errorMessage +  newPath + " is in app external directory. "
                            + "Renaming a file/directory to app external directory is not "
                            + "allowed.");
                    return OsConstants.EPERM;
                } else if(!FileUtils.contains(directoryAndroidMedia, new File(newPath))) {
                    // New path is  Android/*/*. Don't allow moving of files or directories
                    // to app external directory other than media directory.
                    Log.e(TAG, errorMessage +  newPath + " is not in external media directory."
                            + "File/directory can only be renamed to a path in external media "
                            + "directory. Renaming file/directory to path in other external "
                            + "directories is not allowed");
                    return OsConstants.EPERM;
                }
            }

            // Continue renaming files/directories if rename of oldPath to newPath is allowed.
            if (new File(oldPath).isFile()) {
                return renameFileCheckedForFuse(oldPath, newPath);
            } else {
                return renameDirectoryCheckedForFuse(oldPath, newPath);
            }
        } finally {
            restoreLocalCallingIdentity(token);
        }
    }

    @Override
    public int checkUriPermission(@NonNull Uri uri, int uid,
            /* @Intent.AccessUriMode */ int modeFlags) {
        final LocalCallingIdentity token = clearLocalCallingIdentity(
                LocalCallingIdentity.fromExternal(getContext(), uid));

        try {
            final boolean allowHidden = isCallingPackageAllowedHidden();
            final int table = matchUri(uri, allowHidden);

            final DatabaseHelper helper;
            try {
                helper = getDatabaseForUri(uri);
            } catch (VolumeNotFoundException e) {
                return PackageManager.PERMISSION_DENIED;
            }

            final int type;
            final boolean forWrite;
            if ((modeFlags & Intent.FLAG_GRANT_WRITE_URI_PERMISSION) != 0) {
                type = TYPE_UPDATE;
                forWrite = true;
            } else {
                type = TYPE_QUERY;
                forWrite = false;
            }

            final SQLiteQueryBuilder qb = getQueryBuilder(type, table, uri, Bundle.EMPTY, null);
            try (Cursor c = qb.query(helper,
                    new String[] { BaseColumns._ID }, null, null, null, null, null, null, null)) {
                if (c.getCount() == 1) {
                    return PackageManager.PERMISSION_GRANTED;
                }
            }

            try {
                if (ContentUris.parseId(uri) != -1) {
                    return PackageManager.PERMISSION_DENIED;
                }
            } catch (NumberFormatException ignored) { }

            // If the uri is a valid content uri and doesn't have a valid ID at the end of the uri,
            // (i.e., uri is uri of the table not of the item/row), and app doesn't request prefix
            // grant, we are willing to grant this uri permission since this doesn't grant them any
            // extra access. This grant will only grant permissions on given uri, it will not grant
            // access to db rows of the corresponding table.
            if ((modeFlags & Intent.FLAG_GRANT_PREFIX_URI_PERMISSION) == 0) {
                return PackageManager.PERMISSION_GRANTED;
            }

            // For prefix grant on the uri with content uri without id, we don't allow apps to
            // grant access as they might end up granting access to all files.
        } finally {
            restoreLocalCallingIdentity(token);
        }
        return PackageManager.PERMISSION_DENIED;
    }

    @Override
    public Cursor query(Uri uri, String[] projection, String selection, String[] selectionArgs,
            String sortOrder) {
        return query(uri, projection,
                DatabaseUtils.createSqlQueryBundle(selection, selectionArgs, sortOrder), null);
    }

    @Override
    public Cursor query(Uri uri, String[] projection, Bundle queryArgs, CancellationSignal signal) {
        Trace.beginSection("query");
        try {
            return queryInternal(uri, projection, queryArgs, signal);
        } catch (FallbackException e) {
            return e.translateForQuery(getCallingPackageTargetSdkVersion());
        } finally {
            Trace.endSection();
        }
    }

    private Cursor queryInternal(Uri uri, String[] projection, Bundle queryArgs,
            CancellationSignal signal) throws FallbackException {
        queryArgs = (queryArgs != null) ? queryArgs : new Bundle();

        // INCLUDED_DEFAULT_DIRECTORIES extra should only be set inside MediaProvider.
        queryArgs.remove(INCLUDED_DEFAULT_DIRECTORIES);

        final ArraySet<String> honoredArgs = new ArraySet<>();
        DatabaseUtils.resolveQueryArgs(queryArgs, honoredArgs::add, this::ensureCustomCollator);

        uri = safeUncanonicalize(uri);

        final String volumeName = getVolumeName(uri);
        final int targetSdkVersion = getCallingPackageTargetSdkVersion();
        final boolean allowHidden = isCallingPackageAllowedHidden();
        final int table = matchUri(uri, allowHidden);

        //Log.v(TAG, "query: uri="+uri+", selection="+selection);
        // handle MEDIA_SCANNER before calling getDatabaseForUri()
        if (table == MEDIA_SCANNER) {
            // create a cursor to return volume currently being scanned by the media scanner
            MatrixCursor c = new MatrixCursor(new String[] {MediaStore.MEDIA_SCANNER_VOLUME});
            c.addRow(new String[] {mMediaScannerVolume});
            return c;
        }

        // Used temporarily (until we have unique media IDs) to get an identifier
        // for the current sd card, so that the music app doesn't have to use the
        // non-public getFatVolumeId method
        if (table == FS_ID) {
            MatrixCursor c = new MatrixCursor(new String[] {"fsid"});
            c.addRow(new Integer[] {mVolumeId});
            return c;
        }

        if (table == VERSION) {
            MatrixCursor c = new MatrixCursor(new String[] {"version"});
            c.addRow(new Integer[] {DatabaseHelper.getDatabaseVersion(getContext())});
            return c;
        }

        final DatabaseHelper helper = getDatabaseForUri(uri);
        final SQLiteQueryBuilder qb = getQueryBuilder(TYPE_QUERY, table, uri, queryArgs,
                honoredArgs::add);

        if (targetSdkVersion < Build.VERSION_CODES.R) {
            // Some apps are abusing "ORDER BY" clauses to inject "LIMIT"
            // clauses; gracefully lift them out.
            DatabaseUtils.recoverAbusiveSortOrder(queryArgs);

            // Some apps are abusing the Uri query parameters to inject LIMIT
            // clauses; gracefully lift them out.
            DatabaseUtils.recoverAbusiveLimit(uri, queryArgs);
        }

        if (targetSdkVersion < Build.VERSION_CODES.Q) {
            // Some apps are abusing the "WHERE" clause by injecting "GROUP BY"
            // clauses; gracefully lift them out.
            DatabaseUtils.recoverAbusiveSelection(queryArgs);

            // Some apps are abusing the first column to inject "DISTINCT";
            // gracefully lift them out.
            if ((projection != null) && (projection.length > 0)
                    && projection[0].startsWith("DISTINCT ")) {
                projection[0] = projection[0].substring("DISTINCT ".length());
                qb.setDistinct(true);
            }

            // Some apps are generating thumbnails with getThumbnail(), but then
            // ignoring the returned Bitmap and querying the raw table; give
            // them a row with enough information to find the original image.
            final String selection = queryArgs.getString(QUERY_ARG_SQL_SELECTION);
            if ((table == IMAGES_THUMBNAILS || table == VIDEO_THUMBNAILS)
                    && !TextUtils.isEmpty(selection)) {
                final Matcher matcher = PATTERN_SELECTION_ID.matcher(selection);
                if (matcher.matches()) {
                    final long id = Long.parseLong(matcher.group(1));

                    final Uri fullUri;
                    if (table == IMAGES_THUMBNAILS) {
                        fullUri = ContentUris.withAppendedId(
                                Images.Media.getContentUri(volumeName), id);
                    } else if (table == VIDEO_THUMBNAILS) {
                        fullUri = ContentUris.withAppendedId(
                                Video.Media.getContentUri(volumeName), id);
                    } else {
                        throw new IllegalArgumentException();
                    }

                    final MatrixCursor cursor = new MatrixCursor(projection);
                    final File file = ContentResolver.encodeToFile(
                            fullUri.buildUpon().appendPath("thumbnail").build());
                    final String data = file.getAbsolutePath();
                    cursor.newRow().add(MediaColumns._ID, null)
                            .add(Images.Thumbnails.IMAGE_ID, id)
                            .add(Video.Thumbnails.VIDEO_ID, id)
                            .add(MediaColumns.DATA, data);
                    return cursor;
                }
            }
        }

        final Cursor c = qb.query(helper, projection, queryArgs, signal);
        if (c != null) {
            // As a performance optimization, only configure notifications when
            // resulting cursor will leave our process
            final boolean callerIsRemote = mCallingIdentity.get().pid != android.os.Process.myPid();
            if (callerIsRemote && !isFuseThread()) {
                c.setNotificationUri(getContext().getContentResolver(), uri);
            }

            final Bundle extras = new Bundle();
            extras.putStringArray(ContentResolver.EXTRA_HONORED_ARGS,
                    honoredArgs.toArray(new String[honoredArgs.size()]));
            c.setExtras(extras);
        }
        return c;
    }

    @Override
    public String getType(Uri url) {
        final int match = matchUri(url, true);
        switch (match) {
            case IMAGES_MEDIA_ID:
            case AUDIO_MEDIA_ID:
            case AUDIO_PLAYLISTS_ID:
            case AUDIO_PLAYLISTS_ID_MEMBERS_ID:
            case VIDEO_MEDIA_ID:
            case DOWNLOADS_ID:
            case FILES_ID:
                final LocalCallingIdentity token = clearLocalCallingIdentity();
                try (Cursor cursor = queryForSingleItem(url,
                        new String[] { MediaColumns.MIME_TYPE }, null, null, null)) {
                    return cursor.getString(0);
                } catch (FileNotFoundException e) {
                    throw new IllegalArgumentException(e.getMessage());
                } finally {
                     restoreLocalCallingIdentity(token);
                }

            case IMAGES_MEDIA:
            case IMAGES_THUMBNAILS:
                return Images.Media.CONTENT_TYPE;

            case AUDIO_ALBUMART_ID:
            case AUDIO_ALBUMART_FILE_ID:
            case IMAGES_THUMBNAILS_ID:
            case VIDEO_THUMBNAILS_ID:
                return "image/jpeg";

            case AUDIO_MEDIA:
            case AUDIO_GENRES_ID_MEMBERS:
            case AUDIO_PLAYLISTS_ID_MEMBERS:
                return Audio.Media.CONTENT_TYPE;

            case AUDIO_GENRES:
            case AUDIO_MEDIA_ID_GENRES:
                return Audio.Genres.CONTENT_TYPE;
            case AUDIO_GENRES_ID:
            case AUDIO_MEDIA_ID_GENRES_ID:
                return Audio.Genres.ENTRY_CONTENT_TYPE;
            case AUDIO_PLAYLISTS:
                return Audio.Playlists.CONTENT_TYPE;

            case VIDEO_MEDIA:
                return Video.Media.CONTENT_TYPE;
            case DOWNLOADS:
                return Downloads.CONTENT_TYPE;
        }
        throw new IllegalStateException("Unknown URL : " + url);
    }

    @VisibleForTesting
    void ensureFileColumns(@NonNull Uri uri, @NonNull ContentValues values)
            throws VolumeArgumentException, VolumeNotFoundException {
        final LocalUriMatcher matcher = new LocalUriMatcher(MediaStore.AUTHORITY);
        final int match = matcher.matchUri(uri, true);
        ensureNonUniqueFileColumns(match, uri, Bundle.EMPTY, values, null /* currentPath */);
    }

    private void ensureUniqueFileColumns(int match, @NonNull Uri uri, @NonNull Bundle extras,
            @NonNull ContentValues values, @Nullable String currentPath)
            throws VolumeArgumentException, VolumeNotFoundException {
        ensureFileColumns(match, uri, extras, values, true, currentPath);
    }

    private void ensureNonUniqueFileColumns(int match, @NonNull Uri uri,
            @NonNull Bundle extras, @NonNull ContentValues values, @Nullable String currentPath)
            throws VolumeArgumentException, VolumeNotFoundException {
        ensureFileColumns(match, uri, extras, values, false, currentPath);
    }

    /**
     * Get the various file-related {@link MediaColumns} in the given
     * {@link ContentValues} into sane condition. Also validates that defined
     * columns are valid for the given {@link Uri}, such as ensuring that only
     * {@code image/*} can be inserted into
     * {@link android.provider.MediaStore.Images}.
     */
    private void ensureFileColumns(int match, @NonNull Uri uri, @NonNull Bundle extras,
            @NonNull ContentValues values, boolean makeUnique, @Nullable String currentPath)
            throws VolumeArgumentException, VolumeNotFoundException {
        Trace.beginSection("ensureFileColumns");

        Objects.requireNonNull(uri);
        Objects.requireNonNull(extras);
        Objects.requireNonNull(values);

        // Figure out defaults based on Uri being modified
        String defaultMimeType = ClipDescription.MIMETYPE_UNKNOWN;
        int defaultMediaType = FileColumns.MEDIA_TYPE_NONE;
        String defaultPrimary = Environment.DIRECTORY_DOWNLOADS;
        String defaultSecondary = null;
        List<String> allowedPrimary = Arrays.asList(
                Environment.DIRECTORY_DOWNLOADS,
                Environment.DIRECTORY_DOCUMENTS);
        switch (match) {
            case AUDIO_MEDIA:
            case AUDIO_MEDIA_ID:
                defaultMimeType = "audio/mpeg";
                defaultMediaType = FileColumns.MEDIA_TYPE_AUDIO;
                defaultPrimary = Environment.DIRECTORY_MUSIC;
                allowedPrimary = Arrays.asList(
                        Environment.DIRECTORY_ALARMS,
                        Environment.DIRECTORY_AUDIOBOOKS,
                        Environment.DIRECTORY_MUSIC,
                        Environment.DIRECTORY_NOTIFICATIONS,
                        Environment.DIRECTORY_PODCASTS,
                        Environment.DIRECTORY_RINGTONES);
                break;
            case VIDEO_MEDIA:
            case VIDEO_MEDIA_ID:
                defaultMimeType = "video/mp4";
                defaultMediaType = FileColumns.MEDIA_TYPE_VIDEO;
                defaultPrimary = Environment.DIRECTORY_MOVIES;
                allowedPrimary = Arrays.asList(
                        Environment.DIRECTORY_DCIM,
                        Environment.DIRECTORY_MOVIES,
                        Environment.DIRECTORY_PICTURES);
                break;
            case IMAGES_MEDIA:
            case IMAGES_MEDIA_ID:
                defaultMimeType = "image/jpeg";
                defaultMediaType = FileColumns.MEDIA_TYPE_IMAGE;
                defaultPrimary = Environment.DIRECTORY_PICTURES;
                allowedPrimary = Arrays.asList(
                        Environment.DIRECTORY_DCIM,
                        Environment.DIRECTORY_PICTURES);
                break;
            case AUDIO_ALBUMART:
            case AUDIO_ALBUMART_ID:
                defaultMimeType = "image/jpeg";
                defaultMediaType = FileColumns.MEDIA_TYPE_IMAGE;
                defaultPrimary = Environment.DIRECTORY_MUSIC;
                allowedPrimary = Arrays.asList(defaultPrimary);
                defaultSecondary = DIRECTORY_THUMBNAILS;
                break;
            case VIDEO_THUMBNAILS:
            case VIDEO_THUMBNAILS_ID:
                defaultMimeType = "image/jpeg";
                defaultMediaType = FileColumns.MEDIA_TYPE_IMAGE;
                defaultPrimary = Environment.DIRECTORY_MOVIES;
                allowedPrimary = Arrays.asList(defaultPrimary);
                defaultSecondary = DIRECTORY_THUMBNAILS;
                break;
            case IMAGES_THUMBNAILS:
            case IMAGES_THUMBNAILS_ID:
                defaultMimeType = "image/jpeg";
                defaultMediaType = FileColumns.MEDIA_TYPE_IMAGE;
                defaultPrimary = Environment.DIRECTORY_PICTURES;
                allowedPrimary = Arrays.asList(defaultPrimary);
                defaultSecondary = DIRECTORY_THUMBNAILS;
                break;
            case AUDIO_PLAYLISTS:
            case AUDIO_PLAYLISTS_ID:
                defaultMimeType = "audio/mpegurl";
                defaultMediaType = FileColumns.MEDIA_TYPE_PLAYLIST;
                defaultPrimary = Environment.DIRECTORY_MUSIC;
                allowedPrimary = Arrays.asList(
                        Environment.DIRECTORY_MUSIC,
                        Environment.DIRECTORY_MOVIES);
                break;
            case DOWNLOADS:
            case DOWNLOADS_ID:
                defaultPrimary = Environment.DIRECTORY_DOWNLOADS;
                allowedPrimary = Arrays.asList(defaultPrimary);
                break;
            case FILES:
            case FILES_ID:
                // Use defaults above
                break;
            default:
                Log.w(TAG, "Unhandled location " + uri + "; assuming generic files");
                break;
        }

        final String resolvedVolumeName = resolveVolumeName(uri);

        if (TextUtils.isEmpty(values.getAsString(MediaColumns.DATA))
                && MediaStore.VOLUME_INTERNAL.equals(resolvedVolumeName)) {
            // TODO: promote this to top-level check
            throw new UnsupportedOperationException(
                    "Writing to internal storage is not supported.");
        }

        // Force values when raw path provided
        if (!TextUtils.isEmpty(values.getAsString(MediaColumns.DATA))) {
            FileUtils.computeValuesFromData(values, isFuseThread());
        }

        final boolean isTargetSdkROrHigher =
                getCallingPackageTargetSdkVersion() >= Build.VERSION_CODES.R;
        final String displayName = values.getAsString(MediaColumns.DISPLAY_NAME);
        final String mimeTypeFromExt = TextUtils.isEmpty(displayName) ? null :
                MimeUtils.resolveMimeType(new File(displayName));

        if (TextUtils.isEmpty(values.getAsString(MediaColumns.MIME_TYPE))) {
            if (isTargetSdkROrHigher) {
                // Extract the MIME type from the display name if we couldn't resolve it from the
                // raw path
                if (mimeTypeFromExt != null) {
                    values.put(MediaColumns.MIME_TYPE, mimeTypeFromExt);
                } else {
                    // We couldn't resolve mimeType, it means that both display name and MIME type
                    // were missing in values, so we use defaultMimeType.
                    values.put(MediaColumns.MIME_TYPE, defaultMimeType);
                }
            } else if (defaultMediaType == FileColumns.MEDIA_TYPE_NONE) {
                values.put(MediaColumns.MIME_TYPE, mimeTypeFromExt);
            } else {
                // We don't use mimeTypeFromExt to preserve legacy behavior.
                values.put(MediaColumns.MIME_TYPE, defaultMimeType);
            }
        }

        String mimeType = values.getAsString(MediaColumns.MIME_TYPE);
        if (defaultMediaType == FileColumns.MEDIA_TYPE_NONE) {
            // We allow any mimeType for generic uri with default media type as MEDIA_TYPE_NONE.
        } else if (mimeType != null &&
                MimeTypeMap.getSingleton().getExtensionFromMimeType(mimeType) == null) {
            if (mimeTypeFromExt != null &&
                    defaultMediaType == MimeUtils.resolveMediaType(mimeTypeFromExt)) {
                // If mimeType from extension matches the defaultMediaType of uri, we use mimeType
                // from file extension as mimeType. This is an effort to guess the mimeType when we
                // get unsupported mimeType.
                // Note: We can't force defaultMimeType because when we force defaultMimeType, we
                // will force the file extension as well. For example, if DISPLAY_NAME=Foo.png and
                // mimeType="image/*". If we force mimeType to be "image/jpeg", we append the file
                // name with the new file extension i.e., "Foo.png.jpg" where as the expected file
                // name was "Foo.png"
                values.put(MediaColumns.MIME_TYPE, mimeTypeFromExt);
            } else if (isTargetSdkROrHigher) {
                // We are here because given mimeType is unsupported also we couldn't guess valid
                // mimeType from file extension.
                throw new IllegalArgumentException("Unsupported MIME type " + mimeType);
            } else {
                // We can't throw error for legacy apps, so we try to use defaultMimeType.
                values.put(MediaColumns.MIME_TYPE, defaultMimeType);
            }
        }

        // Give ourselves sane defaults when missing
        if (TextUtils.isEmpty(values.getAsString(MediaColumns.DISPLAY_NAME))) {
            values.put(MediaColumns.DISPLAY_NAME,
                    String.valueOf(System.currentTimeMillis()));
        }
        final Integer formatObject = values.getAsInteger(FileColumns.FORMAT);
        final int format = formatObject == null ? 0 : formatObject.intValue();
        if (format == MtpConstants.FORMAT_ASSOCIATION) {
            values.putNull(MediaColumns.MIME_TYPE);
        }

        mimeType = values.getAsString(MediaColumns.MIME_TYPE);
        // Sanity check MIME type against table
        if (mimeType != null) {
            final int actualMediaType = MimeUtils.resolveMediaType(mimeType);
            if (defaultMediaType == FileColumns.MEDIA_TYPE_NONE) {
                // Give callers an opportunity to work with playlists and
                // subtitles using the generic files table
                switch (actualMediaType) {
                    case FileColumns.MEDIA_TYPE_PLAYLIST:
                        defaultMimeType = "audio/mpegurl";
                        defaultMediaType = FileColumns.MEDIA_TYPE_PLAYLIST;
                        defaultPrimary = Environment.DIRECTORY_MUSIC;
                        allowedPrimary = new ArrayList<>(allowedPrimary);
                        allowedPrimary.add(Environment.DIRECTORY_MUSIC);
                        allowedPrimary.add(Environment.DIRECTORY_MOVIES);
                        break;
                    case FileColumns.MEDIA_TYPE_SUBTITLE:
                        defaultMimeType = "application/x-subrip";
                        defaultMediaType = FileColumns.MEDIA_TYPE_SUBTITLE;
                        defaultPrimary = Environment.DIRECTORY_MOVIES;
                        allowedPrimary = new ArrayList<>(allowedPrimary);
                        allowedPrimary.add(Environment.DIRECTORY_MUSIC);
                        allowedPrimary.add(Environment.DIRECTORY_MOVIES);
                        break;
                }
            } else if (defaultMediaType != actualMediaType) {
                final String[] split = defaultMimeType.split("/");
                throw new IllegalArgumentException(
                        "MIME type " + mimeType + " cannot be inserted into " + uri
                                + "; expected MIME type under " + split[0] + "/*");
            }
        }

        // Use default directories when missing
        if (TextUtils.isEmpty(values.getAsString(MediaColumns.RELATIVE_PATH))) {
            if (defaultSecondary != null) {
                values.put(MediaColumns.RELATIVE_PATH,
                        defaultPrimary + '/' + defaultSecondary + '/');
            } else {
                values.put(MediaColumns.RELATIVE_PATH,
                        defaultPrimary + '/');
            }
        }

        // Generate path when undefined
        if (TextUtils.isEmpty(values.getAsString(MediaColumns.DATA))) {
            File volumePath;
            try {
                volumePath = getVolumePath(resolvedVolumeName);
            } catch (FileNotFoundException e) {
                throw new IllegalArgumentException(e);
            }

            FileUtils.sanitizeValues(values, /*rewriteHiddenFileName*/ !isFuseThread());
            FileUtils.computeDataFromValues(values, volumePath, isFuseThread());

            // Create result file
            File res = new File(values.getAsString(MediaColumns.DATA));
            try {
                if (makeUnique) {
                    res = FileUtils.buildUniqueFile(res.getParentFile(),
                            mimeType, res.getName());
                } else {
                    res = FileUtils.buildNonUniqueFile(res.getParentFile(),
                            mimeType, res.getName());
                }
            } catch (FileNotFoundException e) {
                throw new IllegalStateException(
                        "Failed to build unique file: " + res + " " + values);
            }

            // Require that content lives under well-defined directories to help
            // keep the user's content organized

            // Start by saying unchanged directories are valid
            final String currentDir = (currentPath != null)
                    ? new File(currentPath).getParent() : null;
            boolean validPath = res.getParent().equals(currentDir);

            // Next, consider allowing based on allowed primary directory
            final String[] relativePath = values.getAsString(MediaColumns.RELATIVE_PATH).split("/");
            final String primary = (relativePath.length > 0) ? relativePath[0] : null;
            if (!validPath) {
                validPath = allowedPrimary.contains(primary);
            }

            // Next, consider allowing paths when referencing a related item
            final Uri relatedUri = extras.getParcelable(QUERY_ARG_RELATED_URI);
            if (!validPath && relatedUri != null) {
                try (Cursor c = queryForSingleItem(relatedUri, new String[] {
                        MediaColumns.MIME_TYPE,
                        MediaColumns.RELATIVE_PATH,
                }, null, null, null)) {
                    // If top-level MIME type matches, and relative path
                    // matches, then allow caller to place things here

                    final String expectedType = MimeUtils.extractPrimaryType(
                            c.getString(0));
                    final String actualType = MimeUtils.extractPrimaryType(
                            values.getAsString(MediaColumns.MIME_TYPE));
                    if (!Objects.equals(expectedType, actualType)) {
                        throw new IllegalArgumentException("Placement of " + actualType
                                + " item not allowed in relation to " + expectedType + " item");
                    }

                    final String expectedPath = c.getString(1);
                    final String actualPath = values.getAsString(MediaColumns.RELATIVE_PATH);
                    if (!Objects.equals(expectedPath, actualPath)) {
                        throw new IllegalArgumentException("Placement of " + actualPath
                                + " item not allowed in relation to " + expectedPath + " item");
                    }

                    // If we didn't see any trouble above, then we'll allow it
                    validPath = true;
                } catch (FileNotFoundException e) {
                    Log.w(TAG, "Failed to find related item " + relatedUri + ": " + e);
                }
            }

            // Consider allowing external media directory of calling package
            if (!validPath) {
                final String pathOwnerPackage = extractPathOwnerPackageName(res.getAbsolutePath());
                if (pathOwnerPackage != null) {
                    validPath = isExternalMediaDirectory(res.getAbsolutePath()) &&
                            isCallingIdentitySharedPackageName(pathOwnerPackage);
                }
            }

            // Allow apps with MANAGE_EXTERNAL_STORAGE to create files anywhere
            if (!validPath) {
                validPath = isCallingPackageManager();
            }

            // Allow system gallery to create image/video files.
            if (!validPath) {
                // System gallery can create image/video files in any existing directory, it can
                // also create subdirectories in any existing top-level directory. However, system
                // gallery is not allowed to create non-default top level directory.
                final boolean createNonDefaultTopLevelDir = primary != null &&
                        !FileUtils.buildPath(volumePath, primary).exists();
                validPath = !createNonDefaultTopLevelDir &&
                        canAccessMediaFile(res.getAbsolutePath(), /*allowLegacy*/ false);
            }

            // Nothing left to check; caller can't use this path
            if (!validPath) {
                throw new IllegalArgumentException(
                        "Primary directory " + primary + " not allowed for " + uri
                                + "; allowed directories are " + allowedPrimary);
            }

            boolean isFuseThread = isFuseThread();
            // Check if the following are true:
            // 1. Not a FUSE thread
            // 2. |res| is a child of a default dir and the default dir is missing
            // If true, we want to update the mTime of the volume root, after creating the dir
            // on the lower filesystem. This fixes some FileManagers relying on the mTime change
            // for UI updates
            File defaultDirVolumePath =
                    isFuseThread ? null : checkDefaultDirMissing(resolvedVolumeName, res);
            // Ensure all parent folders of result file exist
            res.getParentFile().mkdirs();
            if (!res.getParentFile().exists()) {
                throw new IllegalStateException("Failed to create directory: " + res);
            }
            touchFusePath(defaultDirVolumePath);

            values.put(MediaColumns.DATA, res.getAbsolutePath());
            // buildFile may have changed the file name, compute values to extract new DISPLAY_NAME.
            // Note: We can't extract displayName from res.getPath() because for pending & trashed
            // files DISPLAY_NAME will not be same as file name.
            FileUtils.computeValuesFromData(values, isFuseThread);
        } else {
            assertFileColumnsSane(match, uri, values);
        }

        // Drop columns that aren't relevant for special tables
        switch (match) {
            case AUDIO_ALBUMART:
            case VIDEO_THUMBNAILS:
            case IMAGES_THUMBNAILS:
                final Set<String> valid = getProjectionMap(MediaStore.Images.Thumbnails.class)
                        .keySet();
                for (String key : new ArraySet<>(values.keySet())) {
                    if (!valid.contains(key)) {
                        values.remove(key);
                    }
                }
                break;
        }

        Trace.endSection();
    }

    /**
     * @return the default dir if {@code file} is a child of default dir and it's missing,
     * {@code null} otherwise.
     */
    private File checkDefaultDirMissing(String volumeName, File file) {
        String topLevelDir = FileUtils.extractTopLevelDir(file.getPath());
        if (topLevelDir != null && FileUtils.isDefaultDirectoryName(topLevelDir)) {
            try {
                File volumePath = getVolumePath(volumeName);
                if (!new File(volumePath, topLevelDir).exists()) {
                    return volumePath;
                }
            } catch (FileNotFoundException e) {
                Log.w(TAG, "Failed to checkDefaultDirMissing for " + file, e);
            }
        }
        return null;
    }

    /** Updates mTime of {@code path} on the FUSE filesystem */
    private void touchFusePath(@Nullable File path) {
        if (path != null) {
            // Touch root of volume to update mTime on FUSE filesystem
            // This allows FileManagers that may be relying on mTime changes to update their UI
            File fusePath = getFuseFile(path);
            if (fusePath != null) {
                Log.i(TAG, "Touching FUSE path " + fusePath);
                fusePath.setLastModified(System.currentTimeMillis());
            }
        }
    }

    /**
     * Check that any requested {@link MediaColumns#DATA} paths actually
     * live on the storage volume being targeted.
     */
    private void assertFileColumnsSane(int match, Uri uri, ContentValues values)
            throws VolumeArgumentException, VolumeNotFoundException {
        if (!values.containsKey(MediaColumns.DATA)) return;

        final String volumeName = resolveVolumeName(uri);
        try {
            // Sanity check that the requested path actually lives on volume
            final Collection<File> allowed = getVolumeScanPaths(volumeName);
            final File actual = new File(values.getAsString(MediaColumns.DATA))
                    .getCanonicalFile();
            if (!FileUtils.contains(allowed, actual)) {
                throw new VolumeArgumentException(actual, allowed);
            }
        } catch (IOException e) {
            throw new VolumeNotFoundException(volumeName);
        }
    }

    @Override
    public int bulkInsert(Uri uri, ContentValues[] values) {
        final int targetSdkVersion = getCallingPackageTargetSdkVersion();
        final boolean allowHidden = isCallingPackageAllowedHidden();
        final int match = matchUri(uri, allowHidden);

        if (match == VOLUMES) {
            return super.bulkInsert(uri, values);
        }

        if (match == AUDIO_PLAYLISTS_ID || match == AUDIO_PLAYLISTS_ID_MEMBERS) {
            final String resolvedVolumeName = resolveVolumeName(uri);

            final long playlistId = Long.parseLong(uri.getPathSegments().get(3));
            final Uri playlistUri = ContentUris.withAppendedId(
                    MediaStore.Audio.Playlists.getContentUri(resolvedVolumeName), playlistId);

            final String audioVolumeName =
                    MediaStore.VOLUME_INTERNAL.equals(resolvedVolumeName)
                            ? MediaStore.VOLUME_INTERNAL : MediaStore.VOLUME_EXTERNAL;

            // Require that caller has write access to underlying media
            enforceCallingPermission(playlistUri, Bundle.EMPTY, true);
            for (ContentValues each : values) {
                final long audioId = each.getAsLong(Audio.Playlists.Members.AUDIO_ID);
                final Uri audioUri = Audio.Media.getContentUri(audioVolumeName, audioId);
                enforceCallingPermission(audioUri, Bundle.EMPTY, false);
            }

            return bulkInsertPlaylist(playlistUri, values);
        }

        final DatabaseHelper helper;
        try {
            helper = getDatabaseForUri(uri);
        } catch (VolumeNotFoundException e) {
            return e.translateForUpdateDelete(targetSdkVersion);
        }

        helper.beginTransaction();
        try {
            final int result = super.bulkInsert(uri, values);
            helper.setTransactionSuccessful();
            return result;
        } finally {
            helper.endTransaction();
        }
    }

    private int bulkInsertPlaylist(@NonNull Uri uri, @NonNull ContentValues[] values) {
        Trace.beginSection("bulkInsertPlaylist");
        try {
            try {
                return addPlaylistMembers(uri, values);
            } catch (SQLiteConstraintException e) {
                if (getCallingPackageTargetSdkVersion() >= Build.VERSION_CODES.R) {
                    throw e;
                } else {
                    return 0;
                }
            }
        } catch (FallbackException e) {
            return e.translateForBulkInsert(getCallingPackageTargetSdkVersion());
        } finally {
            Trace.endSection();
        }
    }

    private long insertDirectory(@NonNull SQLiteDatabase db, @NonNull String path) {
        if (LOGV) Log.v(TAG, "inserting directory " + path);
        ContentValues values = new ContentValues();
        values.put(FileColumns.FORMAT, MtpConstants.FORMAT_ASSOCIATION);
        values.put(FileColumns.DATA, path);
        values.put(FileColumns.PARENT, getParent(db, path));
        values.put(FileColumns.OWNER_PACKAGE_NAME, extractPathOwnerPackageName(path));
        values.put(FileColumns.VOLUME_NAME, extractVolumeName(path));
        values.put(FileColumns.RELATIVE_PATH, extractRelativePath(path));
        values.put(FileColumns.DISPLAY_NAME, extractDisplayName(path));
        values.put(FileColumns.IS_DOWNLOAD, isDownload(path) ? 1 : 0);
        File file = new File(path);
        if (file.exists()) {
            values.put(FileColumns.DATE_MODIFIED, file.lastModified() / 1000);
        }
        return db.insert("files", FileColumns.DATE_MODIFIED, values);
    }

    private long getParent(@NonNull SQLiteDatabase db, @NonNull String path) {
        final String parentPath = new File(path).getParent();
        if (Objects.equals("/", parentPath)) {
            return -1;
        } else {
            synchronized (mDirectoryCache) {
                Long id = mDirectoryCache.get(parentPath);
                if (id != null) {
                    return id;
                }
            }

            final long id;
            try (Cursor c = db.query("files", new String[] { FileColumns._ID },
                    FileColumns.DATA + "=?", new String[] { parentPath }, null, null, null)) {
                if (c.moveToFirst()) {
                    id = c.getLong(0);
                } else {
                    id = insertDirectory(db, parentPath);
                }
            }

            synchronized (mDirectoryCache) {
                mDirectoryCache.put(parentPath, id);
            }
            return id;
        }
    }

    /**
     * @param c the Cursor whose title to retrieve
     * @return the result of {@link #getDefaultTitle(String)} if the result is valid; otherwise
     * the value of the {@code MediaStore.Audio.Media.TITLE} column
     */
    private String getDefaultTitleFromCursor(Cursor c) {
        String title = null;
        final int columnIndex = c.getColumnIndex("title_resource_uri");
        // Necessary to check for existence because we may be reading from an old DB version
        if (columnIndex > -1) {
            final String titleResourceUri = c.getString(columnIndex);
            if (titleResourceUri != null) {
                try {
                    title = getDefaultTitle(titleResourceUri);
                } catch (Exception e) {
                    // Best attempt only
                }
            }
        }
        if (title == null) {
            title = c.getString(c.getColumnIndex(MediaStore.Audio.Media.TITLE));
        }
        return title;
    }

    /**
     * @param title_resource_uri The title resource for which to retrieve the default localization
     * @return The title localized to {@code Locale.US}, or {@code null} if unlocalizable
     * @throws Exception Thrown if the title appears to be localizable, but the localization failed
     * for any reason. For example, the application from which the localized title is fetched is not
     * installed, or it does not have the resource which needs to be localized
     */
    private String getDefaultTitle(String title_resource_uri) throws Exception{
        try {
            return getTitleFromResourceUri(title_resource_uri, false);
        } catch (Exception e) {
            Log.e(TAG, "Error getting default title for " + title_resource_uri, e);
            throw e;
        }
    }

    /**
     * @param title_resource_uri The title resource to localize
     * @return The localized title, or {@code null} if unlocalizable
     * @throws Exception Thrown if the title appears to be localizable, but the localization failed
     * for any reason. For example, the application from which the localized title is fetched is not
     * installed, or it does not have the resource which needs to be localized
     */
    private String getLocalizedTitle(String title_resource_uri) throws Exception {
        try {
            return getTitleFromResourceUri(title_resource_uri, true);
        } catch (Exception e) {
            Log.e(TAG, "Error getting localized title for " + title_resource_uri, e);
            throw e;
        }
    }

    /**
     * Localizable titles conform to this URI pattern:
     *   Scheme: {@link ContentResolver.SCHEME_ANDROID_RESOURCE}
     *   Authority: Package Name of ringtone title provider
     *   First Path Segment: Type of resource (must be "string")
     *   Second Path Segment: Resource name of title
     *
     * @param title_resource_uri The title resource to retrieve
     * @param localize Whether or not to localize the title
     * @return The title, or {@code null} if unlocalizable
     * @throws Exception Thrown if the title appears to be localizable, but the localization failed
     * for any reason. For example, the application from which the localized title is fetched is not
     * installed, or it does not have the resource which needs to be localized
     */
    private String getTitleFromResourceUri(String title_resource_uri, boolean localize)
        throws Exception {
        if (TextUtils.isEmpty(title_resource_uri)) {
            return null;
        }
        final Uri titleUri = Uri.parse(title_resource_uri);
        final String scheme = titleUri.getScheme();
        if (!ContentResolver.SCHEME_ANDROID_RESOURCE.equals(scheme)) {
            return null;
        }
        final List<String> pathSegments = titleUri.getPathSegments();
        if (pathSegments.size() != 2) {
            Log.e(TAG, "Error getting localized title for " + title_resource_uri
                + ", must have 2 path segments");
            return null;
        }
        final String type = pathSegments.get(0);
        if (!"string".equals(type)) {
            Log.e(TAG, "Error getting localized title for " + title_resource_uri
                + ", first path segment must be \"string\"");
            return null;
        }
        final String packageName = titleUri.getAuthority();
        final Resources resources;
        if (localize) {
            resources = mPackageManager.getResourcesForApplication(packageName);
        } else {
            final Context packageContext = getContext().createPackageContext(packageName, 0);
            final Configuration configuration = packageContext.getResources().getConfiguration();
            configuration.setLocale(Locale.US);
            resources = packageContext.createConfigurationContext(configuration).getResources();
        }
        final String resourceIdentifier = pathSegments.get(1);
        final int id = resources.getIdentifier(resourceIdentifier, type, packageName);
        return resources.getString(id);
    }

    public void onLocaleChanged() {
        mInternalDatabase.runWithTransaction((db) -> {
            localizeTitles(db);
            return null;
        });
    }

    private void localizeTitles(@NonNull SQLiteDatabase db) {
        try (Cursor c = db.query("files", new String[]{"_id", "title_resource_uri"},
            "title_resource_uri IS NOT NULL", null, null, null, null)) {
            while (c.moveToNext()) {
                final String id = c.getString(0);
                final String titleResourceUri = c.getString(1);
                final ContentValues values = new ContentValues();
                try {
                    values.put(AudioColumns.TITLE_RESOURCE_URI, titleResourceUri);
                    computeAudioLocalizedValues(values);
                    computeAudioKeyValues(values);
                    db.update("files", values, "_id=?", new String[]{id});
                } catch (Exception e) {
                    Log.e(TAG, "Error updating localized title for " + titleResourceUri
                        + ", keeping old localization");
                }
            }
        }
    }

    private Uri insertFile(@NonNull SQLiteQueryBuilder qb, @NonNull DatabaseHelper helper,
            int match, @NonNull Uri uri, @NonNull Bundle extras, @NonNull ContentValues values,
            int mediaType) throws VolumeArgumentException, VolumeNotFoundException {
        boolean wasPathEmpty = !values.containsKey(MediaStore.MediaColumns.DATA)
                || TextUtils.isEmpty(values.getAsString(MediaStore.MediaColumns.DATA));

        // Make sure all file-related columns are defined
        ensureUniqueFileColumns(match, uri, extras, values, null);

        switch (mediaType) {
            case FileColumns.MEDIA_TYPE_AUDIO: {
                computeAudioLocalizedValues(values);
                computeAudioKeyValues(values);
                break;
            }
        }

        // compute bucket_id and bucket_display_name for all files
        String path = values.getAsString(MediaStore.MediaColumns.DATA);
        FileUtils.computeValuesFromData(values, isFuseThread());
        values.put(MediaStore.MediaColumns.DATE_ADDED, System.currentTimeMillis() / 1000);

        String title = values.getAsString(MediaStore.MediaColumns.TITLE);
        if (title == null && path != null) {
            title = extractFileName(path);
        }
        values.put(FileColumns.TITLE, title);

        String mimeType = null;
        int format = MtpConstants.FORMAT_ASSOCIATION;
        if (path != null && new File(path).isDirectory()) {
            values.put(FileColumns.FORMAT, MtpConstants.FORMAT_ASSOCIATION);
            values.putNull(MediaStore.MediaColumns.MIME_TYPE);
        } else {
            mimeType = values.getAsString(MediaStore.MediaColumns.MIME_TYPE);
            final Integer formatObject = values.getAsInteger(FileColumns.FORMAT);
            format = (formatObject == null ? 0 : formatObject.intValue());
        }

        if (format == 0) {
            format = MimeUtils.resolveFormatCode(mimeType);
        }
        if (path != null && path.endsWith("/")) {
            // TODO: convert to using FallbackException once VERSION_CODES.S is defined
            Log.e(TAG, "directory has trailing slash: " + path);
            return null;
        }
        if (format != 0) {
            values.put(FileColumns.FORMAT, format);
        }

        if (mimeType == null && path != null && format != MtpConstants.FORMAT_ASSOCIATION) {
            mimeType = MimeUtils.resolveMimeType(new File(path));
        }

        if (mimeType != null) {
            values.put(FileColumns.MIME_TYPE, mimeType);
            if (isCallingPackageSelf() && values.containsKey(FileColumns.MEDIA_TYPE)) {
                // Leave FileColumns.MEDIA_TYPE untouched if the caller is ModernMediaScanner and
                // FileColumns.MEDIA_TYPE is already populated.
            } else if (isFuseThread() && path != null && shouldFileBeHidden(new File(path))) {
                // We should only mark MEDIA_TYPE as MEDIA_TYPE_NONE for Fuse Thread.
                // MediaProvider#insert() returns the uri by appending the "rowId" to the given
                // uri, hence to ensure the correct working of the returned uri, we shouldn't
                // change the MEDIA_TYPE in insert operation and let scan change it for us.
                values.put(FileColumns.MEDIA_TYPE, FileColumns.MEDIA_TYPE_NONE);
            } else {
                values.put(FileColumns.MEDIA_TYPE, MimeUtils.resolveMediaType(mimeType));
            }
        } else {
            values.put(FileColumns.MEDIA_TYPE, mediaType);
        }

        final long rowId;
        {
            if (mediaType == FileColumns.MEDIA_TYPE_PLAYLIST) {
                String name = values.getAsString(Audio.Playlists.NAME);
                if (name == null && path == null) {
                    // MediaScanner will compute the name from the path if we have one
                    throw new IllegalArgumentException(
                            "no name was provided when inserting abstract playlist");
                }
            } else {
                if (path == null) {
                    // path might be null for playlists created on the device
                    // or transfered via MTP
                    throw new IllegalArgumentException(
                            "no path was provided when inserting new file");
                }
            }

            // make sure modification date and size are set
            if (path != null) {
                File file = new File(path);
                if (file.exists()) {
                    values.put(FileColumns.DATE_MODIFIED, file.lastModified() / 1000);
                    if (!values.containsKey(FileColumns.SIZE)) {
                        values.put(FileColumns.SIZE, file.length());
                    }
                }
            }

            rowId = insertAllowingUpsert(qb, helper, values, path);
        }
        if (format == MtpConstants.FORMAT_ASSOCIATION) {
            synchronized (mDirectoryCache) {
                mDirectoryCache.put(path, rowId);
            }
        }

        return ContentUris.withAppendedId(uri, rowId);
    }

    /**
     * Inserts a new row in MediaProvider database with {@code values}. Treats insert as upsert for
     * double inserts from same package.
     */
    private long insertAllowingUpsert(@NonNull SQLiteQueryBuilder qb,
            @NonNull DatabaseHelper helper, @NonNull ContentValues values, String path)
            throws SQLiteConstraintException {
        return helper.runWithTransaction((db) -> {
            Long parent = values.getAsLong(FileColumns.PARENT);
            if (parent == null) {
                if (path != null) {
                    final long parentId = getParent(db, path);
                    values.put(FileColumns.PARENT, parentId);
                }
            }

            try {
                return qb.insert(helper, values);
            } catch (SQLiteConstraintException e) {
                final String packages = getAllowedPackagesForUpsert(
                        values.getAsString(MediaColumns.OWNER_PACKAGE_NAME));
                SQLiteQueryBuilder qbForUpsert = getQueryBuilderForUpsert(path);
                final long rowId = getIdIfPathOwnedByPackages(qbForUpsert, helper, path, packages);
                // Apps sometimes create a file via direct path and then insert it into
                // MediaStore via ContentResolver. The former should create a database entry,
                // so we have to treat the latter as an upsert.
                // TODO(b/149917493) Perform all INSERT operations as UPSERT.
                if (rowId != -1 && qbForUpsert.update(helper, values, "_id=?",
                        new String[]{Long.toString(rowId)}) == 1) {
                    return rowId;
                }
                // Rethrow SQLiteConstraintException on failed upsert.
                throw e;
            }
        });
    }

    /**
     * @return row id of the entry with path {@code path} if the owner is one of {@code packages}.
     */
    private long getIdIfPathOwnedByPackages(@NonNull SQLiteQueryBuilder qb,
            @NonNull DatabaseHelper helper, String path, String packages) {
        final String[] projection = new String[] {FileColumns._ID};
        final  String ownerPackageMatchClause = DatabaseUtils.bindSelection(
                MediaColumns.OWNER_PACKAGE_NAME + " IN " + packages);
        final String selection = FileColumns.DATA + " =? AND " + ownerPackageMatchClause;

        try (Cursor c = qb.query(helper, projection, selection, new String[] {path}, null, null,
                null, null, null)) {
            if (c.moveToFirst()) {
                return c.getLong(0);
            }
        }
        return -1;
    }

    /**
     * Gets packages that should match to upsert a db row.
     *
     * A database row can be upserted if
     * <ul>
     * <li> Calling package or one of the shared packages owns the db row.
     * <li> {@code givenOwnerPackage} owns the db row. This is useful when DownloadProvider
     * requests upsert on behalf of another app
     * </ul>
     */
    private String getAllowedPackagesForUpsert(@Nullable String givenOwnerPackage) {
        ArrayList<String> packages = new ArrayList<>();
        packages.addAll(Arrays.asList(mCallingIdentity.get().getSharedPackageNames()));

        // If givenOwnerPackage is CallingIdentity, packages list would already have shared package
        // names of givenOwnerPackage. If givenOwnerPackage is not CallingIdentity, since
        // DownloadProvider can upsert a row on behalf of app, we should include all shared packages
        // of givenOwnerPackage.
        if (givenOwnerPackage != null && isCallingPackageDelegator() &&
                !isCallingIdentitySharedPackageName(givenOwnerPackage)) {
            // Allow DownloadProvider to Upsert if givenOwnerPackage is owner of the db row.
            packages.addAll(Arrays.asList(getSharedPackagesForPackage(givenOwnerPackage)));
        }
        return bindList((Object[]) packages.toArray());
    }

    /**
     * @return {@link SQLiteQueryBuilder} for upsert with Files uri. This disables strict columns
     * check to allow upsert to update any column with Files uri.
     */
    private SQLiteQueryBuilder getQueryBuilderForUpsert(@NonNull String path) {
        final boolean allowHidden = isCallingPackageAllowedHidden();
        Bundle extras = new Bundle();
        extras.putInt(QUERY_ARG_MATCH_PENDING, MATCH_INCLUDE);
        extras.putInt(QUERY_ARG_MATCH_TRASHED, MATCH_INCLUDE);

        // When Fuse inserts a file to database it doesn't set is_download column. When app tries
        // insert with Downloads uri, upsert fails because getIdIfPathExistsForCallingPackage can't
        // find a row ID with is_download=1. Use Files uri to get queryBuilder & update any existing
        // row irrespective of is_download=1.
        final Uri uri = FileUtils.getContentUriForPath(path);
        SQLiteQueryBuilder qb = getQueryBuilder(TYPE_UPDATE, matchUri(uri, allowHidden), uri,
                extras, null);

        // We won't be able to update columns that are not part of projection map of Files table. We
        // have already checked strict columns in previous insert operation which failed with
        // exception. Any malicious column usage would have got caught in insert operation, hence we
        // can safely disable strict column check for upsert.
        qb.setStrictColumns(false);
        return qb;
    }

    private void maybePut(@NonNull ContentValues values, @NonNull String key,
            @Nullable String value) {
        if (value != null) {
            values.put(key, value);
        }
    }

    private boolean maybeMarkAsDownload(@NonNull ContentValues values) {
        final String path = values.getAsString(MediaColumns.DATA);
        if (path != null && isDownload(path)) {
            values.put(FileColumns.IS_DOWNLOAD, 1);
            return true;
        }
        return false;
    }

    private static @NonNull String resolveVolumeName(@NonNull Uri uri) {
        final String volumeName = getVolumeName(uri);
        if (MediaStore.VOLUME_EXTERNAL.equals(volumeName)) {
            return MediaStore.VOLUME_EXTERNAL_PRIMARY;
        } else {
            return volumeName;
        }
    }

    /**
     * @deprecated all operations should be routed through the overload that
     *             accepts a {@link Bundle} of extras.
     */
    @Override
    @Deprecated
    public Uri insert(Uri uri, ContentValues values) {
        return insert(uri, values, null);
    }

    @Override
    public @Nullable Uri insert(@NonNull Uri uri, @Nullable ContentValues values,
            @Nullable Bundle extras) {
        Trace.beginSection("insert");
        try {
            try {
                return insertInternal(uri, values, extras);
            } catch (SQLiteConstraintException e) {
                if (getCallingPackageTargetSdkVersion() >= Build.VERSION_CODES.R) {
                    throw e;
                } else {
                    return null;
                }
            }
        } catch (FallbackException e) {
            return e.translateForInsert(getCallingPackageTargetSdkVersion());
        } finally {
            Trace.endSection();
        }
    }

    private @Nullable Uri insertInternal(@NonNull Uri uri, @Nullable ContentValues initialValues,
            @Nullable Bundle extras) throws FallbackException {
        extras = (extras != null) ? extras : new Bundle();

        // INCLUDED_DEFAULT_DIRECTORIES extra should only be set inside MediaProvider.
        extras.remove(INCLUDED_DEFAULT_DIRECTORIES);

        final boolean allowHidden = isCallingPackageAllowedHidden();
        final int match = matchUri(uri, allowHidden);

        final int targetSdkVersion = getCallingPackageTargetSdkVersion();
        final String originalVolumeName = getVolumeName(uri);
        final String resolvedVolumeName = resolveVolumeName(uri);

        // handle MEDIA_SCANNER before calling getDatabaseForUri()
        if (match == MEDIA_SCANNER) {
            mMediaScannerVolume = initialValues.getAsString(MediaStore.MEDIA_SCANNER_VOLUME);

            final DatabaseHelper helper = getDatabaseForUri(
                    MediaStore.Files.getContentUri(mMediaScannerVolume));

            helper.mScanStartTime = SystemClock.elapsedRealtime();
            return MediaStore.getMediaScannerUri();
        }

        if (match == VOLUMES) {
            String name = initialValues.getAsString("name");
            Uri attachedVolume = attachVolume(name, /* validate */ true);
            if (mMediaScannerVolume != null && mMediaScannerVolume.equals(name)) {
                final DatabaseHelper helper = getDatabaseForUri(
                        MediaStore.Files.getContentUri(mMediaScannerVolume));
                helper.mScanStartTime = SystemClock.elapsedRealtime();
            }
            return attachedVolume;
        }

        switch (match) {
            case AUDIO_PLAYLISTS_ID:
            case AUDIO_PLAYLISTS_ID_MEMBERS: {
                final long playlistId = Long.parseLong(uri.getPathSegments().get(3));
                final Uri playlistUri = ContentUris.withAppendedId(
                        MediaStore.Audio.Playlists.getContentUri(resolvedVolumeName), playlistId);

                final long audioId = initialValues
                        .getAsLong(MediaStore.Audio.Playlists.Members.AUDIO_ID);
                final String audioVolumeName =
                        MediaStore.VOLUME_INTERNAL.equals(resolvedVolumeName)
                                ? MediaStore.VOLUME_INTERNAL : MediaStore.VOLUME_EXTERNAL;
                final Uri audioUri = ContentUris.withAppendedId(
                        MediaStore.Audio.Media.getContentUri(audioVolumeName), audioId);

                // Require that caller has write access to underlying media
                enforceCallingPermission(playlistUri, Bundle.EMPTY, true);
                enforceCallingPermission(audioUri, Bundle.EMPTY, false);

                // Playlist contents are always persisted directly into playlist
                // files on disk to ensure that we can reliably migrate between
                // devices and recover from database corruption
                final long id = addPlaylistMembers(playlistUri, initialValues);
                final ContentResolver resolver = getContext().getContentResolver();
                resolver.notifyChange(playlistUri, null, ContentResolver.NOTIFY_INSERT);
                return ContentUris.withAppendedId(MediaStore.Audio.Playlists.Members
                        .getContentUri(originalVolumeName, playlistId), id);
            }
        }

        String path = null;
        String ownerPackageName = null;
        if (initialValues != null) {
            // IDs are forever; nobody should be editing them
            initialValues.remove(MediaColumns._ID);

            // Expiration times are hard-coded; let's derive them
            FileUtils.computeDateExpires(initialValues);

            // Ignore or augment incoming raw filesystem paths
            for (String column : sDataColumns.keySet()) {
                if (!initialValues.containsKey(column)) continue;

                if (isCallingPackageSelf() || isCallingPackageLegacyWrite()) {
                    // Mutation allowed
                } else if (isCallingPackageManager()) {
                    // Apps with MANAGE_EXTERNAL_STORAGE have all files access, hence they are
                    // allowed to insert files anywhere.
                } else {
                    Log.w(TAG, "Ignoring mutation of  " + column + " from "
                            + getCallingPackageOrSelf());
                    initialValues.remove(column);
                }
            }

            path = initialValues.getAsString(MediaStore.MediaColumns.DATA);

            if (!isCallingPackageSelf()) {
                initialValues.remove(FileColumns.IS_DOWNLOAD);
            }

            // We no longer track location metadata
            if (initialValues.containsKey(ImageColumns.LATITUDE)) {
                initialValues.putNull(ImageColumns.LATITUDE);
            }
            if (initialValues.containsKey(ImageColumns.LONGITUDE)) {
                initialValues.putNull(ImageColumns.LONGITUDE);
            }
            if (getCallingPackageTargetSdkVersion() <= Build.VERSION_CODES.Q) {
                // These columns are removed in R.
                if (initialValues.containsKey("primary_directory")) {
                    initialValues.remove("primary_directory");
                }
                if (initialValues.containsKey("secondary_directory")) {
                    initialValues.remove("secondary_directory");
                }
            }

            if (isCallingPackageSelf() || isCallingPackageShell()) {
                // When media inserted by ourselves during a scan, or by the
                // shell, the best we can do is guess ownership based on path
                // when it's not explicitly provided
                ownerPackageName = initialValues.getAsString(FileColumns.OWNER_PACKAGE_NAME);
                if (TextUtils.isEmpty(ownerPackageName)) {
                    ownerPackageName = extractPathOwnerPackageName(path);
                }
            } else if (isCallingPackageDelegator()) {
                // When caller is a delegator, we handle ownership as a hybrid
                // of the two other cases: we're willing to accept any ownership
                // transfer attempted during insert, but we fall back to using
                // the Binder identity if they don't request a specific owner
                ownerPackageName = initialValues.getAsString(FileColumns.OWNER_PACKAGE_NAME);
                if (TextUtils.isEmpty(ownerPackageName)) {
                    ownerPackageName = getCallingPackageOrSelf();
                }
            } else {
                // Remote callers have no direct control over owner column; we force
                // it be whoever is creating the content.
                initialValues.remove(FileColumns.OWNER_PACKAGE_NAME);
                ownerPackageName = getCallingPackageOrSelf();
            }
        }

        long rowId = -1;
        Uri newUri = null;

        final DatabaseHelper helper = getDatabaseForUri(uri);
        final SQLiteQueryBuilder qb = getQueryBuilder(TYPE_INSERT, match, uri, extras, null);

        switch (match) {
            case IMAGES_MEDIA: {
                maybePut(initialValues, FileColumns.OWNER_PACKAGE_NAME, ownerPackageName);
                final boolean isDownload = maybeMarkAsDownload(initialValues);
                newUri = insertFile(qb, helper, match, uri, extras, initialValues,
                        FileColumns.MEDIA_TYPE_IMAGE);
                break;
            }

            case IMAGES_THUMBNAILS: {
                if (helper.mInternal) {
                    throw new UnsupportedOperationException(
                            "Writing to internal storage is not supported.");
                }

                // Require that caller has write access to underlying media
                final long imageId = initialValues.getAsLong(MediaStore.Images.Thumbnails.IMAGE_ID);
                enforceCallingPermission(ContentUris.withAppendedId(
                        MediaStore.Images.Media.getContentUri(resolvedVolumeName), imageId),
                        extras, true);

                ensureUniqueFileColumns(match, uri, extras, initialValues, null);

                rowId = qb.insert(helper, initialValues);
                if (rowId > 0) {
                    newUri = ContentUris.withAppendedId(Images.Thumbnails.
                            getContentUri(originalVolumeName), rowId);
                }
                break;
            }

            case VIDEO_THUMBNAILS: {
                if (helper.mInternal) {
                    throw new UnsupportedOperationException(
                            "Writing to internal storage is not supported.");
                }

                // Require that caller has write access to underlying media
                final long videoId = initialValues.getAsLong(MediaStore.Video.Thumbnails.VIDEO_ID);
                enforceCallingPermission(ContentUris.withAppendedId(
                        MediaStore.Video.Media.getContentUri(resolvedVolumeName), videoId),
                        Bundle.EMPTY, true);

                ensureUniqueFileColumns(match, uri, extras, initialValues, null);

                rowId = qb.insert(helper, initialValues);
                if (rowId > 0) {
                    newUri = ContentUris.withAppendedId(Video.Thumbnails.
                            getContentUri(originalVolumeName), rowId);
                }
                break;
            }

            case AUDIO_MEDIA: {
                maybePut(initialValues, FileColumns.OWNER_PACKAGE_NAME, ownerPackageName);
                final boolean isDownload = maybeMarkAsDownload(initialValues);
                newUri = insertFile(qb, helper, match, uri, extras, initialValues,
                        FileColumns.MEDIA_TYPE_AUDIO);
                break;
            }

            case AUDIO_MEDIA_ID_GENRES: {
                throw new FallbackException("Genres are read-only", Build.VERSION_CODES.R);
            }

            case AUDIO_GENRES: {
                throw new FallbackException("Genres are read-only", Build.VERSION_CODES.R);
            }

            case AUDIO_GENRES_ID_MEMBERS: {
                throw new FallbackException("Genres are read-only", Build.VERSION_CODES.R);
            }

            case AUDIO_PLAYLISTS: {
                maybePut(initialValues, FileColumns.OWNER_PACKAGE_NAME, ownerPackageName);
                final boolean isDownload = maybeMarkAsDownload(initialValues);
                ContentValues values = new ContentValues(initialValues);
                values.put(MediaStore.Audio.Playlists.DATE_ADDED, System.currentTimeMillis() / 1000);
                // Playlist names are stored as display names, but leave
                // values untouched if the caller is ModernMediaScanner
                if (!isCallingPackageSelf()) {
                    if (values.containsKey(Playlists.NAME)) {
                        values.put(MediaColumns.DISPLAY_NAME, values.getAsString(Playlists.NAME));
                    }
                    if (!values.containsKey(MediaColumns.MIME_TYPE)) {
                        values.put(MediaColumns.MIME_TYPE, "audio/mpegurl");
                    }
                }
                newUri = insertFile(qb, helper, match, uri, extras, values,
                        FileColumns.MEDIA_TYPE_PLAYLIST);
                if (newUri != null) {
                    // Touch empty playlist file on disk so its ready for renames
                    if (Binder.getCallingUid() != android.os.Process.myUid()) {
                        try (OutputStream out = ContentResolver.wrap(this)
                                .openOutputStream(newUri)) {
                        } catch (IOException ignored) {
                        }
                    }
                }
                break;
            }

            case VIDEO_MEDIA: {
                maybePut(initialValues, FileColumns.OWNER_PACKAGE_NAME, ownerPackageName);
                final boolean isDownload = maybeMarkAsDownload(initialValues);
                newUri = insertFile(qb, helper, match, uri, extras, initialValues,
                        FileColumns.MEDIA_TYPE_VIDEO);
                break;
            }

            case AUDIO_ALBUMART: {
                if (helper.mInternal) {
                    throw new UnsupportedOperationException("no internal album art allowed");
                }

                ensureUniqueFileColumns(match, uri, extras, initialValues, null);

                rowId = qb.insert(helper, initialValues);
                if (rowId > 0) {
                    newUri = ContentUris.withAppendedId(uri, rowId);
                }
                break;
            }

            case FILES: {
                maybePut(initialValues, FileColumns.OWNER_PACKAGE_NAME, ownerPackageName);
                final boolean isDownload = maybeMarkAsDownload(initialValues);
                final String mimeType = initialValues.getAsString(MediaColumns.MIME_TYPE);
                final int mediaType = MimeUtils.resolveMediaType(mimeType);
                newUri = insertFile(qb, helper, match, uri, extras, initialValues,
                        mediaType);
                break;
            }

            case DOWNLOADS:
                maybePut(initialValues, FileColumns.OWNER_PACKAGE_NAME, ownerPackageName);
                initialValues.put(FileColumns.IS_DOWNLOAD, 1);
                newUri = insertFile(qb, helper, match, uri, extras, initialValues,
                        FileColumns.MEDIA_TYPE_NONE);
                break;

            default:
                throw new UnsupportedOperationException("Invalid URI " + uri);
        }

        // Remember that caller is owner of this item, to speed up future
        // permission checks for this caller
        mCallingIdentity.get().setOwned(rowId, true);

        if (path != null && path.toLowerCase(Locale.ROOT).endsWith("/.nomedia")) {
            mMediaScanner.scanFile(new File(path).getParentFile(), REASON_DEMAND);
        }

        return newUri;
    }

    @Override
    public ContentProviderResult[] applyBatch(ArrayList<ContentProviderOperation> operations)
                throws OperationApplicationException {
        // Open transactions on databases for requested volumes
        final Set<DatabaseHelper> transactions = new ArraySet<>();
        try {
            for (ContentProviderOperation op : operations) {
                final DatabaseHelper helper = getDatabaseForUri(op.getUri());
                if (transactions.contains(helper)) continue;

                if (!helper.isTransactionActive()) {
                    helper.beginTransaction();
                    transactions.add(helper);
                } else {
                    // We normally don't allow nested transactions (since we
                    // don't have a good way to selectively roll them back) but
                    // if the incoming operation is ignoring exceptions, then we
                    // don't need to worry about partial rollback and can
                    // piggyback on the larger active transaction
                    if (!op.isExceptionAllowed()) {
                        throw new IllegalStateException("Nested transactions not supported");
                    }
                }
            }

            final ContentProviderResult[] result = super.applyBatch(operations);
            for (DatabaseHelper helper : transactions) {
                helper.setTransactionSuccessful();
            }
            return result;
        } catch (VolumeNotFoundException e) {
            throw e.rethrowAsIllegalArgumentException();
        } finally {
            for (DatabaseHelper helper : transactions) {
                helper.endTransaction();
            }
        }
    }

    private void appendWhereStandaloneMatch(@NonNull SQLiteQueryBuilder qb,
            @NonNull String column, /* @Match */ int match, Uri uri) {
        switch (match) {
            case MATCH_INCLUDE:
                // No special filtering needed
                break;
            case MATCH_EXCLUDE:
                appendWhereStandalone(qb, getWhereClauseForMatchExclude(column));
                break;
            case MATCH_ONLY:
                appendWhereStandalone(qb, column + "=?", 1);
                break;
            case MATCH_VISIBLE_FOR_FILEPATH:
                final String whereClause =
                        getWhereClauseForMatchableVisibleFromFilePath(uri, column);
                if (whereClause != null) {
                    appendWhereStandalone(qb, whereClause);
                }
                break;
            default:
                throw new IllegalArgumentException();
        }
    }

    private static void appendWhereStandalone(@NonNull SQLiteQueryBuilder qb,
            @Nullable String selection, @Nullable Object... selectionArgs) {
        qb.appendWhereStandalone(DatabaseUtils.bindSelection(selection, selectionArgs));
    }

    private static void appendWhereStandaloneFilter(@NonNull SQLiteQueryBuilder qb,
            @NonNull String[] columns, @Nullable String filter) {
        if (TextUtils.isEmpty(filter)) return;
        for (String filterWord : filter.split("\\s+")) {
            appendWhereStandalone(qb, String.join("||", columns) + " LIKE ? ESCAPE '\\'",
                    "%" + DatabaseUtils.escapeForLike(Audio.keyFor(filterWord)) + "%");
        }
    }

    @Deprecated
    private String getSharedPackages() {
        final String[] sharedPackageNames = mCallingIdentity.get().getSharedPackageNames();
        return bindList((Object[]) sharedPackageNames);
    }

    /**
     * Gets shared packages names for given {@code packageName}
     */
    private String[] getSharedPackagesForPackage(String packageName) {
        try {
            final int packageUid = getContext().getPackageManager()
                    .getPackageUid(packageName, 0);
            return getContext().getPackageManager().getPackagesForUid(packageUid);
        } catch (NameNotFoundException ignored) {
            return new String[] {packageName};
        }
    }

    private static final int TYPE_QUERY = 0;
    private static final int TYPE_INSERT = 1;
    private static final int TYPE_UPDATE = 2;
    private static final int TYPE_DELETE = 3;

    /**
     * Generate a {@link SQLiteQueryBuilder} that is filtered based on the
     * runtime permissions and/or {@link Uri} grants held by the caller.
     * <ul>
     * <li>If caller holds a {@link Uri} grant, access is allowed according to
     * that grant.
     * <li>If caller holds the write permission for a collection, they can
     * read/write all contents of that collection.
     * <li>If caller holds the read permission for a collection, they can read
     * all contents of that collection, but writes are limited to content they
     * own.
     * <li>If caller holds no permissions for a collection, all reads/write are
     * limited to content they own.
     * </ul>
     */
    private @NonNull SQLiteQueryBuilder getQueryBuilder(int type, int match,
            @NonNull Uri uri, @NonNull Bundle extras, @Nullable Consumer<String> honored) {
        Trace.beginSection("getQueryBuilder");
        try {
            return getQueryBuilderInternal(type, match, uri, extras, honored);
        } finally {
            Trace.endSection();
        }
    }

    private @NonNull SQLiteQueryBuilder getQueryBuilderInternal(int type, int match,
            @NonNull Uri uri, @NonNull Bundle extras, @Nullable Consumer<String> honored) {
        final boolean forWrite;
        switch (type) {
            case TYPE_QUERY: forWrite = false; break;
            case TYPE_INSERT: forWrite = true; break;
            case TYPE_UPDATE: forWrite = true; break;
            case TYPE_DELETE: forWrite = true; break;
            default: throw new IllegalStateException();
        }

        final SQLiteQueryBuilder qb = new SQLiteQueryBuilder();
        if (uri.getBooleanQueryParameter("distinct", false)) {
            qb.setDistinct(true);
        }
        qb.setStrict(true);
        if (isCallingPackageSelf()) {
            // When caller is system, such as the media scanner, we're willing
            // to let them access any columns they want
        } else {
            qb.setTargetSdkVersion(getCallingPackageTargetSdkVersion());
            qb.setStrictColumns(true);
            qb.setStrictGrammar(true);
        }

        // TODO: throw when requesting a currently unmounted volume
        final String volumeName = MediaStore.getVolumeName(uri);
        final String includeVolumes;
        if (MediaStore.VOLUME_EXTERNAL.equals(volumeName)) {
            includeVolumes = bindList(getExternalVolumeNames().toArray());
        } else {
            includeVolumes = bindList(volumeName);
        }
        final String sharedPackages = getSharedPackages();
        final String matchSharedPackagesClause = FileColumns.OWNER_PACKAGE_NAME + " IN "
                + sharedPackages;

        final boolean allowGlobal = checkCallingPermissionGlobal(uri, forWrite);
        final boolean allowLegacy =
                forWrite ? isCallingPackageLegacyWrite() : isCallingPackageLegacyRead();
        final boolean allowLegacyRead = allowLegacy && !forWrite;

        int matchPending = extras.getInt(QUERY_ARG_MATCH_PENDING, MATCH_DEFAULT);
        int matchTrashed = extras.getInt(QUERY_ARG_MATCH_TRASHED, MATCH_DEFAULT);
        int matchFavorite = extras.getInt(QUERY_ARG_MATCH_FAVORITE, MATCH_DEFAULT);

        final ArrayList<String> includedDefaultDirs = extras.getStringArrayList(
                INCLUDED_DEFAULT_DIRECTORIES);

        // Handle callers using legacy arguments
        if (MediaStore.getIncludePending(uri)) matchPending = MATCH_INCLUDE;

        // Resolve any remaining default options
        final int defaultMatchForPendingAndTrashed;
        if (isFuseThread()) {
            // Write operations always check for file ownership, we don't need additional write
            // permission check for is_pending and is_trashed.
            defaultMatchForPendingAndTrashed =
                    forWrite ? MATCH_INCLUDE : MATCH_VISIBLE_FOR_FILEPATH;
        } else {
            defaultMatchForPendingAndTrashed = MATCH_EXCLUDE;
        }
        if (matchPending == MATCH_DEFAULT) matchPending = defaultMatchForPendingAndTrashed;
        if (matchTrashed == MATCH_DEFAULT) matchTrashed = defaultMatchForPendingAndTrashed;
        if (matchFavorite == MATCH_DEFAULT) matchFavorite = MATCH_INCLUDE;

        // Handle callers using legacy filtering
        final String filter = uri.getQueryParameter("filter");

        boolean includeAllVolumes = false;
        final String callingPackage = getCallingPackageOrSelf();

        switch (match) {
            case IMAGES_MEDIA_ID:
                appendWhereStandalone(qb, "_id=?", uri.getPathSegments().get(3));
                matchPending = MATCH_INCLUDE;
                matchTrashed = MATCH_INCLUDE;
                // fall-through
            case IMAGES_MEDIA: {
                if (type == TYPE_QUERY) {
                    qb.setTables("images");
                    qb.setProjectionMap(
                            getProjectionMap(Images.Media.class));
                } else {
                    qb.setTables("files");
                    qb.setProjectionMap(
                            getProjectionMap(Images.Media.class, Files.FileColumns.class));
                    appendWhereStandalone(qb, FileColumns.MEDIA_TYPE + "=?",
                            FileColumns.MEDIA_TYPE_IMAGE);
                }
                if (!allowGlobal && !checkCallingPermissionImages(forWrite, callingPackage)) {
                    appendWhereStandalone(qb, matchSharedPackagesClause);
                }
                appendWhereStandaloneMatch(qb, FileColumns.IS_PENDING, matchPending, uri);
                appendWhereStandaloneMatch(qb, FileColumns.IS_TRASHED, matchTrashed, uri);
                appendWhereStandaloneMatch(qb, FileColumns.IS_FAVORITE, matchFavorite, uri);
                if (honored != null) {
                    honored.accept(QUERY_ARG_MATCH_PENDING);
                    honored.accept(QUERY_ARG_MATCH_TRASHED);
                    honored.accept(QUERY_ARG_MATCH_FAVORITE);
                }
                if (!includeAllVolumes) {
                    appendWhereStandalone(qb, FileColumns.VOLUME_NAME + " IN " + includeVolumes);
                }
                break;
            }
            case IMAGES_THUMBNAILS_ID:
                appendWhereStandalone(qb, "_id=?", uri.getPathSegments().get(3));
                // fall-through
            case IMAGES_THUMBNAILS: {
                qb.setTables("thumbnails");

                final ArrayMap<String, String> projectionMap = new ArrayMap<>(
                        getProjectionMap(Images.Thumbnails.class));
                projectionMap.put(Images.Thumbnails.THUMB_DATA,
                        "NULL AS " + Images.Thumbnails.THUMB_DATA);
                qb.setProjectionMap(projectionMap);

                if (!allowGlobal && !checkCallingPermissionImages(forWrite, callingPackage)) {
                    appendWhereStandalone(qb,
                            "image_id IN (SELECT _id FROM images WHERE "
                                    + matchSharedPackagesClause + ")");
                }
                break;
            }
            case AUDIO_MEDIA_ID:
                appendWhereStandalone(qb, "_id=?", uri.getPathSegments().get(3));
                matchPending = MATCH_INCLUDE;
                matchTrashed = MATCH_INCLUDE;
                // fall-through
            case AUDIO_MEDIA: {
                if (type == TYPE_QUERY) {
                    qb.setTables("audio");
                    qb.setProjectionMap(
                            getProjectionMap(Audio.Media.class));
                } else {
                    qb.setTables("files");
                    qb.setProjectionMap(
                            getProjectionMap(Audio.Media.class, Files.FileColumns.class));
                    appendWhereStandalone(qb, FileColumns.MEDIA_TYPE + "=?",
                            FileColumns.MEDIA_TYPE_AUDIO);
                }
                if (!allowGlobal && !checkCallingPermissionAudio(forWrite, callingPackage)) {
                    // Apps without Audio permission can only see their own
                    // media, but we also let them see ringtone-style media to
                    // support legacy use-cases.
                    appendWhereStandalone(qb,
                            DatabaseUtils.bindSelection(matchSharedPackagesClause
                                    + " OR is_ringtone=1 OR is_alarm=1 OR is_notification=1"));
                }
                appendWhereStandaloneFilter(qb, new String[] {
                        AudioColumns.ARTIST_KEY, AudioColumns.ALBUM_KEY, AudioColumns.TITLE_KEY
                }, filter);
                appendWhereStandaloneMatch(qb, FileColumns.IS_PENDING, matchPending, uri);
                appendWhereStandaloneMatch(qb, FileColumns.IS_TRASHED, matchTrashed, uri);
                appendWhereStandaloneMatch(qb, FileColumns.IS_FAVORITE, matchFavorite, uri);
                if (honored != null) {
                    honored.accept(QUERY_ARG_MATCH_PENDING);
                    honored.accept(QUERY_ARG_MATCH_TRASHED);
                    honored.accept(QUERY_ARG_MATCH_FAVORITE);
                }
                if (!includeAllVolumes) {
                    appendWhereStandalone(qb, FileColumns.VOLUME_NAME + " IN " + includeVolumes);
                }
                break;
            }
            case AUDIO_MEDIA_ID_GENRES_ID:
                appendWhereStandalone(qb, "_id=?", uri.getPathSegments().get(5));
                // fall-through
            case AUDIO_MEDIA_ID_GENRES: {
                if (type == TYPE_QUERY) {
                    qb.setTables("audio_genres");
                    qb.setProjectionMap(getProjectionMap(Audio.Genres.class));
                } else {
                    throw new UnsupportedOperationException("Genres cannot be directly modified");
                }
                appendWhereStandalone(qb, "_id IN (SELECT genre_id FROM " +
                        "audio WHERE _id=?)", uri.getPathSegments().get(3));
                if (!allowGlobal && !checkCallingPermissionAudio(false, callingPackage)) {
                    // We don't have a great way to filter parsed metadata by
                    // owner, so callers need to hold READ_MEDIA_AUDIO
                    appendWhereStandalone(qb, "0");
                }
                break;
            }
            case AUDIO_GENRES_ID:
                appendWhereStandalone(qb, "_id=?", uri.getPathSegments().get(3));
                // fall-through
            case AUDIO_GENRES: {
                qb.setTables("audio_genres");
                qb.setProjectionMap(getProjectionMap(Audio.Genres.class));
                if (!allowGlobal && !checkCallingPermissionAudio(false, callingPackage)) {
                    // We don't have a great way to filter parsed metadata by
                    // owner, so callers need to hold READ_MEDIA_AUDIO
                    appendWhereStandalone(qb, "0");
                }
                break;
            }
            case AUDIO_GENRES_ID_MEMBERS:
                appendWhereStandalone(qb, "genre_id=?", uri.getPathSegments().get(3));
                // fall-through
            case AUDIO_GENRES_ALL_MEMBERS: {
                if (type == TYPE_QUERY) {
                    qb.setTables("audio");

                    final ArrayMap<String, String> projectionMap = new ArrayMap<>(
                            getProjectionMap(Audio.Genres.Members.class));
                    projectionMap.put(Audio.Genres.Members.AUDIO_ID,
                            "_id AS " + Audio.Genres.Members.AUDIO_ID);
                    qb.setProjectionMap(projectionMap);
                } else {
                    throw new UnsupportedOperationException("Genres cannot be directly modified");
                }
                appendWhereStandaloneFilter(qb, new String[] {
                        AudioColumns.ARTIST_KEY, AudioColumns.ALBUM_KEY, AudioColumns.TITLE_KEY
                }, filter);
                if (!allowGlobal && !checkCallingPermissionAudio(false, callingPackage)) {
                    // We don't have a great way to filter parsed metadata by
                    // owner, so callers need to hold READ_MEDIA_AUDIO
                    appendWhereStandalone(qb, "0");
                }
                break;
            }
            case AUDIO_PLAYLISTS_ID:
                appendWhereStandalone(qb, "_id=?", uri.getPathSegments().get(3));
                matchPending = MATCH_INCLUDE;
                matchTrashed = MATCH_INCLUDE;
                // fall-through
            case AUDIO_PLAYLISTS: {
                if (type == TYPE_QUERY) {
                    qb.setTables("audio_playlists");
                    qb.setProjectionMap(
                            getProjectionMap(Audio.Playlists.class));
                } else {
                    qb.setTables("files");
                    qb.setProjectionMap(
                            getProjectionMap(Audio.Playlists.class, Files.FileColumns.class));
                    appendWhereStandalone(qb, FileColumns.MEDIA_TYPE + "=?",
                            FileColumns.MEDIA_TYPE_PLAYLIST);
                }
                if (!allowGlobal && !checkCallingPermissionAudio(forWrite, callingPackage)) {
                    appendWhereStandalone(qb, matchSharedPackagesClause);
                }
                appendWhereStandaloneMatch(qb, FileColumns.IS_PENDING, matchPending, uri);
                appendWhereStandaloneMatch(qb, FileColumns.IS_TRASHED, matchTrashed, uri);
                appendWhereStandaloneMatch(qb, FileColumns.IS_FAVORITE, matchFavorite, uri);
                if (honored != null) {
                    honored.accept(QUERY_ARG_MATCH_PENDING);
                    honored.accept(QUERY_ARG_MATCH_TRASHED);
                    honored.accept(QUERY_ARG_MATCH_FAVORITE);
                }
                if (!includeAllVolumes) {
                    appendWhereStandalone(qb, FileColumns.VOLUME_NAME + " IN " + includeVolumes);
                }
                break;
            }
            case AUDIO_PLAYLISTS_ID_MEMBERS_ID:
                appendWhereStandalone(qb, "audio_playlists_map._id=?",
                        uri.getPathSegments().get(5));
                // fall-through
            case AUDIO_PLAYLISTS_ID_MEMBERS: {
                appendWhereStandalone(qb, "playlist_id=?", uri.getPathSegments().get(3));
                if (type == TYPE_QUERY) {
                    qb.setTables("audio_playlists_map, audio");

                    final ArrayMap<String, String> projectionMap = new ArrayMap<>(
                            getProjectionMap(Audio.Playlists.Members.class));
                    projectionMap.put(Audio.Playlists.Members._ID,
                            "audio_playlists_map._id AS " + Audio.Playlists.Members._ID);
                    qb.setProjectionMap(projectionMap);

                    appendWhereStandalone(qb, "audio._id = audio_id");
                } else {
                    qb.setTables("audio_playlists_map");
                    qb.setProjectionMap(getProjectionMap(Audio.Playlists.Members.class));
                }
                appendWhereStandaloneFilter(qb, new String[] {
                        AudioColumns.ARTIST_KEY, AudioColumns.ALBUM_KEY, AudioColumns.TITLE_KEY
                }, filter);
                if (!allowGlobal && !checkCallingPermissionAudio(false, callingPackage)) {
                    // We don't have a great way to filter parsed metadata by
                    // owner, so callers need to hold READ_MEDIA_AUDIO
                    appendWhereStandalone(qb, "0");
                }
                break;
            }
            case AUDIO_ALBUMART_ID:
                appendWhereStandalone(qb, "album_id=?", uri.getPathSegments().get(3));
                // fall-through
            case AUDIO_ALBUMART: {
                qb.setTables("album_art");

                final ArrayMap<String, String> projectionMap = new ArrayMap<>(
                        getProjectionMap(Audio.Thumbnails.class));
                projectionMap.put(Audio.Thumbnails._ID,
                        "album_id AS " + Audio.Thumbnails._ID);
                qb.setProjectionMap(projectionMap);

                if (!allowGlobal && !checkCallingPermissionAudio(false, callingPackage)) {
                    // We don't have a great way to filter parsed metadata by
                    // owner, so callers need to hold READ_MEDIA_AUDIO
                    appendWhereStandalone(qb, "0");
                }
                break;
            }
            case AUDIO_ARTISTS_ID_ALBUMS: {
                if (type == TYPE_QUERY) {
                    qb.setTables("audio_albums");
                    qb.setProjectionMap(getProjectionMap(Audio.Albums.class));

                    final String artistId = uri.getPathSegments().get(3);
                    appendWhereStandalone(qb, "artist_id=?", artistId);
                } else {
                    throw new UnsupportedOperationException("Albums cannot be directly modified");
                }
                appendWhereStandaloneFilter(qb, new String[] {
                        AudioColumns.ALBUM_KEY
                }, filter);
                if (!allowGlobal && !checkCallingPermissionAudio(false, callingPackage)) {
                    // We don't have a great way to filter parsed metadata by
                    // owner, so callers need to hold READ_MEDIA_AUDIO
                    appendWhereStandalone(qb, "0");
                }
                break;
            }
            case AUDIO_ARTISTS_ID:
                appendWhereStandalone(qb, "_id=?", uri.getPathSegments().get(3));
                // fall-through
            case AUDIO_ARTISTS: {
                if (type == TYPE_QUERY) {
                    qb.setTables("audio_artists");
                    qb.setProjectionMap(getProjectionMap(Audio.Artists.class));
                } else {
                    throw new UnsupportedOperationException("Artists cannot be directly modified");
                }
                appendWhereStandaloneFilter(qb, new String[] {
                        AudioColumns.ARTIST_KEY
                }, filter);
                if (!allowGlobal && !checkCallingPermissionAudio(false, callingPackage)) {
                    // We don't have a great way to filter parsed metadata by
                    // owner, so callers need to hold READ_MEDIA_AUDIO
                    appendWhereStandalone(qb, "0");
                }
                break;
            }
            case AUDIO_ALBUMS_ID:
                appendWhereStandalone(qb, "_id=?", uri.getPathSegments().get(3));
                // fall-through
            case AUDIO_ALBUMS: {
                if (type == TYPE_QUERY) {
                    qb.setTables("audio_albums");
                    qb.setProjectionMap(getProjectionMap(Audio.Albums.class));
                } else {
                    throw new UnsupportedOperationException("Albums cannot be directly modified");
                }
                appendWhereStandaloneFilter(qb, new String[] {
                        AudioColumns.ARTIST_KEY, AudioColumns.ALBUM_KEY
                }, filter);
                if (!allowGlobal && !checkCallingPermissionAudio(false, callingPackage)) {
                    // We don't have a great way to filter parsed metadata by
                    // owner, so callers need to hold READ_MEDIA_AUDIO
                    appendWhereStandalone(qb, "0");
                }
                break;
            }
            case VIDEO_MEDIA_ID:
                appendWhereStandalone(qb, "_id=?", uri.getPathSegments().get(3));
                matchPending = MATCH_INCLUDE;
                matchTrashed = MATCH_INCLUDE;
                // fall-through
            case VIDEO_MEDIA: {
                if (type == TYPE_QUERY) {
                    qb.setTables("video");
                    qb.setProjectionMap(
                            getProjectionMap(Video.Media.class));
                } else {
                    qb.setTables("files");
                    qb.setProjectionMap(
                            getProjectionMap(Video.Media.class, Files.FileColumns.class));
                    appendWhereStandalone(qb, FileColumns.MEDIA_TYPE + "=?",
                            FileColumns.MEDIA_TYPE_VIDEO);
                }
                if (!allowGlobal && !checkCallingPermissionVideo(forWrite, callingPackage)) {
                    appendWhereStandalone(qb, matchSharedPackagesClause);
                }
                appendWhereStandaloneMatch(qb, FileColumns.IS_PENDING, matchPending, uri);
                appendWhereStandaloneMatch(qb, FileColumns.IS_TRASHED, matchTrashed, uri);
                appendWhereStandaloneMatch(qb, FileColumns.IS_FAVORITE, matchFavorite, uri);
                if (honored != null) {
                    honored.accept(QUERY_ARG_MATCH_PENDING);
                    honored.accept(QUERY_ARG_MATCH_TRASHED);
                    honored.accept(QUERY_ARG_MATCH_FAVORITE);
                }
                if (!includeAllVolumes) {
                    appendWhereStandalone(qb, FileColumns.VOLUME_NAME + " IN " + includeVolumes);
                }
                break;
            }
            case VIDEO_THUMBNAILS_ID:
                appendWhereStandalone(qb, "_id=?", uri.getPathSegments().get(3));
                // fall-through
            case VIDEO_THUMBNAILS: {
                qb.setTables("videothumbnails");
                qb.setProjectionMap(getProjectionMap(Video.Thumbnails.class));
                if (!allowGlobal && !checkCallingPermissionVideo(forWrite, callingPackage)) {
                    appendWhereStandalone(qb,
                            "video_id IN (SELECT _id FROM video WHERE " +
                                    matchSharedPackagesClause + ")");
                }
                break;
            }
            case FILES_ID:
                appendWhereStandalone(qb, "_id=?", uri.getPathSegments().get(2));
                matchPending = MATCH_INCLUDE;
                matchTrashed = MATCH_INCLUDE;
                // fall-through
            case FILES: {
                qb.setTables("files");
                qb.setProjectionMap(getProjectionMap(Files.FileColumns.class));

                final ArrayList<String> options = new ArrayList<>();
                if (!allowGlobal && !allowLegacyRead) {
                    options.add(DatabaseUtils.bindSelection(matchSharedPackagesClause));
                    if (allowLegacy) {
                        options.add(DatabaseUtils.bindSelection("volume_name=?",
                                MediaStore.VOLUME_EXTERNAL_PRIMARY));
                    }
                    if (checkCallingPermissionAudio(forWrite, callingPackage)) {
                        options.add(DatabaseUtils.bindSelection("media_type=?",
                                FileColumns.MEDIA_TYPE_AUDIO));
                        options.add(DatabaseUtils.bindSelection("media_type=?",
                                FileColumns.MEDIA_TYPE_PLAYLIST));
                        options.add(DatabaseUtils.bindSelection("media_type=?",
                                FileColumns.MEDIA_TYPE_SUBTITLE));
                        options.add(matchSharedPackagesClause
                                + " AND media_type=0 AND mime_type LIKE 'audio/%'");
                    }
                    if (checkCallingPermissionVideo(forWrite, callingPackage)) {
                        options.add(DatabaseUtils.bindSelection("media_type=?",
                                FileColumns.MEDIA_TYPE_VIDEO));
                        options.add(DatabaseUtils.bindSelection("media_type=?",
                                FileColumns.MEDIA_TYPE_SUBTITLE));
                        options.add(matchSharedPackagesClause
                                + " AND media_type=0 AND mime_type LIKE 'video/%'");
                    }
                    if (checkCallingPermissionImages(forWrite, callingPackage)) {
                        options.add(DatabaseUtils.bindSelection("media_type=?",
                                FileColumns.MEDIA_TYPE_IMAGE));
                        options.add(matchSharedPackagesClause
                                + " AND media_type=0 AND mime_type LIKE 'image/%'");
                    }
                    if (includedDefaultDirs != null) {
                        for (String defaultDir : includedDefaultDirs) {
                            options.add(FileColumns.RELATIVE_PATH + " LIKE '" + defaultDir + "/%'");
                        }
                    }
                }
                if (options.size() > 0) {
                    appendWhereStandalone(qb, TextUtils.join(" OR ", options));
                }

                appendWhereStandaloneFilter(qb, new String[] {
                        AudioColumns.ARTIST_KEY, AudioColumns.ALBUM_KEY, AudioColumns.TITLE_KEY
                }, filter);
                appendWhereStandaloneMatch(qb, FileColumns.IS_PENDING, matchPending, uri);
                appendWhereStandaloneMatch(qb, FileColumns.IS_TRASHED, matchTrashed, uri);
                appendWhereStandaloneMatch(qb, FileColumns.IS_FAVORITE, matchFavorite, uri);
                if (honored != null) {
                    honored.accept(QUERY_ARG_MATCH_PENDING);
                    honored.accept(QUERY_ARG_MATCH_TRASHED);
                    honored.accept(QUERY_ARG_MATCH_FAVORITE);
                }
                if (!includeAllVolumes) {
                    appendWhereStandalone(qb, FileColumns.VOLUME_NAME + " IN " + includeVolumes);
                }
                break;
            }
            case DOWNLOADS_ID:
                appendWhereStandalone(qb, "_id=?", uri.getPathSegments().get(2));
                matchPending = MATCH_INCLUDE;
                matchTrashed = MATCH_INCLUDE;
                // fall-through
            case DOWNLOADS: {
                if (type == TYPE_QUERY) {
                    qb.setTables("downloads");
                    qb.setProjectionMap(
                            getProjectionMap(Downloads.class));
                } else {
                    qb.setTables("files");
                    qb.setProjectionMap(
                            getProjectionMap(Downloads.class, Files.FileColumns.class));
                    appendWhereStandalone(qb, FileColumns.IS_DOWNLOAD + "=1");
                }

                final ArrayList<String> options = new ArrayList<>();
                if (!allowGlobal && !allowLegacyRead) {
                    options.add(DatabaseUtils.bindSelection(matchSharedPackagesClause));
                    if (allowLegacy) {
                        options.add(DatabaseUtils.bindSelection("volume_name=?",
                                MediaStore.VOLUME_EXTERNAL_PRIMARY));
                    }
                }
                if (options.size() > 0) {
                    appendWhereStandalone(qb, TextUtils.join(" OR ", options));
                }

                appendWhereStandaloneMatch(qb, FileColumns.IS_PENDING, matchPending, uri);
                appendWhereStandaloneMatch(qb, FileColumns.IS_TRASHED, matchTrashed, uri);
                appendWhereStandaloneMatch(qb, FileColumns.IS_FAVORITE, matchFavorite, uri);
                if (honored != null) {
                    honored.accept(QUERY_ARG_MATCH_PENDING);
                    honored.accept(QUERY_ARG_MATCH_TRASHED);
                    honored.accept(QUERY_ARG_MATCH_FAVORITE);
                }
                if (!includeAllVolumes) {
                    appendWhereStandalone(qb, FileColumns.VOLUME_NAME + " IN " + includeVolumes);
                }
                break;
            }
            default:
                throw new UnsupportedOperationException(
                        "Unknown or unsupported URL: " + uri.toString());
        }

        // To ensure we're enforcing our security model, all operations must
        // have a projection map configured
        if (qb.getProjectionMap() == null) {
            throw new IllegalStateException("All queries must have a projection map");
        }

        // If caller is an older app, we're willing to let through a
        // greylist of technically invalid columns
        if (getCallingPackageTargetSdkVersion() < Build.VERSION_CODES.Q) {
            qb.setProjectionGreylist(sGreylist);
        }

        return qb;
    }

    /**
     * Determine if given {@link Uri} has a
     * {@link MediaColumns#OWNER_PACKAGE_NAME} column.
     */
    private boolean hasOwnerPackageName(Uri uri) {
        // It's easier to maintain this as an inverted list
        final int table = matchUri(uri, true);
        switch (table) {
            case IMAGES_THUMBNAILS_ID:
            case IMAGES_THUMBNAILS:
            case VIDEO_THUMBNAILS_ID:
            case VIDEO_THUMBNAILS:
            case AUDIO_ALBUMART:
            case AUDIO_ALBUMART_ID:
            case AUDIO_ALBUMART_FILE_ID:
                return false;
            default:
                return true;
        }
    }

    /**
     * @deprecated all operations should be routed through the overload that
     *             accepts a {@link Bundle} of extras.
     */
    @Override
    @Deprecated
    public int delete(Uri uri, String selection, String[] selectionArgs) {
        return delete(uri,
                DatabaseUtils.createSqlQueryBundle(selection, selectionArgs, null));
    }

    @Override
    public int delete(@NonNull Uri uri, @Nullable Bundle extras) {
        Trace.beginSection("delete");
        try {
            return deleteInternal(uri, extras);
        } catch (FallbackException e) {
            return e.translateForUpdateDelete(getCallingPackageTargetSdkVersion());
        } finally {
            Trace.endSection();
        }
    }

    private int deleteInternal(@NonNull Uri uri, @Nullable Bundle extras)
            throws FallbackException {
        extras = (extras != null) ? extras : new Bundle();

        // INCLUDED_DEFAULT_DIRECTORIES extra should only be set inside MediaProvider.
        extras.remove(INCLUDED_DEFAULT_DIRECTORIES);

        uri = safeUncanonicalize(uri);
        final boolean allowHidden = isCallingPackageAllowedHidden();
        final int match = matchUri(uri, allowHidden);

        switch(match) {
            case AUDIO_MEDIA_ID:
            case AUDIO_PLAYLISTS_ID:
            case VIDEO_MEDIA_ID:
            case IMAGES_MEDIA_ID:
            case DOWNLOADS_ID:
            case FILES_ID: {
                if (!isFuseThread() && getCachedCallingIdentityForFuse(Binder.getCallingUid()).
                        removeDeletedRowId(Long.parseLong(uri.getLastPathSegment()))) {
                    // Apps sometimes delete the file via filePath and then try to delete the db row
                    // using MediaProvider#delete. Since we would have already deleted the db row
                    // during the filePath operation, the latter will result in a security
                    // exception. Apps which don't expect an exception will break here. Since we
                    // have already deleted the db row, silently return zero as deleted count.
                    return 0;
                }
            }
            break;
            default:
                // For other match types, given uri will not correspond to a valid file.
                break;
        }

        final String userWhere = extras.getString(QUERY_ARG_SQL_SELECTION);
        final String[] userWhereArgs = extras.getStringArray(QUERY_ARG_SQL_SELECTION_ARGS);

        int count = 0;

        final String volumeName = getVolumeName(uri);
        final int targetSdkVersion = getCallingPackageTargetSdkVersion();

        // handle MEDIA_SCANNER before calling getDatabaseForUri()
        if (match == MEDIA_SCANNER) {
            if (mMediaScannerVolume == null) {
                return 0;
            }

            final DatabaseHelper helper = getDatabaseForUri(
                    MediaStore.Files.getContentUri(mMediaScannerVolume));

            helper.mScanStopTime = SystemClock.elapsedRealtime();

            mMediaScannerVolume = null;
            return 1;
        }

        if (match == VOLUMES_ID) {
            detachVolume(uri);
            count = 1;
        }

        switch (match) {
            case AUDIO_PLAYLISTS_ID_MEMBERS_ID:
                extras.putString(QUERY_ARG_SQL_SELECTION,
                        BaseColumns._ID + "=" + uri.getPathSegments().get(5));
                // fall-through
            case AUDIO_PLAYLISTS_ID_MEMBERS: {
                final long playlistId = Long.parseLong(uri.getPathSegments().get(3));
                final Uri playlistUri = ContentUris.withAppendedId(
                        MediaStore.Audio.Playlists.getContentUri(volumeName), playlistId);

                // Playlist contents are always persisted directly into playlist
                // files on disk to ensure that we can reliably migrate between
                // devices and recover from database corruption
                int numOfRemovedPlaylistMembers = removePlaylistMembers(playlistUri, extras);
                if (numOfRemovedPlaylistMembers > 0) {
                    final ContentResolver resolver = getContext().getContentResolver();
                    resolver.notifyChange(playlistUri, null, ContentResolver.NOTIFY_DELETE);
                }
                return numOfRemovedPlaylistMembers;
            }
        }

        final DatabaseHelper helper = getDatabaseForUri(uri);
        final SQLiteQueryBuilder qb = getQueryBuilder(TYPE_DELETE, match, uri, extras, null);

        {
            // Give callers interacting with a specific media item a chance to
            // escalate access if they don't already have it
            switch (match) {
                case AUDIO_MEDIA_ID:
                case VIDEO_MEDIA_ID:
                case IMAGES_MEDIA_ID:
                    enforceCallingPermission(uri, extras, true);
            }

            final String[] projection = new String[] {
                    FileColumns.MEDIA_TYPE,
                    FileColumns.DATA,
                    FileColumns._ID,
                    FileColumns.IS_DOWNLOAD,
                    FileColumns.MIME_TYPE,
            };
            final boolean isFilesTable = qb.getTables().equals("files");
            final LongSparseArray<String> deletedDownloadIds = new LongSparseArray<>();
            if (isFilesTable) {
                String deleteparam = uri.getQueryParameter(MediaStore.PARAM_DELETE_DATA);
                if (deleteparam == null || ! deleteparam.equals("false")) {
                    Cursor c = qb.query(helper, projection, userWhere, userWhereArgs,
                            null, null, null, null, null);
                    try {
                        while (c.moveToNext()) {
                            final int mediaType = c.getInt(0);
                            final String data = c.getString(1);
                            final long id = c.getLong(2);
                            final int isDownload = c.getInt(3);
                            final String mimeType = c.getString(4);

                            // Forget that caller is owner of this item
                            mCallingIdentity.get().setOwned(id, false);

                            deleteIfAllowed(uri, extras, data);
                            count += qb.delete(helper, BaseColumns._ID + "=" + id, null);

                            // Only need to inform DownloadProvider about the downloads deleted on
                            // external volume.
                            if (isDownload == 1) {
                                deletedDownloadIds.put(id, mimeType);
                            }
                        }
                    } finally {
                        FileUtils.closeQuietly(c);
                    }
                    // Do not allow deletion if the file/object is referenced as parent
                    // by some other entries. It could cause database corruption.
                    appendWhereStandalone(qb, ID_NOT_PARENT_CLAUSE);
                }
            }

            switch (match) {
                case AUDIO_GENRES_ID_MEMBERS:
                    throw new FallbackException("Genres are read-only", Build.VERSION_CODES.R);

                case IMAGES_THUMBNAILS_ID:
                case IMAGES_THUMBNAILS:
                case VIDEO_THUMBNAILS_ID:
                case VIDEO_THUMBNAILS:
                    // Delete the referenced files first.
                    Cursor c = qb.query(helper, sDataOnlyColumn, userWhere, userWhereArgs, null,
                            null, null, null, null);
                    if (c != null) {
                        try {
                            while (c.moveToNext()) {
                                deleteIfAllowed(uri, extras, c.getString(0));
                            }
                        } finally {
                            FileUtils.closeQuietly(c);
                        }
                    }
                    count += deleteRecursive(qb, helper, userWhere, userWhereArgs);
                    break;

                default:
                    count += deleteRecursive(qb, helper, userWhere, userWhereArgs);
                    break;
            }

            if (deletedDownloadIds.size() > 0) {
                // Do this on a background thread, since we don't want to make binder
                // calls as part of a FUSE call.
                helper.postBackground(() -> {
                    getContext().getSystemService(DownloadManager.class)
                            .onMediaStoreDownloadsDeleted(deletedDownloadIds);
                });
            }

            if (isFilesTable && !isCallingPackageSelf()) {
                Metrics.logDeletion(volumeName, mCallingIdentity.get().uid,
                        getCallingPackageOrSelf(), count);
            }
        }

        return count;
    }

    /**
     * Executes identical delete repeatedly within a single transaction until
     * stability is reached. Combined with {@link #ID_NOT_PARENT_CLAUSE}, this
     * can be used to recursively delete all matching entries, since it only
     * deletes parents when no references remaining.
     */
    private int deleteRecursive(SQLiteQueryBuilder qb, DatabaseHelper helper, String userWhere,
            String[] userWhereArgs) {
        return (int) helper.runWithTransaction((db) -> {
            synchronized (mDirectoryCache) {
                mDirectoryCache.clear();
            }

            int n = 0;
            int total = 0;
            do {
                n = qb.delete(helper, userWhere, userWhereArgs);
                total += n;
            } while (n > 0);
            return total;
        });
    }

    @Override
    public Bundle call(String method, String arg, Bundle extras) {
        Trace.beginSection("call");
        try {
            return callInternal(method, arg, extras);
        } finally {
            Trace.endSection();
        }
    }

    private Bundle callInternal(String method, String arg, Bundle extras) {
        switch (method) {
            case MediaStore.RESOLVE_PLAYLIST_MEMBERS_CALL: {
                final LocalCallingIdentity token = clearLocalCallingIdentity();
                final CallingIdentity providerToken = clearCallingIdentity();
                try {
                    final Uri playlistUri = extras.getParcelable(MediaStore.EXTRA_URI);
                    resolvePlaylistMembers(playlistUri);
                } finally {
                    restoreCallingIdentity(providerToken);
                    restoreLocalCallingIdentity(token);
                }
                return null;
            }
            case MediaStore.RUN_IDLE_MAINTENANCE_CALL: {
                // Protect ourselves from random apps by requiring a generic
                // permission held by common debugging components, such as shell
                getContext().enforceCallingOrSelfPermission(
                        android.Manifest.permission.DUMP, TAG);
                final LocalCallingIdentity token = clearLocalCallingIdentity();
                final CallingIdentity providerToken = clearCallingIdentity();
                try {
                    onIdleMaintenance(new CancellationSignal());
                } finally {
                    restoreCallingIdentity(providerToken);
                    restoreLocalCallingIdentity(token);
                }
                return null;
            }
            case MediaStore.WAIT_FOR_IDLE_CALL: {
                ForegroundThread.waitForIdle();
                BackgroundThread.waitForIdle();
                return null;
            }
            case MediaStore.SCAN_FILE_CALL:
            case MediaStore.SCAN_VOLUME_CALL: {
                final LocalCallingIdentity token = clearLocalCallingIdentity();
                final CallingIdentity providerToken = clearCallingIdentity();
                try {
                    final Bundle res = new Bundle();
                    switch (method) {
                        case MediaStore.SCAN_FILE_CALL: {
                            final File file = new File(arg);
                            res.putParcelable(Intent.EXTRA_STREAM, scanFile(file, REASON_DEMAND));
                            break;
                        }
                        case MediaStore.SCAN_VOLUME_CALL: {
                            final String volumeName = arg;
                            MediaService.onScanVolume(getContext(), volumeName, REASON_DEMAND);
                            break;
                        }
                    }
                    return res;
                } catch (IOException e) {
                    throw new RuntimeException(e);
                } finally {
                    restoreCallingIdentity(providerToken);
                    restoreLocalCallingIdentity(token);
                }
            }
            case MediaStore.GET_VERSION_CALL: {
                final String volumeName = extras.getString(Intent.EXTRA_TEXT);

                final DatabaseHelper helper;
                try {
                    helper = getDatabaseForUri(MediaStore.Files.getContentUri(volumeName));
                } catch (VolumeNotFoundException e) {
                    throw e.rethrowAsIllegalArgumentException();
                }

                final String version = helper.runWithoutTransaction((db) -> {
                    return db.getVersion() + ":" + DatabaseHelper.getOrCreateUuid(db);
                });

                final Bundle res = new Bundle();
                res.putString(Intent.EXTRA_TEXT, version);
                return res;
            }
            case MediaStore.GET_GENERATION_CALL: {
                final String volumeName = extras.getString(Intent.EXTRA_TEXT);

                final DatabaseHelper helper;
                try {
                    helper = getDatabaseForUri(MediaStore.Files.getContentUri(volumeName));
                } catch (VolumeNotFoundException e) {
                    throw e.rethrowAsIllegalArgumentException();
                }

                final long generation = helper.runWithoutTransaction((db) -> {
                    return DatabaseHelper.getGeneration(db);
                });

                final Bundle res = new Bundle();
                res.putLong(Intent.EXTRA_INDEX, generation);
                return res;
            }
            case MediaStore.GET_DOCUMENT_URI_CALL: {
                final Uri mediaUri = extras.getParcelable(MediaStore.EXTRA_URI);
                enforceCallingPermission(mediaUri, extras, false);

                final Uri fileUri;
                final LocalCallingIdentity token = clearLocalCallingIdentity();
                try {
                    fileUri = Uri.fromFile(queryForDataFile(mediaUri, null));
                } catch (FileNotFoundException e) {
                    throw new IllegalArgumentException(e);
                } finally {
                    restoreLocalCallingIdentity(token);
                }

                try (ContentProviderClient client = getContext().getContentResolver()
                        .acquireUnstableContentProviderClient(
                                MediaStore.EXTERNAL_STORAGE_PROVIDER_AUTHORITY)) {
                    extras.putParcelable(MediaStore.EXTRA_URI, fileUri);
                    return client.call(method, null, extras);
                } catch (RemoteException e) {
                    throw new IllegalStateException(e);
                }
            }
            case MediaStore.GET_MEDIA_URI_CALL: {
                final Uri documentUri = extras.getParcelable(MediaStore.EXTRA_URI);
                getContext().enforceCallingUriPermission(documentUri,
                        Intent.FLAG_GRANT_READ_URI_PERMISSION, TAG);

                final Uri fileUri;
                try (ContentProviderClient client = getContext().getContentResolver()
                        .acquireUnstableContentProviderClient(
                                MediaStore.EXTERNAL_STORAGE_PROVIDER_AUTHORITY)) {
                    final Bundle res = client.call(method, null, extras);
                    fileUri = res.getParcelable(MediaStore.EXTRA_URI);
                } catch (RemoteException e) {
                    throw new IllegalStateException(e);
                }

                final LocalCallingIdentity token = clearLocalCallingIdentity();
                try {
                    final Bundle res = new Bundle();
                    res.putParcelable(MediaStore.EXTRA_URI,
                            queryForMediaUri(new File(fileUri.getPath()), null));
                    return res;
                } catch (FileNotFoundException e) {
                    throw new IllegalArgumentException(e);
                } finally {
                    restoreLocalCallingIdentity(token);
                }
            }
            case MediaStore.CREATE_WRITE_REQUEST_CALL:
            case MediaStore.CREATE_FAVORITE_REQUEST_CALL:
            case MediaStore.CREATE_TRASH_REQUEST_CALL:
            case MediaStore.CREATE_DELETE_REQUEST_CALL: {
                final PendingIntent pi = createRequest(method, extras);
                final Bundle res = new Bundle();
                res.putParcelable(MediaStore.EXTRA_RESULT, pi);
                return res;
            }
            default:
                throw new UnsupportedOperationException("Unsupported call: " + method);
        }
    }

    static List<Uri> collectUris(ClipData clipData) {
        final ArrayList<Uri> res = new ArrayList<>();
        for (int i = 0; i < clipData.getItemCount(); i++) {
            res.add(clipData.getItemAt(i).getUri());
        }
        return res;
    }

    /**
     * Generate the {@link PendingIntent} for the given grant request. This
     * method also sanity checks the incoming arguments for security purposes
     * before creating the privileged {@link PendingIntent}.
     */
    private @NonNull PendingIntent createRequest(@NonNull String method, @NonNull Bundle extras) {
        final ClipData clipData = extras.getParcelable(MediaStore.EXTRA_CLIP_DATA);
        final List<Uri> uris = collectUris(clipData);

        for (Uri uri : uris) {
            final int match = matchUri(uri, false);
            switch (match) {
                case IMAGES_MEDIA_ID:
                case AUDIO_MEDIA_ID:
                case VIDEO_MEDIA_ID:
                case AUDIO_PLAYLISTS_ID:
                    // Caller is requesting a specific media item by its ID,
                    // which means it's valid for requests
                    break;
                case FILES_ID:
                    // Allow only subtitle files
                    if (!isSubtitleFile(uri)) {
                        throw new IllegalArgumentException(
                                "All requested items must be Media items");
                    }
                    break;
                default:
                    throw new IllegalArgumentException(
                            "All requested items must be referenced by specific ID");
            }
        }

        // Enforce that limited set of columns can be mutated
        final ContentValues values = extras.getParcelable(MediaStore.EXTRA_CONTENT_VALUES);
        final List<String> allowedColumns;
        switch (method) {
            case MediaStore.CREATE_FAVORITE_REQUEST_CALL:
                allowedColumns = Arrays.asList(
                        MediaColumns.IS_FAVORITE);
                break;
            case MediaStore.CREATE_TRASH_REQUEST_CALL:
                allowedColumns = Arrays.asList(
                        MediaColumns.IS_TRASHED);
                break;
            default:
                allowedColumns = Arrays.asList();
                break;
        }
        if (values != null) {
            for (String key : values.keySet()) {
                if (!allowedColumns.contains(key)) {
                    throw new IllegalArgumentException("Invalid column " + key);
                }
            }
        }

        final Context context = getContext();
        final Intent intent = new Intent(method, null, context, PermissionActivity.class);
        intent.putExtras(extras);
        return PendingIntent.getActivity(context, PermissionActivity.REQUEST_CODE, intent,
                FLAG_ONE_SHOT | FLAG_CANCEL_CURRENT | FLAG_IMMUTABLE);
    }

    /**
     * @return true if the given Files uri has media_type=MEDIA_TYPE_SUBTITLE
     */
    private boolean isSubtitleFile(Uri uri) {
        try (Cursor cursor = queryForSingleItem(uri, new String[]{FileColumns.MEDIA_TYPE}, null,
                null, null)) {
            return cursor.getInt(0) == FileColumns.MEDIA_TYPE_SUBTITLE;
        } catch (FileNotFoundException e) {
            Log.e(TAG, "Couldn't find database row for requested uri " + uri, e);
        }
        return false;
    }

    /**
     * Ensure that all local databases have a custom collator registered for the
     * given {@link ULocale} locale.
     *
     * @return the corresponding custom collation name to be used in
     *         {@code ORDER BY} clauses.
     */
    private @NonNull String ensureCustomCollator(@NonNull String locale) {
        // Quick sanity check that requested locale looks sane
        new ULocale(locale);

        final String collationName = "custom_" + locale.replaceAll("[^a-zA-Z]", "");
        synchronized (mCustomCollators) {
            if (!mCustomCollators.contains(collationName)) {
                for (DatabaseHelper helper : new DatabaseHelper[] {
                        mInternalDatabase,
                        mExternalDatabase
                }) {
                    helper.runWithoutTransaction((db) -> {
                        db.execPerConnectionSQL("SELECT icu_load_collation(?, ?);",
                                new String[] { locale, collationName });
                        return null;
                    });
                }
                mCustomCollators.add(collationName);
            }
        }
        return collationName;
    }

    private int pruneThumbnails(@NonNull SQLiteDatabase db, @NonNull CancellationSignal signal) {
        int prunedCount = 0;

        // Determine all known media items
        final LongArray knownIds = new LongArray();
        try (Cursor c = db.query(true, "files", new String[] { BaseColumns._ID },
                null, null, null, null, null, null, signal)) {
            while (c.moveToNext()) {
                knownIds.add(c.getLong(0));
            }
        }

        final long[] knownIdsRaw = knownIds.toArray();
        Arrays.sort(knownIdsRaw);

        for (String volumeName : getExternalVolumeNames()) {
            final List<File> thumbDirs;
            try {
                thumbDirs = getThumbnailDirectories(volumeName);
            } catch (FileNotFoundException e) {
                Log.w(TAG, "Failed to resolve volume " + volumeName, e);
                continue;
            }

            // Reconcile all thumbnails, deleting stale items
            for (File thumbDir : thumbDirs) {
                // Possibly bail before digging into each directory
                signal.throwIfCanceled();

                final File[] files = thumbDir.listFiles();
                for (File thumbFile : (files != null) ? files : new File[0]) {
                    if (Objects.equals(thumbFile.getName(), FILE_DATABASE_UUID)) continue;
                    final String name = FileUtils.extractFileName(thumbFile.getName());
                    try {
                        final long id = Long.parseLong(name);
                        if (Arrays.binarySearch(knownIdsRaw, id) >= 0) {
                            // Thumbnail belongs to known media, keep it
                            continue;
                        }
                    } catch (NumberFormatException e) {
                    }

                    Log.v(TAG, "Deleting stale thumbnail " + thumbFile);
                    deleteAndInvalidate(thumbFile);
                    prunedCount++;
                }
            }
        }

        // Also delete stale items from legacy tables
        db.execSQL("delete from thumbnails "
                + "where image_id not in (select _id from images)");
        db.execSQL("delete from videothumbnails "
                + "where video_id not in (select _id from video)");

        return prunedCount;
    }

    abstract class Thumbnailer {
        final String directoryName;

        public Thumbnailer(String directoryName) {
            this.directoryName = directoryName;
        }

        private File getThumbnailFile(Uri uri) throws IOException {
            final String volumeName = resolveVolumeName(uri);
            final File volumePath = getVolumePath(volumeName);
            return FileUtils.buildPath(volumePath, directoryName,
                    DIRECTORY_THUMBNAILS, ContentUris.parseId(uri) + ".jpg");
        }

        public abstract Bitmap getThumbnailBitmap(Uri uri, CancellationSignal signal)
                throws IOException;

        public ParcelFileDescriptor ensureThumbnail(Uri uri, CancellationSignal signal)
                throws IOException {
            // First attempt to fast-path by opening the thumbnail; if it
            // doesn't exist we fall through to create it below
            final File thumbFile = getThumbnailFile(uri);
            try {
                return FileUtils.openSafely(thumbFile,
                        ParcelFileDescriptor.MODE_READ_ONLY);
            } catch (FileNotFoundException ignored) {
            }

            final File thumbDir = thumbFile.getParentFile();
            thumbDir.mkdirs();

            // When multiple threads race for the same thumbnail, the second
            // thread could return a file with a thumbnail still in
            // progress. We could add heavy per-ID locking to mitigate this
            // rare race condition, but it's simpler to have both threads
            // generate the same thumbnail using temporary files and rename
            // them into place once finished.
            final File thumbTempFile = File.createTempFile("thumb", null, thumbDir);

            ParcelFileDescriptor thumbWrite = null;
            ParcelFileDescriptor thumbRead = null;
            try {
                // Open our temporary file twice: once for local writing, and
                // once for remote reading. Both FDs point at the same
                // underlying inode on disk, so they're stable across renames
                // to avoid race conditions between threads.
                thumbWrite = FileUtils.openSafely(thumbTempFile,
                        ParcelFileDescriptor.MODE_WRITE_ONLY | ParcelFileDescriptor.MODE_CREATE);
                thumbRead = FileUtils.openSafely(thumbTempFile,
                        ParcelFileDescriptor.MODE_READ_ONLY);

                final Bitmap thumbnail = getThumbnailBitmap(uri, signal);
                thumbnail.compress(Bitmap.CompressFormat.JPEG, 90,
                        new FileOutputStream(thumbWrite.getFileDescriptor()));

                try {
                    // Use direct syscall for better failure logs
                    Os.rename(thumbTempFile.getAbsolutePath(), thumbFile.getAbsolutePath());
                } catch (ErrnoException e) {
                    e.rethrowAsIOException();
                }

                // Everything above went peachy, so return a duplicate of our
                // already-opened read FD to keep our finally logic below simple
                return thumbRead.dup();

            } finally {
                // Regardless of success or failure, try cleaning up any
                // remaining temporary file and close all our local FDs
                FileUtils.closeQuietly(thumbWrite);
                FileUtils.closeQuietly(thumbRead);
                deleteAndInvalidate(thumbTempFile);
            }
        }

        public void invalidateThumbnail(Uri uri) throws IOException {
            deleteAndInvalidate(getThumbnailFile(uri));
        }
    }

    private Thumbnailer mAudioThumbnailer = new Thumbnailer(Environment.DIRECTORY_MUSIC) {
        @Override
        public Bitmap getThumbnailBitmap(Uri uri, CancellationSignal signal) throws IOException {
            return ThumbnailUtils.createAudioThumbnail(queryForDataFile(uri, signal),
                    mThumbSize, signal);
        }
    };

    private Thumbnailer mVideoThumbnailer = new Thumbnailer(Environment.DIRECTORY_MOVIES) {
        @Override
        public Bitmap getThumbnailBitmap(Uri uri, CancellationSignal signal) throws IOException {
            return ThumbnailUtils.createVideoThumbnail(queryForDataFile(uri, signal),
                    mThumbSize, signal);
        }
    };

    private Thumbnailer mImageThumbnailer = new Thumbnailer(Environment.DIRECTORY_PICTURES) {
        @Override
        public Bitmap getThumbnailBitmap(Uri uri, CancellationSignal signal) throws IOException {
            return ThumbnailUtils.createImageThumbnail(queryForDataFile(uri, signal),
                    mThumbSize, signal);
        }
    };

    private List<File> getThumbnailDirectories(String volumeName) throws FileNotFoundException {
        final File volumePath = getVolumePath(volumeName);
        return Arrays.asList(
                FileUtils.buildPath(volumePath, DIRECTORY_MUSIC, DIRECTORY_THUMBNAILS),
                FileUtils.buildPath(volumePath, DIRECTORY_MOVIES, DIRECTORY_THUMBNAILS),
                FileUtils.buildPath(volumePath, DIRECTORY_PICTURES, DIRECTORY_THUMBNAILS));
    }

    private void invalidateThumbnails(Uri uri) {
        Trace.beginSection("invalidateThumbnails");
        try {
            invalidateThumbnailsInternal(uri);
        } finally {
            Trace.endSection();
        }
    }

    private void invalidateThumbnailsInternal(Uri uri) {
        final long id = ContentUris.parseId(uri);
        try {
            mAudioThumbnailer.invalidateThumbnail(uri);
            mVideoThumbnailer.invalidateThumbnail(uri);
            mImageThumbnailer.invalidateThumbnail(uri);
        } catch (IOException ignored) {
        }

        final DatabaseHelper helper;
        try {
            helper = getDatabaseForUri(uri);
        } catch (VolumeNotFoundException e) {
            Log.w(TAG, e);
            return;
        }

        helper.runWithTransaction((db) -> {
            final String idString = Long.toString(id);
            try (Cursor c = db.rawQuery("select _data from thumbnails where image_id=?"
                    + " union all select _data from videothumbnails where video_id=?",
                    new String[] { idString, idString })) {
                while (c.moveToNext()) {
                    String path = c.getString(0);
                    deleteIfAllowed(uri, Bundle.EMPTY, path);
                }
            }

            db.execSQL("delete from thumbnails where image_id=?", new String[] { idString });
            db.execSQL("delete from videothumbnails where video_id=?", new String[] { idString });
            return null;
        });
    }

    /**
     * @deprecated all operations should be routed through the overload that
     *             accepts a {@link Bundle} of extras.
     */
    @Override
    @Deprecated
    public int update(Uri uri, ContentValues values, String selection, String[] selectionArgs) {
        return update(uri, values,
                DatabaseUtils.createSqlQueryBundle(selection, selectionArgs, null));
    }

    @Override
    public int update(@NonNull Uri uri, @Nullable ContentValues values,
            @Nullable Bundle extras) {
        Trace.beginSection("update");
        try {
            return updateInternal(uri, values, extras);
        } catch (FallbackException e) {
            return e.translateForUpdateDelete(getCallingPackageTargetSdkVersion());
        } finally {
            Trace.endSection();
        }
    }

    private int updateInternal(@NonNull Uri uri, @Nullable ContentValues initialValues,
            @Nullable Bundle extras) throws FallbackException {
        extras = (extras != null) ? extras : new Bundle();

        // Related items are only considered for new media creation, and they
        // can't be leveraged to move existing content into blocked locations
        extras.remove(QUERY_ARG_RELATED_URI);
        // INCLUDED_DEFAULT_DIRECTORIES extra should only be set inside MediaProvider.
        extras.remove(INCLUDED_DEFAULT_DIRECTORIES);

        final String userWhere = extras.getString(QUERY_ARG_SQL_SELECTION);
        final String[] userWhereArgs = extras.getStringArray(QUERY_ARG_SQL_SELECTION_ARGS);

        // Limit the hacky workaround to camera targeting Q and below, to allow newer versions
        // of camera that does the right thing to work correctly.
        if ("com.google.android.GoogleCamera".equals(getCallingPackageOrSelf())
                && getCallingPackageTargetSdkVersion() <= Build.VERSION_CODES.Q) {
            if (matchUri(uri, false) == IMAGES_MEDIA_ID) {
                Log.w(TAG, "Working around app bug in b/111966296");
                uri = MediaStore.Files.getContentUri("external", ContentUris.parseId(uri));
            } else if (matchUri(uri, false) == VIDEO_MEDIA_ID) {
                Log.w(TAG, "Working around app bug in b/112246630");
                uri = MediaStore.Files.getContentUri("external", ContentUris.parseId(uri));
            }
        }

        uri = safeUncanonicalize(uri);

        int count;

        final String volumeName = getVolumeName(uri);
        final int targetSdkVersion = getCallingPackageTargetSdkVersion();
        final boolean allowHidden = isCallingPackageAllowedHidden();
        final int match = matchUri(uri, allowHidden);

        switch (match) {
            case AUDIO_PLAYLISTS_ID_MEMBERS_ID:
                extras.putString(QUERY_ARG_SQL_SELECTION,
                        BaseColumns._ID + "=" + uri.getPathSegments().get(5));
                // fall-through
            case AUDIO_PLAYLISTS_ID_MEMBERS: {
                final long playlistId = Long.parseLong(uri.getPathSegments().get(3));
                final Uri playlistUri = ContentUris.withAppendedId(
                        MediaStore.Audio.Playlists.getContentUri(volumeName), playlistId);
                if (uri.getBooleanQueryParameter("move", false)) {
                    // Convert explicit request into query; sigh, moveItem()
                    // uses zero-based indexing instead of one-based indexing
                    final int from = Integer.parseInt(uri.getPathSegments().get(5)) + 1;
                    final int to = initialValues.getAsInteger(Playlists.Members.PLAY_ORDER) + 1;
                    extras.putString(QUERY_ARG_SQL_SELECTION,
                            Playlists.Members.PLAY_ORDER + "=" + from);
                    initialValues.put(Playlists.Members.PLAY_ORDER, to);
                }

                // Playlist contents are always persisted directly into playlist
                // files on disk to ensure that we can reliably migrate between
                // devices and recover from database corruption
                final int index;
                if (initialValues.containsKey(Playlists.Members.PLAY_ORDER)) {
                    index = movePlaylistMembers(playlistUri, initialValues, extras);
                } else {
                    index = resolvePlaylistIndex(playlistUri, extras);
                }
                if (initialValues.containsKey(Playlists.Members.AUDIO_ID)) {
                    final Bundle queryArgs = new Bundle();
                    queryArgs.putString(QUERY_ARG_SQL_SELECTION,
                            Playlists.Members.PLAY_ORDER + "=" + (index + 1));
                    removePlaylistMembers(playlistUri, queryArgs);

                    final ContentValues values = new ContentValues();
                    values.put(Playlists.Members.AUDIO_ID,
                            initialValues.getAsString(Playlists.Members.AUDIO_ID));
                    values.put(Playlists.Members.PLAY_ORDER, (index + 1));
                    addPlaylistMembers(playlistUri, values);
                }

                final ContentResolver resolver = getContext().getContentResolver();
                resolver.notifyChange(playlistUri, null, ContentResolver.NOTIFY_UPDATE);
                return 1;
            }
        }

        final DatabaseHelper helper = getDatabaseForUri(uri);
        final SQLiteQueryBuilder qb = getQueryBuilder(TYPE_UPDATE, match, uri, extras, null);

        // Give callers interacting with a specific media item a chance to
        // escalate access if they don't already have it
        switch (match) {
            case AUDIO_MEDIA_ID:
            case VIDEO_MEDIA_ID:
            case IMAGES_MEDIA_ID:
                enforceCallingPermission(uri, extras, true);
        }

        boolean triggerInvalidate = false;
        boolean triggerScan = false;
        if (initialValues != null) {
            // IDs are forever; nobody should be editing them
            initialValues.remove(MediaColumns._ID);

            // Expiration times are hard-coded; let's derive them
            FileUtils.computeDateExpires(initialValues);

            // Ignore or augment incoming raw filesystem paths
            for (String column : sDataColumns.keySet()) {
                if (!initialValues.containsKey(column)) continue;

                if (isCallingPackageSelf() || isCallingPackageLegacyWrite()) {
                    // Mutation allowed
                } else {
                    Log.w(TAG, "Ignoring mutation of  " + column + " from "
                            + getCallingPackageOrSelf());
                    initialValues.remove(column);
                }
            }

            // Enforce allowed ownership transfers
            if (initialValues.containsKey(MediaColumns.OWNER_PACKAGE_NAME)) {
                if (isCallingPackageSelf() || isCallingPackageShell()) {
                    // When the caller is the media scanner or the shell, we let
                    // them change ownership however they see fit; nothing to do
                } else if (isCallingPackageDelegator()) {
                    // When the caller is a delegator, allow them to shift
                    // ownership only when current owner, or when ownerless
                    final String currentOwner;
                    final String proposedOwner = initialValues
                            .getAsString(MediaColumns.OWNER_PACKAGE_NAME);
                    final Uri genericUri = MediaStore.Files.getContentUri(volumeName,
                            ContentUris.parseId(uri));
                    try (Cursor c = queryForSingleItem(genericUri,
                            new String[] { MediaColumns.OWNER_PACKAGE_NAME }, null, null, null)) {
                        currentOwner = c.getString(0);
                    } catch (FileNotFoundException e) {
                        throw new IllegalStateException(e);
                    }
                    final boolean transferAllowed = (currentOwner == null)
                            || Arrays.asList(getSharedPackagesForPackage(getCallingPackageOrSelf()))
                                    .contains(currentOwner);
                    if (transferAllowed) {
                        Log.v(TAG, "Ownership transfer from " + currentOwner + " to "
                                + proposedOwner + " allowed");
                    } else {
                        Log.w(TAG, "Ownership transfer from " + currentOwner + " to "
                                + proposedOwner + " blocked");
                        initialValues.remove(MediaColumns.OWNER_PACKAGE_NAME);
                    }
                } else {
                    // Otherwise no ownership changes are allowed
                    initialValues.remove(MediaColumns.OWNER_PACKAGE_NAME);
                }
            }

            if (!isCallingPackageSelf()) {
                Trace.beginSection("filter");

                // We default to filtering mutable columns, except when we know
                // the single item being updated is pending; when it's finally
                // published we'll overwrite these values.
                final Uri finalUri = uri;
                final Supplier<Boolean> isPending = new CachedSupplier<>(() -> {
                    return isPending(finalUri);
                });

                // Column values controlled by media scanner aren't writable by
                // apps, since any edits here don't reflect the metadata on
                // disk, and they'd be overwritten during a rescan.
                for (String column : new ArraySet<>(initialValues.keySet())) {
                    if (sMutableColumns.contains(column)) {
                        // Mutation normally allowed
                    } else if (isPending.get()) {
                        // Mutation relaxed while pending
                    } else {
                        Log.w(TAG, "Ignoring mutation of " + column + " from "
                                + getCallingPackageOrSelf());
                        initialValues.remove(column);
                        triggerScan = true;
                    }

                    // If we're publishing this item, perform a blocking scan to
                    // make sure metadata is updated
                    if (MediaColumns.IS_PENDING.equals(column)) {
                        triggerScan = true;

                        // Explicitly clear columns used to ignore no-op scans,
                        // since we need to force a scan on publish
                        initialValues.putNull(MediaColumns.DATE_MODIFIED);
                        initialValues.putNull(MediaColumns.SIZE);
                    }
                }

                Trace.endSection();
            }

            if ("files".equals(qb.getTables())) {
                maybeMarkAsDownload(initialValues);
            }

            // We no longer track location metadata
            if (initialValues.containsKey(ImageColumns.LATITUDE)) {
                initialValues.putNull(ImageColumns.LATITUDE);
            }
            if (initialValues.containsKey(ImageColumns.LONGITUDE)) {
                initialValues.putNull(ImageColumns.LONGITUDE);
            }
            if (getCallingPackageTargetSdkVersion() <= Build.VERSION_CODES.Q) {
                // These columns are removed in R.
                if (initialValues.containsKey("primary_directory")) {
                    initialValues.remove("primary_directory");
                }
                if (initialValues.containsKey("secondary_directory")) {
                    initialValues.remove("secondary_directory");
                }
            }
        }

        // If we're not updating anything, then we can skip
        if (initialValues.isEmpty()) return 0;

        final boolean isThumbnail;
        switch (match) {
            case IMAGES_THUMBNAILS:
            case IMAGES_THUMBNAILS_ID:
            case VIDEO_THUMBNAILS:
            case VIDEO_THUMBNAILS_ID:
            case AUDIO_ALBUMART:
            case AUDIO_ALBUMART_ID:
                isThumbnail = true;
                break;
            default:
                isThumbnail = false;
                break;
        }

        switch (match) {
            case AUDIO_PLAYLISTS:
            case AUDIO_PLAYLISTS_ID:
                // Playlist names are stored as display names, but leave
                // values untouched if the caller is ModernMediaScanner
                if (!isCallingPackageSelf()) {
                    if (initialValues.containsKey(Playlists.NAME)) {
                        initialValues.put(MediaColumns.DISPLAY_NAME,
                                initialValues.getAsString(Playlists.NAME));
                    }
                    if (!initialValues.containsKey(MediaColumns.MIME_TYPE)) {
                        initialValues.put(MediaColumns.MIME_TYPE, "audio/mpegurl");
                    }
                }
                break;
        }

        // If we're touching columns that would change placement of a file,
        // blend in current values and recalculate path
        final boolean allowMovement = extras.getBoolean(MediaStore.QUERY_ARG_ALLOW_MOVEMENT,
                !isCallingPackageSelf());
        if (containsAny(initialValues.keySet(), sPlacementColumns)
                && !initialValues.containsKey(MediaColumns.DATA)
                && !isThumbnail
                && allowMovement) {
            Trace.beginSection("movement");

            // We only support movement under well-defined collections
            switch (match) {
                case AUDIO_MEDIA_ID:
                case AUDIO_PLAYLISTS_ID:
                case VIDEO_MEDIA_ID:
                case IMAGES_MEDIA_ID:
                case DOWNLOADS_ID:
                case FILES_ID:
                    break;
                default:
                    throw new IllegalArgumentException("Movement of " + uri
                            + " which isn't part of well-defined collection not allowed");
            }

            final LocalCallingIdentity token = clearLocalCallingIdentity();
            final Uri genericUri = MediaStore.Files.getContentUri(volumeName,
                    ContentUris.parseId(uri));
            try (Cursor c = queryForSingleItem(genericUri,
                    sPlacementColumns.toArray(new String[0]), userWhere, userWhereArgs, null)) {
                for (int i = 0; i < c.getColumnCount(); i++) {
                    final String column = c.getColumnName(i);
                    if (!initialValues.containsKey(column)) {
                        initialValues.put(column, c.getString(i));
                    }
                }
            } catch (FileNotFoundException e) {
                throw new IllegalStateException(e);
            } finally {
                restoreLocalCallingIdentity(token);
            }

            // Regenerate path using blended values; this will throw if caller
            // is attempting to place file into invalid location
            final String beforePath = initialValues.getAsString(MediaColumns.DATA);
            final String beforeVolume = extractVolumeName(beforePath);
            final String beforeOwner = extractPathOwnerPackageName(beforePath);

            initialValues.remove(MediaColumns.DATA);
            ensureNonUniqueFileColumns(match, uri, extras, initialValues, beforePath);

            final String probePath = initialValues.getAsString(MediaColumns.DATA);
            final String probeVolume = extractVolumeName(probePath);
            final String probeOwner = extractPathOwnerPackageName(probePath);
            if (Objects.equals(beforePath, probePath)) {
                Log.d(TAG, "Identical paths " + beforePath + "; not moving");
            } else if (!Objects.equals(beforeVolume, probeVolume)) {
                throw new IllegalArgumentException("Changing volume from " + beforePath + " to "
                        + probePath + " not allowed");
            } else if (!Objects.equals(beforeOwner, probeOwner)) {
                throw new IllegalArgumentException("Changing ownership from " + beforePath + " to "
                        + probePath + " not allowed");
            } else {
                // Now that we've confirmed an actual movement is taking place,
                // ensure we have a unique destination
                initialValues.remove(MediaColumns.DATA);
                ensureUniqueFileColumns(match, uri, extras, initialValues, beforePath);

                String afterPath = initialValues.getAsString(MediaColumns.DATA);

                if (isCrossUserEnabled()) {
                    String afterVolume = extractVolumeName(afterPath);
                    String afterVolumePath =  extractVolumePath(afterPath);
                    String beforeVolumePath = extractVolumePath(beforePath);

                    if (MediaStore.VOLUME_EXTERNAL_PRIMARY.equals(beforeVolume)
                            && beforeVolume.equals(afterVolume)
                            && !beforeVolumePath.equals(afterVolumePath)) {
                        // On cross-user enabled devices, it can happen that a rename intended as
                        // /storage/emulated/999/foo -> /storage/emulated/999/foo can end up as
                        // /storage/emulated/999/foo -> /storage/emulated/0/foo. We now fix-up
                        afterPath = afterPath.replaceFirst(afterVolumePath, beforeVolumePath);
                    }
                }

                Log.d(TAG, "Moving " + beforePath + " to " + afterPath);
                try {
                    Os.rename(beforePath, afterPath);
                    invalidateFuseDentry(beforePath);
                    invalidateFuseDentry(afterPath);
                } catch (ErrnoException e) {
                    if (e.errno == OsConstants.ENOENT) {
                        Log.d(TAG, "Missing file at " + beforePath + "; continuing anyway");
                    } else {
                        throw new IllegalStateException(e);
                    }
                }
                initialValues.put(MediaColumns.DATA, afterPath);

                // Some indexed metadata may have been derived from the path on
                // disk, so scan this item again to update it
                triggerScan = true;
            }

            Trace.endSection();
        }

        // Make sure any updated paths look sane
        assertFileColumnsSane(match, uri, initialValues);

        if (initialValues.containsKey(FileColumns.DATA)) {
            // If we're changing paths, invalidate any thumbnails
            triggerInvalidate = true;

            // If the new file exists, trigger a scan to adjust any metadata
            // that might be derived from the path
            final String data = initialValues.getAsString(FileColumns.DATA);
            if (!TextUtils.isEmpty(data) && new File(data).exists()) {
                triggerScan = true;
            }
        }

        // If we're already doing this update from an internal scan, no need to
        // kick off another no-op scan
        if (isCallingPackageSelf()) {
            triggerScan = false;
        }

        // Since the update mutation may prevent us from matching items after
        // it's applied, we need to snapshot affected IDs here
        final LongArray updatedIds = new LongArray();
        if (triggerInvalidate || triggerScan) {
            Trace.beginSection("snapshot");
            final LocalCallingIdentity token = clearLocalCallingIdentity();
            try (Cursor c = qb.query(helper, new String[] { FileColumns._ID },
                    userWhere, userWhereArgs, null, null, null, null, null)) {
                while (c.moveToNext()) {
                    updatedIds.add(c.getLong(0));
                }
            } finally {
                restoreLocalCallingIdentity(token);
                Trace.endSection();
            }
        }

        final ContentValues values = new ContentValues(initialValues);
        switch (match) {
            case AUDIO_MEDIA_ID:
            case AUDIO_PLAYLISTS_ID:
            case VIDEO_MEDIA_ID:
            case IMAGES_MEDIA_ID:
            case FILES_ID:
            case DOWNLOADS_ID: {
                FileUtils.computeValuesFromData(values, isFuseThread());
                break;
            }
        }

        if (initialValues.containsKey(FileColumns.MEDIA_TYPE)) {
            final int mediaType = initialValues.getAsInteger(FileColumns.MEDIA_TYPE);
            switch (mediaType) {
                case FileColumns.MEDIA_TYPE_AUDIO: {
                    computeAudioLocalizedValues(values);
                    computeAudioKeyValues(values);
                    break;
                }
            }
        }

        count = updateAllowingReplace(qb, helper, values, userWhere, userWhereArgs);

        // If the caller tried (and failed) to update metadata, the file on disk
        // might have changed, to scan it to collect the latest metadata.
        if (triggerInvalidate || triggerScan) {
            Trace.beginSection("invalidate");
            final LocalCallingIdentity token = clearLocalCallingIdentity();
            try {
                for (int i = 0; i < updatedIds.size(); i++) {
                    final long updatedId = updatedIds.get(i);
                    final Uri updatedUri = Files.getContentUri(volumeName, updatedId);
                    helper.postBackground(() -> {
                        invalidateThumbnails(updatedUri);
                    });

                    if (triggerScan) {
                        try (Cursor c = queryForSingleItem(updatedUri,
                                new String[] { FileColumns.DATA }, null, null, null)) {
                            final File file = new File(c.getString(0));
                            helper.postBlocking(() -> {
                                final LocalCallingIdentity tokenInner = clearLocalCallingIdentity();
                                try {
                                    mMediaScanner.scanFile(file, REASON_DEMAND);
                                } finally {
                                    restoreLocalCallingIdentity(tokenInner);
                                }
                            });
                        } catch (Exception e) {
                            Log.w(TAG, "Failed to update metadata for " + updatedUri, e);
                        }
                    }
                }
            } finally {
                restoreLocalCallingIdentity(token);
                Trace.endSection();
            }
        }

        return count;
    }

    /**
     * Update row(s) that match {@code userWhere} in MediaProvider database with {@code values}.
     * Treats update as replace for updates with conflicts.
     */
    private int updateAllowingReplace(@NonNull SQLiteQueryBuilder qb,
            @NonNull DatabaseHelper helper, @NonNull ContentValues values, String userWhere,
            String[] userWhereArgs) throws SQLiteConstraintException {
        return helper.runWithTransaction((db) -> {
            try {
                return qb.update(helper, values, userWhere, userWhereArgs);
            } catch (SQLiteConstraintException e) {
                // b/155320967 Apps sometimes create a file via file path and then update another
                // explicitly inserted db row to this file. We have to resolve this update with a
                // replace.

                if (getCallingPackageTargetSdkVersion() >= Build.VERSION_CODES.R) {
                    // We don't support replace for non-legacy apps. Non legacy apps should have
                    // clearer interactions with MediaProvider.
                    throw e;
                }

                final String path = values.getAsString(FileColumns.DATA);

                // We will only handle UNIQUE constraint error for FileColumns.DATA. We will not try
                // update and replace if no file exists for conflicting db row.
                if (path == null || !new File(path).exists()) {
                    throw e;
                }

                final Uri uri = FileUtils.getContentUriForPath(path);
                final boolean allowHidden = isCallingPackageAllowedHidden();
                // The db row which caused UNIQUE constraint error may not match all column values
                // of the given queryBuilder, hence using a generic queryBuilder with Files uri.
                Bundle extras = new Bundle();
                extras.putInt(QUERY_ARG_MATCH_PENDING, MATCH_INCLUDE);
                extras.putInt(QUERY_ARG_MATCH_TRASHED, MATCH_INCLUDE);
                final SQLiteQueryBuilder qbForReplace = getQueryBuilder(TYPE_DELETE,
                        matchUri(uri, allowHidden), uri, extras, null);
                final long rowId = getIdIfPathOwnedByPackages(qbForReplace, helper, path,
                        getSharedPackages());

                if (rowId != -1 && qbForReplace.delete(helper, "_id=?",
                        new String[] {Long.toString(rowId)}) == 1) {
                    Log.i(TAG, "Retrying database update after deleting conflicting entry");
                    return qb.update(helper, values, userWhere, userWhereArgs);
                }
                // Rethrow SQLiteConstraintException if app doesn't own the conflicting db row.
                throw e;
            }
        });
    }

    /**
     * Update the internal table of {@link MediaStore.Audio.Playlists.Members}
     * by parsing the playlist file on disk and resolving it against scanned
     * audio items.
     * <p>
     * When a playlist references a missing audio item, the associated
     * {@link Playlists.Members#PLAY_ORDER} is skipped, leaving a gap to ensure
     * that the playlist entry is retained to avoid user data loss.
     */
    private void resolvePlaylistMembers(@NonNull Uri playlistUri) {
        Trace.beginSection("resolvePlaylistMembers");
        try {
            final DatabaseHelper helper;
            try {
                helper = getDatabaseForUri(playlistUri);
            } catch (VolumeNotFoundException e) {
                throw e.rethrowAsIllegalArgumentException();
            }

            helper.runWithTransaction((db) -> {
                resolvePlaylistMembersInternal(playlistUri, db);
                return null;
            });
        } finally {
            Trace.endSection();
        }
    }

    private void resolvePlaylistMembersInternal(@NonNull Uri playlistUri,
            @NonNull SQLiteDatabase db) {
        try {
            // Refresh playlist members based on what we parse from disk
            final long playlistId = ContentUris.parseId(playlistUri);
            final Map<String, Long> membersMap = getAllPlaylistMembers(playlistId);
            db.delete("audio_playlists_map", "playlist_id=" + playlistId, null);

            final Path playlistPath = queryForDataFile(playlistUri, null).toPath();
            final Playlist playlist = new Playlist();
            playlist.read(playlistPath.toFile());

            final List<Path> members = playlist.asList();
            for (int i = 0; i < members.size(); i++) {
                try {
                    final Path audioPath = playlistPath.getParent().resolve(members.get(i));
<<<<<<< HEAD
                    final long audioId = queryForPlaylistMember(audioPath);
=======
                    final long audioId = queryForPlaylistMember(audioPath, membersMap);
>>>>>>> b1317cfe

                    final ContentValues values = new ContentValues();
                    values.put(Playlists.Members.PLAY_ORDER, i + 1);
                    values.put(Playlists.Members.PLAYLIST_ID, playlistId);
                    values.put(Playlists.Members.AUDIO_ID, audioId);
                    db.insert("audio_playlists_map", null, values);
                } catch (IOException e) {
                    Log.w(TAG, "Failed to resolve playlist member", e);
                }
            }
        } catch (IOException e) {
            Log.w(TAG, "Failed to refresh playlist", e);
        }
    }

    private Map<String, Long> getAllPlaylistMembers(long playlistId) {
        final Map<String, Long> membersMap = new ArrayMap<>();

        final Uri uri = Playlists.Members.getContentUri(MediaStore.VOLUME_EXTERNAL, playlistId);
        final String[] projection = new String[] {
                Playlists.Members.DATA,
                Playlists.Members.AUDIO_ID
        };
        try (Cursor c = query(uri, projection, null, null)) {
            if (c == null) {
                Log.e(TAG, "Cursor is null, failed to create cached playlist member info.");
                return membersMap;
            }
            while (c.moveToNext()) {
                membersMap.put(c.getString(0), c.getLong(1));
            }
        }
        return membersMap;
    }

    /**
     * Make two attempts to query this playlist member: first based on the exact
     * path, and if that fails, fall back to picking a single item matching the
     * display name. When there are multiple items with the same display name,
     * we can't resolve between them, and leave this member unresolved.
     */
<<<<<<< HEAD
    private long queryForPlaylistMember(@NonNull Path path) throws IOException {
=======
    private long queryForPlaylistMember(@NonNull Path path, @NonNull Map<String, Long> membersMap)
            throws IOException {
        final String data = path.toFile().getCanonicalPath();
        if (membersMap.containsKey(data)) {
            return membersMap.get(data);
        }
>>>>>>> b1317cfe
        final Uri audioUri = Audio.Media.getContentUri(MediaStore.VOLUME_EXTERNAL);
        try (Cursor c = queryForSingleItem(audioUri,
                new String[] { BaseColumns._ID }, MediaColumns.DATA + "=?",
                new String[] { data }, null)) {
            return c.getLong(0);
        } catch (FileNotFoundException ignored) {
        }
        try (Cursor c = queryForSingleItem(audioUri,
                new String[] { BaseColumns._ID }, MediaColumns.DISPLAY_NAME + "=?",
                new String[] { path.toFile().getName() }, null)) {
            return c.getLong(0);
        } catch (FileNotFoundException ignored) {
        }
        throw new FileNotFoundException();
    }

    /**
     * Add the given audio item to the given playlist. Defaults to adding at the
     * end of the playlist when no {@link Playlists.Members#PLAY_ORDER} is
     * defined.
     */
    private long addPlaylistMembers(@NonNull Uri playlistUri, @NonNull ContentValues values)
            throws FallbackException {
        final long audioId = values.getAsLong(Audio.Playlists.Members.AUDIO_ID);
        final String audioVolumeName = MediaStore.VOLUME_INTERNAL.equals(getVolumeName(playlistUri))
                ? MediaStore.VOLUME_INTERNAL : MediaStore.VOLUME_EXTERNAL;
        final Uri audioUri = Audio.Media.getContentUri(audioVolumeName, audioId);

        Integer playOrder = values.getAsInteger(Playlists.Members.PLAY_ORDER);
        playOrder = (playOrder != null) ? (playOrder - 1) : Integer.MAX_VALUE;

        try {
            final File playlistFile = queryForDataFile(playlistUri, null);
            final File audioFile = queryForDataFile(audioUri, null);

            final Playlist playlist = new Playlist();
            playlist.read(playlistFile);
            playOrder = playlist.add(playOrder,
                    playlistFile.toPath().getParent().relativize(audioFile.toPath()));
            playlist.write(playlistFile);
            invalidateFuseDentry(playlistFile);

            resolvePlaylistMembers(playlistUri);

            // Callers are interested in the actual ID we generated
            final Uri membersUri = Playlists.Members.getContentUri(
                    getVolumeName(playlistUri), ContentUris.parseId(playlistUri));
            try (Cursor c = query(membersUri, new String[] { BaseColumns._ID },
                    Playlists.Members.PLAY_ORDER + "=" + (playOrder + 1), null, null)) {
                c.moveToFirst();
                return c.getLong(0);
            }
        } catch (IOException e) {
            throw new FallbackException("Failed to update playlist", e,
                    android.os.Build.VERSION_CODES.R);
        }
    }

    private int addPlaylistMembers(@NonNull Uri playlistUri, @NonNull ContentValues[] initialValues)
            throws FallbackException {
        final String volumeName = getVolumeName(playlistUri);
        final String audioVolumeName =
                MediaStore.VOLUME_INTERNAL.equals(volumeName)
                        ? MediaStore.VOLUME_INTERNAL : MediaStore.VOLUME_EXTERNAL;

        try {
            final File playlistFile = queryForDataFile(playlistUri, null);
            final Playlist playlist = new Playlist();
            playlist.read(playlistFile);

            for (ContentValues values : initialValues) {
                final long audioId = values.getAsLong(Audio.Playlists.Members.AUDIO_ID);
                final Uri audioUri = Audio.Media.getContentUri(audioVolumeName, audioId);
                final File audioFile = queryForDataFile(audioUri, null);

                Integer playOrder = values.getAsInteger(Playlists.Members.PLAY_ORDER);
                playOrder = (playOrder != null) ? (playOrder - 1) : Integer.MAX_VALUE;
                playlist.add(playOrder,
                        playlistFile.toPath().getParent().relativize(audioFile.toPath()));
            }
            playlist.write(playlistFile);

            resolvePlaylistMembers(playlistUri);
        } catch (IOException e) {
            throw new FallbackException("Failed to update playlist", e,
                    android.os.Build.VERSION_CODES.R);
        }

        return initialValues.length;
    }

    /**
     * Move an audio item within the given playlist.
     */
    private int movePlaylistMembers(@NonNull Uri playlistUri, @NonNull ContentValues values,
            @NonNull Bundle queryArgs) throws FallbackException {
        final int fromIndex = resolvePlaylistIndex(playlistUri, queryArgs);
        final int toIndex = values.getAsInteger(Playlists.Members.PLAY_ORDER) - 1;
        if (fromIndex == -1) {
            throw new FallbackException("Failed to resolve playlist member " + queryArgs,
                    android.os.Build.VERSION_CODES.R);
        }
        try {
            final File playlistFile = queryForDataFile(playlistUri, null);

            final Playlist playlist = new Playlist();
            playlist.read(playlistFile);
            final int finalIndex = playlist.move(fromIndex, toIndex);
            playlist.write(playlistFile);
            invalidateFuseDentry(playlistFile);

            resolvePlaylistMembers(playlistUri);
            return finalIndex;
        } catch (IOException e) {
            throw new FallbackException("Failed to update playlist", e,
                    android.os.Build.VERSION_CODES.R);
        }
    }

    /**
     * Removes an audio item or multiple audio items(if targetSDK<R) from the given playlist.
     */
    private int removePlaylistMembers(@NonNull Uri playlistUri, @NonNull Bundle queryArgs)
            throws FallbackException {
        final int[] indexes = resolvePlaylistIndexes(playlistUri, queryArgs);
        try {
            final File playlistFile = queryForDataFile(playlistUri, null);

            final Playlist playlist = new Playlist();
            playlist.read(playlistFile);
            final int count;
            if (indexes.length == 0) {
                // This means either no playlist members match the query or VolumeNotFoundException
                // was thrown. So we don't have anything to delete.
                count = 0;
            } else if (indexes.length > 1 &&
                    getCallingPackageTargetSdkVersion() >= Build.VERSION_CODES.R) {
                throw new FallbackException("Failed to update playlist",
                        new IllegalStateException("Query matches more than one playlist member"),
                        android.os.Build.VERSION_CODES.R);
            } else {
                count = playlist.removeMultiple(indexes);
            }
            playlist.write(playlistFile);
            invalidateFuseDentry(playlistFile);

            resolvePlaylistMembers(playlistUri);
            return count;
        } catch (IOException e) {
            throw new FallbackException("Failed to update playlist", e,
                    android.os.Build.VERSION_CODES.R);
        }
    }

    /**
     * Remove an audio item from the given playlist since the playlist file or the audio file is
     * already removed.
<<<<<<< HEAD
     */
    private void removePlaylistMembers(int mediaType, long id) {
        final DatabaseHelper helper;
        try {
            helper = getDatabaseForUri(Audio.Media.EXTERNAL_CONTENT_URI);
        } catch (VolumeNotFoundException e) {
            Log.w(TAG, e);
            return;
        }

        helper.runWithTransaction((db) -> {
            final String where;
            if (mediaType == FileColumns.MEDIA_TYPE_PLAYLIST) {
                where = "playlist_id=?";
            } else {
                where = "audio_id=?";
            }
            db.delete("audio_playlists_map", where, new String[] { "" + id });
            return null;
        });
    }

    /**
     * Resolve query arguments that are designed to select a specific playlist
     * item using its {@link Playlists.Members#PLAY_ORDER}.
=======
>>>>>>> b1317cfe
     */
    private void removePlaylistMembers(int mediaType, long id) {
        final DatabaseHelper helper;
        try {
            helper = getDatabaseForUri(Audio.Media.EXTERNAL_CONTENT_URI);
        } catch (VolumeNotFoundException e) {
            Log.w(TAG, e);
            return;
        }

        helper.runWithTransaction((db) -> {
            final String where;
            if (mediaType == FileColumns.MEDIA_TYPE_PLAYLIST) {
                where = "playlist_id=?";
            } else {
                where = "audio_id=?";
            }
            db.delete("audio_playlists_map", where, new String[] { "" + id });
            return null;
        });
    }

    /**
     * Resolve query arguments that are designed to select specific playlist
     * items using the playlist's {@link Playlists.Members#PLAY_ORDER}.
     *
     * @return an array of the indexes that match the query.
     */
    private int[] resolvePlaylistIndexes(@NonNull Uri playlistUri, @NonNull Bundle queryArgs) {
        final Uri membersUri = Playlists.Members.getContentUri(
                getVolumeName(playlistUri), ContentUris.parseId(playlistUri));

        final DatabaseHelper helper;
        final SQLiteQueryBuilder qb;
        try {
            helper = getDatabaseForUri(membersUri);
            qb = getQueryBuilder(TYPE_DELETE, AUDIO_PLAYLISTS_ID_MEMBERS,
                    membersUri, queryArgs, null);
        } catch (VolumeNotFoundException ignored) {
            return new int[0];
        }

        try (Cursor c = qb.query(helper,
                new String[] { Playlists.Members.PLAY_ORDER }, queryArgs, null)) {
            if ((c.getCount() >= 1) && c.moveToFirst()) {
                int size = c.getCount();
                int[] res = new int[size];
                for (int i = 0; i < size; ++i) {
                    res[i] = c.getInt(0) - 1;
                    c.moveToNext();
                }
                return res;
            } else {
                // Cursor size is 0
                return new int[0];
            }
        }
    }

    /**
     * Resolve query arguments that are designed to select a specific playlist
     * item using its {@link Playlists.Members#PLAY_ORDER}.
     *
     * @return if there's only 1 item that matches the query, returns its index. Returns -1
     * otherwise.
     */
    private int resolvePlaylistIndex(@NonNull Uri playlistUri, @NonNull Bundle queryArgs) {
        int[] indexes = resolvePlaylistIndexes(playlistUri, queryArgs);
        if (indexes.length == 1) {
            return indexes[0];
        }
        return -1;
    }

    @Override
    public ParcelFileDescriptor openFile(Uri uri, String mode) throws FileNotFoundException {
        return openFileCommon(uri, mode, null);
    }

    @Override
    public ParcelFileDescriptor openFile(Uri uri, String mode, CancellationSignal signal)
            throws FileNotFoundException {
        return openFileCommon(uri, mode, signal);
    }

    private ParcelFileDescriptor openFileCommon(Uri uri, String mode, CancellationSignal signal)
            throws FileNotFoundException {
        uri = safeUncanonicalize(uri);

        final boolean allowHidden = isCallingPackageAllowedHidden();
        final int match = matchUri(uri, allowHidden);
        final String volumeName = getVolumeName(uri);

        // Handle some legacy cases where we need to redirect thumbnails
        switch (match) {
            case AUDIO_ALBUMART_ID: {
                final long albumId = Long.parseLong(uri.getPathSegments().get(3));
                final Uri targetUri = ContentUris
                        .withAppendedId(Audio.Albums.getContentUri(volumeName), albumId);
                return ensureThumbnail(targetUri, signal);
            }
            case AUDIO_ALBUMART_FILE_ID: {
                final long audioId = Long.parseLong(uri.getPathSegments().get(3));
                final Uri targetUri = ContentUris
                        .withAppendedId(Audio.Media.getContentUri(volumeName), audioId);
                return ensureThumbnail(targetUri, signal);
            }
            case VIDEO_MEDIA_ID_THUMBNAIL: {
                final long videoId = Long.parseLong(uri.getPathSegments().get(3));
                final Uri targetUri = ContentUris
                        .withAppendedId(Video.Media.getContentUri(volumeName), videoId);
                return ensureThumbnail(targetUri, signal);
            }
            case IMAGES_MEDIA_ID_THUMBNAIL: {
                final long imageId = Long.parseLong(uri.getPathSegments().get(3));
                final Uri targetUri = ContentUris
                        .withAppendedId(Images.Media.getContentUri(volumeName), imageId);
                return ensureThumbnail(targetUri, signal);
            }
        }

        return openFileAndEnforcePathPermissionsHelper(uri, match, mode, signal);
    }

    @Override
    public AssetFileDescriptor openTypedAssetFile(Uri uri, String mimeTypeFilter, Bundle opts)
            throws FileNotFoundException {
        return openTypedAssetFileCommon(uri, mimeTypeFilter, opts, null);
    }

    @Override
    public AssetFileDescriptor openTypedAssetFile(Uri uri, String mimeTypeFilter, Bundle opts,
            CancellationSignal signal) throws FileNotFoundException {
        return openTypedAssetFileCommon(uri, mimeTypeFilter, opts, signal);
    }

    private AssetFileDescriptor openTypedAssetFileCommon(Uri uri, String mimeTypeFilter,
            Bundle opts, CancellationSignal signal) throws FileNotFoundException {
        uri = safeUncanonicalize(uri);

        // TODO: enforce that caller has access to this uri

        // Offer thumbnail of media, when requested
        final boolean wantsThumb = (opts != null) && opts.containsKey(ContentResolver.EXTRA_SIZE)
                && MimeUtils.startsWithIgnoreCase(mimeTypeFilter, "image/");
        if (wantsThumb) {
            final ParcelFileDescriptor pfd = ensureThumbnail(uri, signal);
            return new AssetFileDescriptor(pfd, 0, AssetFileDescriptor.UNKNOWN_LENGTH);
        }

        // Worst case, return the underlying file
        return new AssetFileDescriptor(openFileCommon(uri, "r", signal), 0,
                AssetFileDescriptor.UNKNOWN_LENGTH);
    }

    private ParcelFileDescriptor ensureThumbnail(Uri uri, CancellationSignal signal)
            throws FileNotFoundException {
        final boolean allowHidden = isCallingPackageAllowedHidden();
        final int match = matchUri(uri, allowHidden);

        Trace.beginSection("ensureThumbnail");
        final LocalCallingIdentity token = clearLocalCallingIdentity();
        try {
            switch (match) {
                case AUDIO_ALBUMS_ID: {
                    final String volumeName = MediaStore.getVolumeName(uri);
                    final Uri baseUri = MediaStore.Audio.Media.getContentUri(volumeName);
                    final long albumId = ContentUris.parseId(uri);
                    try (Cursor c = query(baseUri, new String[] { MediaStore.Audio.Media._ID },
                            MediaStore.Audio.Media.ALBUM_ID + "=" + albumId, null, null, signal)) {
                        if (c.moveToFirst()) {
                            final long audioId = c.getLong(0);
                            final Uri targetUri = ContentUris.withAppendedId(baseUri, audioId);
                            return mAudioThumbnailer.ensureThumbnail(targetUri, signal);
                        } else {
                            throw new FileNotFoundException("No media for album " + uri);
                        }
                    }
                }
                case AUDIO_MEDIA_ID:
                    return mAudioThumbnailer.ensureThumbnail(uri, signal);
                case VIDEO_MEDIA_ID:
                    return mVideoThumbnailer.ensureThumbnail(uri, signal);
                case IMAGES_MEDIA_ID:
                    return mImageThumbnailer.ensureThumbnail(uri, signal);
                case FILES_ID:
                case DOWNLOADS_ID: {
                    // When item is referenced in a generic way, resolve to actual type
                    final int mediaType = MimeUtils.resolveMediaType(getType(uri));
                    switch (mediaType) {
                        case FileColumns.MEDIA_TYPE_AUDIO:
                            return mAudioThumbnailer.ensureThumbnail(uri, signal);
                        case FileColumns.MEDIA_TYPE_VIDEO:
                            return mVideoThumbnailer.ensureThumbnail(uri, signal);
                        case FileColumns.MEDIA_TYPE_IMAGE:
                            return mImageThumbnailer.ensureThumbnail(uri, signal);
                        default:
                            throw new FileNotFoundException();
                    }
                }
                default:
                    throw new FileNotFoundException();
            }
        } catch (IOException e) {
            Log.w(TAG, e);
            throw new FileNotFoundException(e.getMessage());
        } finally {
            restoreLocalCallingIdentity(token);
            Trace.endSection();
        }
    }

    /**
     * Update the metadata columns for the image residing at given {@link Uri}
     * by reading data from the underlying image.
     */
    private void updateImageMetadata(ContentValues values, File file) {
        final BitmapFactory.Options bitmapOpts = new BitmapFactory.Options();
        bitmapOpts.inJustDecodeBounds = true;
        BitmapFactory.decodeFile(file.getAbsolutePath(), bitmapOpts);

        values.put(MediaColumns.WIDTH, bitmapOpts.outWidth);
        values.put(MediaColumns.HEIGHT, bitmapOpts.outHeight);
    }

    private void handleInsertedRowForFuse(long rowId) {
        if (isFuseThread()) {
            // Removes restored row ID saved list.
            mCallingIdentity.get().removeDeletedRowId(rowId);
        }
    }

    private void handleUpdatedRowForFuse(@NonNull String oldPath, @NonNull String ownerPackage,
            long oldRowId, long newRowId) {
        if (oldRowId == newRowId) {
            // Update didn't delete or add row ID. We don't need to save row ID or remove saved
            // deleted ID.
            return;
        }

        handleDeletedRowForFuse(oldPath, ownerPackage, oldRowId);
        handleInsertedRowForFuse(newRowId);
    }

    private void handleDeletedRowForFuse(@NonNull String path, @NonNull String ownerPackage,
            long rowId) {
        if (!isFuseThread()) {
            return;
        }

        // Invalidate saved owned ID's of the previous owner of the deleted path, this prevents old
        // owner from gaining access to newly created file with restored row ID.
        if (!ownerPackage.equals("null") && !ownerPackage.equals(getCallingPackageOrSelf())) {
            invalidateLocalCallingIdentityCache(ownerPackage, "owned_database_row_deleted:"
                    + path);
        }
        // Saves row ID corresponding to deleted path. Saved row ID will be restored on subsequent
        // create or rename.
        mCallingIdentity.get().addDeletedRowId(path, rowId);
    }

    private void handleOwnerPackageNameChange(@NonNull String oldPath,
            @NonNull String oldOwnerPackage, @NonNull String newOwnerPackage) {
        if (Objects.equals(oldOwnerPackage, newOwnerPackage)) {
            return;
        }
        // Invalidate saved owned ID's of the previous owner of the renamed path, this prevents old
        // owner from gaining access to replaced file.
        invalidateLocalCallingIdentityCache(oldOwnerPackage, "owner_package_changed:" + oldPath);
    }

    /**
     * Return the {@link MediaColumns#DATA} field for the given {@code Uri}.
     */
    File queryForDataFile(Uri uri, CancellationSignal signal)
            throws FileNotFoundException {
        return queryForDataFile(uri, null, null, signal);
    }

    /**
     * Return the {@link MediaColumns#DATA} field for the given {@code Uri}.
     */
    File queryForDataFile(Uri uri, String selection, String[] selectionArgs,
            CancellationSignal signal) throws FileNotFoundException {
        try (Cursor cursor = queryForSingleItem(uri, new String[] { MediaColumns.DATA },
                selection, selectionArgs, signal)) {
            final String data = cursor.getString(0);
            if (TextUtils.isEmpty(data)) {
                throw new FileNotFoundException("Missing path for " + uri);
            } else {
                return new File(data);
            }
        }
    }

    /**
     * Return the {@link Uri} for the given {@code File}.
     */
    Uri queryForMediaUri(File file, CancellationSignal signal) throws FileNotFoundException {
        final String volumeName = FileUtils.getVolumeName(getContext(), file);
        final Uri uri = Files.getContentUri(volumeName);
        try (Cursor cursor = queryForSingleItem(uri, new String[] { MediaColumns._ID },
                MediaColumns.DATA + "=?", new String[] { file.getAbsolutePath() }, signal)) {
            return ContentUris.withAppendedId(uri, cursor.getLong(0));
        }
    }

    /**
     * Query the given {@link Uri}, expecting only a single item to be found.
     *
     * @throws FileNotFoundException if no items were found, or multiple items
     *             were found, or there was trouble reading the data.
     */
    Cursor queryForSingleItem(Uri uri, String[] projection, String selection,
            String[] selectionArgs, CancellationSignal signal) throws FileNotFoundException {
        final Cursor c = query(uri, projection,
                DatabaseUtils.createSqlQueryBundle(selection, selectionArgs, null), signal);
        if (c == null) {
            throw new FileNotFoundException("Missing cursor for " + uri);
        } else if (c.getCount() < 1) {
            FileUtils.closeQuietly(c);
            throw new FileNotFoundException("No item at " + uri);
        } else if (c.getCount() > 1) {
            FileUtils.closeQuietly(c);
            throw new FileNotFoundException("Multiple items at " + uri);
        }

        if (c.moveToFirst()) {
            return c;
        } else {
            FileUtils.closeQuietly(c);
            throw new FileNotFoundException("Failed to read row from " + uri);
        }
    }

    /**
     * Compares {@code itemOwner} with package name of {@link LocalCallingIdentity} and throws
     * {@link IllegalStateException} if it doesn't match.
     * Make sure to set calling identity properly before calling.
     */
    private void requireOwnershipForItem(@Nullable String itemOwner, Uri item) {
        final boolean hasOwner = (itemOwner != null);
        final boolean callerIsOwner = Objects.equals(getCallingPackageOrSelf(), itemOwner);
        if (hasOwner && !callerIsOwner) {
            throw new IllegalStateException(
                    "Only owner is able to interact with pending item " + item);
        }
    }

    private File getFuseFile(File file) {
        String filePath = file.getPath().replaceFirst(
                "/storage/", "/mnt/user/" + UserHandle.myUserId() + "/");
        return new File(filePath);
    }

    private @NonNull FuseDaemon getFuseDaemonForFile(@NonNull File file)
            throws FileNotFoundException {
        final FuseDaemon daemon = ExternalStorageServiceImpl.getFuseDaemon(getVolumeId(file));
        if (daemon == null) {
            throw new FileNotFoundException("Missing FUSE daemon for " + file);
        } else {
            return daemon;
        }
    }

    private void invalidateFuseDentry(@NonNull File file) {
        invalidateFuseDentry(file.getAbsolutePath());
    }

    private void invalidateFuseDentry(@NonNull String path) {
        try {
            final FuseDaemon daemon = getFuseDaemonForFile(new File(path));
            if (isFuseThread()) {
                // If we are on a FUSE thread, we don't need to invalidate,
                // (and *must* not, otherwise we'd crash) because the invalidation
                // is already reflected in the lower filesystem
                return;
            } else {
                daemon.invalidateFuseDentryCache(path);
            }
        } catch (FileNotFoundException e) {
            Log.w(TAG, "Failed to invalidate FUSE dentry", e);
        }
    }

    /**
     * Replacement for {@link #openFileHelper(Uri, String)} which enforces any
     * permissions applicable to the path before returning.
     *
     * <p>This function should never be called from the fuse thread since it tries to open
     * a "/mnt/user" path.
     */
    private ParcelFileDescriptor openFileAndEnforcePathPermissionsHelper(Uri uri, int match,
            String mode, CancellationSignal signal) throws FileNotFoundException {
        int modeBits = ParcelFileDescriptor.parseMode(mode);
        boolean forWrite = (modeBits & ParcelFileDescriptor.MODE_WRITE_ONLY) != 0;
        if (forWrite) {
            // Upgrade 'w' only to 'rw'. This allows us acquire a WR_LOCK when calling
            // #shouldOpenWithFuse
            modeBits |= ParcelFileDescriptor.MODE_READ_WRITE;
        }

        final boolean hasOwnerPackageName = hasOwnerPackageName(uri);
        final String[] projection = new String[] {
                MediaColumns.DATA,
                hasOwnerPackageName ? MediaColumns.OWNER_PACKAGE_NAME : "NULL",
                hasOwnerPackageName ? MediaColumns.IS_PENDING : "0",
        };

        final File file;
        final String ownerPackageName;
        final boolean isPending;
        final LocalCallingIdentity token = clearLocalCallingIdentity();
        try (Cursor c = queryForSingleItem(uri, projection, null, null, signal)) {
            final String data = c.getString(0);
            if (TextUtils.isEmpty(data)) {
                throw new FileNotFoundException("Missing path for " + uri);
            } else {
                file = new File(data).getCanonicalFile();
            }
            ownerPackageName = c.getString(1);
            isPending = c.getInt(2) != 0;
        } catch (IOException e) {
            throw new FileNotFoundException(e.toString());
        } finally {
            restoreLocalCallingIdentity(token);
        }

        checkAccess(uri, Bundle.EMPTY, file, forWrite);

        // We don't check ownership for files with IS_PENDING set by FUSE
        if (isPending && !isPendingFromFuse(file)) {
            requireOwnershipForItem(ownerPackageName, uri);
        }

        final boolean callerIsOwner = Objects.equals(getCallingPackageOrSelf(), ownerPackageName);
        // Figure out if we need to redact contents
        final boolean redactionNeeded = callerIsOwner ? false : isRedactionNeeded(uri);
        final RedactionInfo redactionInfo;
        try {
            redactionInfo = redactionNeeded ? getRedactionRanges(file)
                    : new RedactionInfo(new long[0], new long[0]);
        } catch(IOException e) {
            throw new IllegalStateException(e);
        }

        // Yell if caller requires original, since we can't give it to them
        // unless they have access granted above
        if (redactionNeeded && MediaStore.getRequireOriginal(uri)) {
            throw new UnsupportedOperationException(
                    "Caller must hold ACCESS_MEDIA_LOCATION permission to access original");
        }

        // Kick off metadata update when writing is finished
        final OnCloseListener listener = (e) -> {
            // We always update metadata to reflect the state on disk, even when
            // the remote writer tried claiming an exception
            invalidateThumbnails(uri);

            // Invalidate so subsequent stat(2) on the upper fs is eventually consistent
            invalidateFuseDentry(file);
            try {
                switch (match) {
                    case IMAGES_THUMBNAILS_ID:
                    case VIDEO_THUMBNAILS_ID:
                        final ContentValues values = new ContentValues();
                        updateImageMetadata(values, file);
                        update(uri, values, null, null);
                        break;
                    default:
                        mMediaScanner.scanFile(file, REASON_DEMAND);
                        break;
                }
            } catch (Exception e2) {
                Log.w(TAG, "Failed to update metadata for " + uri, e2);
            }
        };

        try {
            // First, handle any redaction that is needed for caller
            final ParcelFileDescriptor pfd;
            final String filePath = file.getPath();
            if (redactionInfo.redactionRanges.length > 0) {
                if (SystemProperties.getBoolean(PROP_FUSE, false)) {
                    // If fuse is enabled, we can provide an fd that points to the fuse
                    // file system and handle redaction in the fuse handler when the caller reads.
                    Log.i(TAG, "Redacting with new FUSE for " + filePath);
                    long tid = android.os.Process.myTid();
                    synchronized (mShouldRedactThreadIds) {
                        mShouldRedactThreadIds.add(tid);
                    }
                    try {
                        pfd = FileUtils.openSafely(getFuseFile(file), modeBits);
                    } finally {
                        synchronized (mShouldRedactThreadIds) {
                            mShouldRedactThreadIds.remove(mShouldRedactThreadIds.indexOf(tid));
                        }
                    }
                } else {
                    // TODO(b/135341978): Remove this and associated code
                    // when fuse is on by default.
                    Log.i(TAG, "Redacting with old FUSE for " + filePath);
                    pfd = RedactingFileDescriptor.open(
                            getContext(),
                            file,
                            modeBits,
                            redactionInfo.redactionRanges,
                            redactionInfo.freeOffsets);
                }
            } else {
                FuseDaemon daemon = null;
                try {
                    daemon = getFuseDaemonForFile(file);
                } catch (FileNotFoundException ignored) {
                }
                ParcelFileDescriptor lowerFsFd = FileUtils.openSafely(file, modeBits);
                // Always acquire a readLock. This allows us make multiple opens via lower
                // filesystem
                boolean shouldOpenWithFuse = daemon != null
                        && daemon.shouldOpenWithFuse(filePath, true /* forRead */, lowerFsFd.getFd());

                if (SystemProperties.getBoolean(PROP_FUSE, false) && shouldOpenWithFuse) {
                    // If the file is already opened on the FUSE mount with VFS caching enabled
                    // we return an upper filesystem fd (via FUSE) to avoid file corruption
                    // resulting from cache inconsistencies between the upper and lower
                    // filesystem caches
                    Log.w(TAG, "Using FUSE for " + filePath);
                    pfd = FileUtils.openSafely(getFuseFile(file), modeBits);
                    try {
                        lowerFsFd.close();
                    } catch (IOException e) {
                        Log.w(TAG, "Failed to close lower filesystem fd " + file.getPath(), e);
                    }
                } else {
                    Log.i(TAG, "Using lower FS for " + filePath);
                    if (forWrite) {
                        // When opening for write on the lower filesystem, invalidate the VFS dentry
                        // so subsequent open/getattr calls will return correctly.
                        //
                        // A 'dirty' dentry with write back cache enabled can cause the kernel to
                        // ignore file attributes or even see stale page cache data when the lower
                        // filesystem has been modified outside of the FUSE driver
                        invalidateFuseDentry(file);
                    }

                    pfd = lowerFsFd;
                }
            }

            // Second, wrap in any listener that we've requested
            if (!isPending && forWrite && listener != null) {
                return ParcelFileDescriptor.wrap(pfd, BackgroundThread.getHandler(), listener);
            } else {
                return pfd;
            }
        } catch (IOException e) {
            if (e instanceof FileNotFoundException) {
                throw (FileNotFoundException) e;
            } else {
                throw new IllegalStateException(e);
            }
        }
    }

    private void deleteAndInvalidate(@NonNull Path path) {
        deleteAndInvalidate(path.toFile());
    }

    private void deleteAndInvalidate(@NonNull File file) {
        file.delete();
        invalidateFuseDentry(file);
    }

    private void deleteIfAllowed(Uri uri, Bundle extras, String path) {
        try {
            final File file = new File(path);
            checkAccess(uri, extras, file, true);
            deleteAndInvalidate(file);
        } catch (Exception e) {
            Log.e(TAG, "Couldn't delete " + path, e);
        }
    }

    @Deprecated
    private boolean isPending(Uri uri) {
        final int match = matchUri(uri, true);
        switch (match) {
            case AUDIO_MEDIA_ID:
            case VIDEO_MEDIA_ID:
            case IMAGES_MEDIA_ID:
                try (Cursor c = queryForSingleItem(uri,
                        new String[] { MediaColumns.IS_PENDING }, null, null, null)) {
                    return (c.getInt(0) != 0);
                } catch (FileNotFoundException e) {
                    throw new IllegalStateException(e);
                }
            default:
                return false;
        }
    }

    @Deprecated
    private boolean isRedactionNeeded(Uri uri) {
        return mCallingIdentity.get().hasPermission(PERMISSION_IS_REDACTION_NEEDED);
    }

    private boolean isRedactionNeeded() {
        return mCallingIdentity.get().hasPermission(PERMISSION_IS_REDACTION_NEEDED);
    }

    private boolean isCallingPackageRequestingLegacy() {
        return mCallingIdentity.get().hasPermission(PERMISSION_IS_LEGACY_GRANTED);
    }

    private static int getFileMediaType(String path) {
        final File file = new File(path);
        final String mimeType = MimeUtils.resolveMimeType(file);
        return MimeUtils.resolveMediaType(mimeType);
    }

    private boolean canAccessMediaFile(String filePath, boolean allowLegacy) {
        if (!allowLegacy && isCallingPackageRequestingLegacy()) {
            return false;
        }
        switch (getFileMediaType(filePath)) {
            case FileColumns.MEDIA_TYPE_IMAGE:
                return mCallingIdentity.get().hasPermission(PERMISSION_WRITE_IMAGES);
            case FileColumns.MEDIA_TYPE_VIDEO:
                return mCallingIdentity.get().hasPermission(PERMISSION_WRITE_VIDEO);
            default:
                return false;
        }
    }

    /**
     * Returns true if:
     * <ul>
     * <li>the calling identity is an app targeting Q or older versions AND is requesting legacy
     * storage
     * <li>the calling identity holds {@code MANAGE_EXTERNAL_STORAGE}
     * <li>the calling identity owns filePath (eg /Android/data/com.foo)
     * <li>the calling identity has permission to write images and the given file is an image file
     * <li>the calling identity has permission to write video and the given file is an video file
     * </ul>
     */
    private boolean shouldBypassFuseRestrictions(boolean forWrite, String filePath) {
        boolean isRequestingLegacyStorage = forWrite ? isCallingPackageLegacyWrite()
                : isCallingPackageLegacyRead();
        if (isRequestingLegacyStorage) {
            return true;
        }

        if (isCallingPackageManager()) {
            return true;
        }

        // Files under the apps own private directory
        final String appSpecificDir = extractPathOwnerPackageName(filePath);
        if (appSpecificDir != null && isCallingIdentitySharedPackageName(appSpecificDir)) {
            return true;
        }

        // Apps with write access to images and/or videos can bypass our restrictions if all of the
        // the files they're accessing are of the compatible media type.
        if (canAccessMediaFile(filePath, /*allowLegacy*/ true)) {
            return true;
        }

        return false;
    }

    /**
     * Returns true if the passed in path is an application-private data directory
     * (such as Android/data/com.foo or Android/obb/com.foo) that does not belong to the caller.
     */
    private boolean isPrivatePackagePathNotOwnedByCaller(String path) {
        // Files under the apps own private directory
        final String appSpecificDir = extractPathOwnerPackageName(path);

        if (appSpecificDir == null) {
            return false;
        }

        final String relativePath = extractRelativePath(path);
        // Android/media is not considered private, because it contains media that is explicitly
        // scanned and shared by other apps
        if (relativePath.startsWith("Android/media")) {
            return false;
        }

        // This is a private-package path; return true if not owned by the caller
        return !isCallingIdentitySharedPackageName(appSpecificDir);
    }

    private boolean shouldBypassDatabaseAndSetDirtyForFuse(int uid, String path) {
        final LocalCallingIdentity token =
                clearLocalCallingIdentity(getCachedCallingIdentityForFuse(uid));
        try {
            boolean shouldBypass = false;
            if (uid != android.os.Process.SHELL_UID && isCallingPackageManager()) {
                shouldBypass = true;
            }  else if (isCallingPackageLegacyWrite() && isCallingPackageSystemGallery()) {
                // We bypass db operations for legacy system galleries with W_E_S (see b/167307393).
                // Tracking a longer term solution in b/168784136.
                shouldBypass = true;
            }

            if (shouldBypass) {
                synchronized (mNonHiddenPaths) {
                    File file = new File(path);
                    String key = file.getParent();
                    boolean maybeHidden = !mNonHiddenPaths.containsKey(key);

                    if (maybeHidden) {
                        File topNoMedia = FileUtils.getTopLevelNoMedia(new File(path));
                        if (topNoMedia == null) {
                            mNonHiddenPaths.put(key, 0);
                        } else {
                            mMediaScanner.onDirectoryDirty(topNoMedia);
                        }
                    }
                }
            }
            return shouldBypass;
        } finally {
            restoreLocalCallingIdentity(token);
        }
    }

    /**
     * Set of Exif tags that should be considered for redaction.
     */
    private static final String[] REDACTED_EXIF_TAGS = new String[] {
            ExifInterface.TAG_GPS_ALTITUDE,
            ExifInterface.TAG_GPS_ALTITUDE_REF,
            ExifInterface.TAG_GPS_AREA_INFORMATION,
            ExifInterface.TAG_GPS_DOP,
            ExifInterface.TAG_GPS_DATESTAMP,
            ExifInterface.TAG_GPS_DEST_BEARING,
            ExifInterface.TAG_GPS_DEST_BEARING_REF,
            ExifInterface.TAG_GPS_DEST_DISTANCE,
            ExifInterface.TAG_GPS_DEST_DISTANCE_REF,
            ExifInterface.TAG_GPS_DEST_LATITUDE,
            ExifInterface.TAG_GPS_DEST_LATITUDE_REF,
            ExifInterface.TAG_GPS_DEST_LONGITUDE,
            ExifInterface.TAG_GPS_DEST_LONGITUDE_REF,
            ExifInterface.TAG_GPS_DIFFERENTIAL,
            ExifInterface.TAG_GPS_IMG_DIRECTION,
            ExifInterface.TAG_GPS_IMG_DIRECTION_REF,
            ExifInterface.TAG_GPS_LATITUDE,
            ExifInterface.TAG_GPS_LATITUDE_REF,
            ExifInterface.TAG_GPS_LONGITUDE,
            ExifInterface.TAG_GPS_LONGITUDE_REF,
            ExifInterface.TAG_GPS_MAP_DATUM,
            ExifInterface.TAG_GPS_MEASURE_MODE,
            ExifInterface.TAG_GPS_PROCESSING_METHOD,
            ExifInterface.TAG_GPS_SATELLITES,
            ExifInterface.TAG_GPS_SPEED,
            ExifInterface.TAG_GPS_SPEED_REF,
            ExifInterface.TAG_GPS_STATUS,
            ExifInterface.TAG_GPS_TIMESTAMP,
            ExifInterface.TAG_GPS_TRACK,
            ExifInterface.TAG_GPS_TRACK_REF,
            ExifInterface.TAG_GPS_VERSION_ID,
    };

    /**
     * Set of ISO boxes that should be considered for redaction.
     */
    private static final int[] REDACTED_ISO_BOXES = new int[] {
            IsoInterface.BOX_LOCI,
            IsoInterface.BOX_XYZ,
            IsoInterface.BOX_GPS,
            IsoInterface.BOX_GPS0,
    };

    public static final Set<String> sRedactedExifTags = new ArraySet<>(
            Arrays.asList(REDACTED_EXIF_TAGS));

    private static final class RedactionInfo {
        public final long[] redactionRanges;
        public final long[] freeOffsets;
        public RedactionInfo(long[] redactionRanges, long[] freeOffsets) {
            this.redactionRanges = redactionRanges;
            this.freeOffsets = freeOffsets;
        }
    }

    private static class LRUCache<K, V> extends LinkedHashMap<K, V> {
        private final int mMaxSize;

        public LRUCache(int maxSize) {
            this.mMaxSize = maxSize;
        }

        @Override
        protected boolean removeEldestEntry(Map.Entry<K, V> eldest) {
            return size() > mMaxSize;
        }
    }

    /**
     * Calculates the ranges that need to be redacted for the given file and user that wants to
     * access the file.
     *
     * @param uid UID of the package wanting to access the file
     * @param path File path
     * @param tid thread id making IO on the FUSE filesystem
     * @return Ranges that should be redacted.
     *
     * @throws IOException if an error occurs while calculating the redaction ranges
     *
     * Called from JNI in jni/MediaProviderWrapper.cpp
     */
    @Keep
    @NonNull
    public long[] getRedactionRangesForFuse(String path, int uid, int tid) throws IOException {
        final File file = new File(path);

        // When we're calculating redaction ranges for MediaProvider, it means we're actually
        // calculating redaction ranges for another app that called to MediaProvider through Binder.
        // If the tid is in mShouldRedactThreadIds, we should redact, otherwise, we don't redact
        if (uid == android.os.Process.myUid()) {
            boolean shouldRedact = false;
            synchronized (mShouldRedactThreadIds) {
                shouldRedact = mShouldRedactThreadIds.indexOf(tid) != -1;
            }
            if (shouldRedact) {
                return getRedactionRanges(file).redactionRanges;
            } else {
                return new long[0];
            }
        }

        final LocalCallingIdentity token =
                clearLocalCallingIdentity(getCachedCallingIdentityForFuse(uid));

        long[] res = new long[0];
        try {
            if (!isRedactionNeeded()
                    || shouldBypassFuseRestrictions(/*forWrite*/ false, path)) {
                return res;
            }

            final Uri contentUri = FileUtils.getContentUriForPath(path);
            final String[] projection = new String[]{
                    MediaColumns.OWNER_PACKAGE_NAME, MediaColumns._ID };
            final String selection = MediaColumns.DATA + "=?";
            final String[] selectionArgs = new String[] { path };
            final String ownerPackageName;
            final Uri item;
            try (final Cursor c = queryForSingleItem(contentUri, projection, selection,
                    selectionArgs, null)) {
                c.moveToFirst();
                ownerPackageName = c.getString(0);
                item = ContentUris.withAppendedId(contentUri, /*item id*/ c.getInt(1));
            } catch (FileNotFoundException e) {
                // Ideally, this shouldn't happen unless the file was deleted after we checked its
                // existence and before we get to the redaction logic here. In this case we throw
                // and fail the operation and FuseDaemon should handle this and fail the whole open
                // operation gracefully.
                throw new FileNotFoundException(
                        path + " not found while calculating redaction ranges: " + e.getMessage());
            }

            final boolean callerIsOwner = Objects.equals(getCallingPackageOrSelf(),
                    ownerPackageName);
            final boolean callerHasUriPermission = getContext().checkUriPermission(
                    item, mCallingIdentity.get().pid, mCallingIdentity.get().uid,
                    Intent.FLAG_GRANT_WRITE_URI_PERMISSION) == PERMISSION_GRANTED;

            if (!callerIsOwner && !callerHasUriPermission) {
                res = getRedactionRanges(file).redactionRanges;
            }
        } finally {
            restoreLocalCallingIdentity(token);
        }
        return res;
    }

    /**
     * Calculates the ranges containing sensitive metadata that should be redacted if the caller
     * doesn't have the required permissions.
     *
     * @param file file to be redacted
     * @return the ranges to be redacted in a RedactionInfo object, could be empty redaction ranges
     * if there's sensitive metadata
     * @throws IOException if an IOException happens while calculating the redaction ranges
     */
    @VisibleForTesting
    public static RedactionInfo getRedactionRanges(File file) throws IOException {
        Trace.beginSection("getRedactionRanges");
        final LongArray res = new LongArray();
        final LongArray freeOffsets = new LongArray();
        try (FileInputStream is = new FileInputStream(file)) {
            final String mimeType = MimeUtils.resolveMimeType(file);
            if (ExifInterface.isSupportedMimeType(mimeType)) {
                final ExifInterface exif = new ExifInterface(is.getFD());
                for (String tag : REDACTED_EXIF_TAGS) {
                    final long[] range = exif.getAttributeRange(tag);
                    if (range != null) {
                        res.add(range[0]);
                        res.add(range[0] + range[1]);
                    }
                }
                // Redact xmp where present
                final XmpInterface exifXmp = XmpInterface.fromContainer(exif);
                res.addAll(exifXmp.getRedactionRanges());
            }

            if (IsoInterface.isSupportedMimeType(mimeType)) {
                final IsoInterface iso = IsoInterface.fromFileDescriptor(is.getFD());
                for (int box : REDACTED_ISO_BOXES) {
                    final long[] ranges = iso.getBoxRanges(box);
                    for (int i = 0; i < ranges.length; i += 2) {
                        long boxTypeOffset = ranges[i] - 4;
                        freeOffsets.add(boxTypeOffset);
                        res.add(boxTypeOffset);
                        res.add(ranges[i + 1]);
                    }
                }
                // Redact xmp where present
                final XmpInterface isoXmp = XmpInterface.fromContainer(iso);
                res.addAll(isoXmp.getRedactionRanges());
            }
        } catch (FileNotFoundException ignored) {
            // If file not found, then there's nothing to redact
        } catch (IOException e) {
            throw new IOException("Failed to redact " + file, e);
        }
        Trace.endSection();
        return new RedactionInfo(res.toArray(), freeOffsets.toArray());
    }

    /**
     * @return {@code true} if {@code file} is pending from FUSE, {@code false} otherwise.
     * Files pending from FUSE will not have pending file pattern.
     */
    private static boolean isPendingFromFuse(@NonNull File file) {
        final Matcher matcher =
                FileUtils.PATTERN_EXPIRES_FILE.matcher(extractDisplayName(file.getName()));
        return !matcher.matches();
    }

    /**
     * Checks if the app identified by the given UID is allowed to open the given file for the given
     * access mode.
     *
     * @param path the path of the file to be opened
     * @param uid UID of the app requesting to open the file
     * @param forWrite specifies if the file is to be opened for write
     * @return 0 upon success. {@link OsConstants#EACCES} if the operation is illegal or not
     * permitted for the given {@code uid} or if the calling package is a legacy app that doesn't
     * have right storage permission.
     *
     * Called from JNI in jni/MediaProviderWrapper.cpp
     */
    @Keep
    public int isOpenAllowedForFuse(String path, int uid, boolean forWrite) {
        final LocalCallingIdentity token =
                clearLocalCallingIdentity(getCachedCallingIdentityForFuse(uid));

        try {
            if (isPrivatePackagePathNotOwnedByCaller(path)) {
                Log.e(TAG, "Can't open a file in another app's external directory!");
                return OsConstants.ENOENT;
            }

            if (shouldBypassFuseRestrictions(forWrite, path)) {
                return 0;
            }
            // Legacy apps that made is this far don't have the right storage permission and hence
            // are not allowed to access anything other than their external app directory
            if (isCallingPackageRequestingLegacy()) {
                return OsConstants.EACCES;
            }

            final Uri contentUri = FileUtils.getContentUriForPath(path);
            final String[] projection = new String[]{
                    MediaColumns._ID,
                    MediaColumns.OWNER_PACKAGE_NAME,
                    MediaColumns.IS_PENDING};
            final String selection = MediaColumns.DATA + "=?";
            final String[] selectionArgs = new String[] { path };
            final Uri fileUri;
            final boolean isPending;
            String ownerPackageName = null;
            try (final Cursor c = queryForSingleItem(contentUri, projection, selection,
                    selectionArgs, null)) {
                fileUri = ContentUris.withAppendedId(contentUri, c.getInt(0));
                ownerPackageName = c.getString(1);
                isPending = c.getInt(2) != 0;
            }

            final File file = new File(path);
            checkAccess(fileUri, Bundle.EMPTY, file, forWrite);

            // We don't check ownership for files with IS_PENDING set by FUSE
            if (isPending && !isPendingFromFuse(new File(path))) {
                requireOwnershipForItem(ownerPackageName, fileUri);
            }
            return 0;
        } catch (FileNotFoundException e) {
            // We are here because
            // * App doesn't have read permission to the requested path, hence queryForSingleItem
            //   couldn't return a valid db row, or,
            // * There is no db row corresponding to the requested path, which is more unlikely.
            // In both of these cases, it means that app doesn't have access permission to the file.
            Log.e(TAG, "Couldn't find file: " + path);
            return OsConstants.EACCES;
        } catch (IllegalStateException | SecurityException e) {
            Log.e(TAG, "Permission to access file: " + path + " is denied");
            return OsConstants.EACCES;
        } finally {
            restoreLocalCallingIdentity(token);
        }
    }

    /**
     * Returns {@code true} if {@link #mCallingIdentity#getSharedPackages(String)} contains the
     * given package name, {@code false} otherwise.
     * <p> Assumes that {@code mCallingIdentity} has been properly set to reflect the calling
     * package.
     */
    private boolean isCallingIdentitySharedPackageName(@NonNull String packageName) {
        for (String sharedPkgName : mCallingIdentity.get().getSharedPackageNames()) {
            if (packageName.toLowerCase(Locale.ROOT)
                    .equals(sharedPkgName.toLowerCase(Locale.ROOT))) {
                return true;
            }
        }
        return false;
    }

    /**
     * @throws IllegalStateException if path is invalid or doesn't match a volume.
     */
    @NonNull
    private Uri getContentUriForFile(@NonNull String filePath, @NonNull String mimeType) {
        final String volName = FileUtils.getVolumeName(getContext(), new File(filePath));
        Uri uri = Files.getContentUri(volName);
        final String topLevelDir = extractTopLevelDir(filePath);
        if (topLevelDir == null) {
            // If the file path doesn't match the external storage directory, we use the files URI
            // as default and let #insert enforce the restrictions
            return uri;
        }
        switch (topLevelDir) {
            case DIRECTORY_PODCASTS:
            case DIRECTORY_RINGTONES:
            case DIRECTORY_ALARMS:
            case DIRECTORY_NOTIFICATIONS:
            case DIRECTORY_AUDIOBOOKS:
                uri = Audio.Media.getContentUri(volName);
                break;
            case DIRECTORY_MUSIC:
                if (MimeUtils.isPlaylistMimeType(mimeType)) {
                    uri = Audio.Playlists.getContentUri(volName);
                } else if (!MimeUtils.isSubtitleMimeType(mimeType)) {
                    // Send Files uri for media type subtitle
                    uri = Audio.Media.getContentUri(volName);
                }
                break;
            case DIRECTORY_MOVIES:
                if (MimeUtils.isPlaylistMimeType(mimeType)) {
                    uri = Audio.Playlists.getContentUri(volName);
                } else if (!MimeUtils.isSubtitleMimeType(mimeType)) {
                    // Send Files uri for media type subtitle
                    uri = Video.Media.getContentUri(volName);
                }
                break;
            case DIRECTORY_DCIM:
            case DIRECTORY_PICTURES:
                if (MimeUtils.isImageMimeType(mimeType)) {
                    uri = Images.Media.getContentUri(volName);
                } else {
                    uri = Video.Media.getContentUri(volName);
                }
                break;
            case DIRECTORY_DOWNLOADS:
            case DIRECTORY_DOCUMENTS:
                break;
            default:
                Log.w(TAG, "Forgot to handle a top level directory in getContentUriForFile?");
        }
        return uri;
    }

    private boolean fileExists(@NonNull String absolutePath) {
        // We don't care about specific columns in the match,
        // we just want to check IF there's a match
        final String[] projection = {};
        final String selection = FileColumns.DATA + " = ?";
        final String[] selectionArgs = {absolutePath};
        final Uri uri = FileUtils.getContentUriForPath(absolutePath);

        final LocalCallingIdentity token = clearLocalCallingIdentity();
        try {
            try (final Cursor c = query(uri, projection, selection, selectionArgs, null)) {
                // Shouldn't return null
                return c.getCount() > 0;
            }
        } finally {
            clearLocalCallingIdentity(token);
        }
    }

    private boolean isExternalMediaDirectory(@NonNull String path) {
        final String relativePath = extractRelativePath(path);
        if (relativePath != null) {
            return relativePath.startsWith("Android/media");
        }
        return false;
    }

    private Uri insertFileForFuse(@NonNull String path, @NonNull Uri uri, @NonNull String mimeType,
            boolean useData) {
        ContentValues values = new ContentValues();
        values.put(FileColumns.OWNER_PACKAGE_NAME, getCallingPackageOrSelf());
        values.put(MediaColumns.MIME_TYPE, mimeType);
        values.put(FileColumns.IS_PENDING, 1);

        if (useData) {
            values.put(FileColumns.DATA, path);
        } else {
            values.put(FileColumns.VOLUME_NAME, extractVolumeName(path));
            values.put(FileColumns.RELATIVE_PATH, extractRelativePath(path));
            values.put(FileColumns.DISPLAY_NAME, extractDisplayName(path));
        }
        return insert(uri, values, Bundle.EMPTY);
    }

    /**
     * Enforces file creation restrictions (see return values) for the given file on behalf of the
     * app with the given {@code uid}. If the file is is added to the shared storage, creates a
     * database entry for it.
     * <p> Does NOT create file.
     *
     * @param path the path of the file
     * @param uid UID of the app requesting to create the file
     * @return In case of success, 0. If the operation is illegal or not permitted, returns the
     * appropriate {@code errno} value:
     * <ul>
     * <li>{@link OsConstants#ENOENT} if the app tries to create file in other app's external dir
     * <li>{@link OsConstants#EEXIST} if the file already exists
     * <li>{@link OsConstants#EPERM} if the file type doesn't match the relative path, or if the
     * calling package is a legacy app that doesn't have WRITE_EXTERNAL_STORAGE permission.
     * <li>{@link OsConstants#EIO} in case of any other I/O exception
     * </ul>
     *
     * @throws IllegalStateException if given path is invalid.
     *
     * Called from JNI in jni/MediaProviderWrapper.cpp
     */
    @Keep
    public int insertFileIfNecessaryForFuse(@NonNull String path, int uid) {
        final LocalCallingIdentity token =
                clearLocalCallingIdentity(getCachedCallingIdentityForFuse(uid));

        try {
            if (isPrivatePackagePathNotOwnedByCaller(path)) {
                Log.e(TAG, "Can't create a file in another app's external directory");
                return OsConstants.ENOENT;
            }

            if (!path.equals(getAbsoluteSanitizedPath(path))) {
                Log.e(TAG, "File name contains invalid characters");
                return OsConstants.EPERM;
            }

            if (shouldBypassDatabaseAndSetDirtyForFuse(uid, path)) {
                if (path.endsWith("/.nomedia")) {
                    File parent = new File(path).getParentFile();
                    synchronized (mNonHiddenPaths) {
                        mNonHiddenPaths.keySet().removeIf(
                                k -> FileUtils.contains(parent, new File(k)));
                    }
                }
                return 0;
            }

            final String mimeType = MimeUtils.resolveMimeType(new File(path));

            if (shouldBypassFuseRestrictions(/*forWrite*/ true, path)) {
                final boolean callerRequestingLegacy = isCallingPackageRequestingLegacy();
                if (!fileExists(path)) {
                    // If app has already inserted the db row, inserting the row again might set
                    // IS_PENDING=1. We shouldn't overwrite existing entry as part of FUSE
                    // operation, hence, insert the db row only when it doesn't exist.
                    try {
                        insertFileForFuse(path, FileUtils.getContentUriForPath(path),
                                mimeType, /*useData*/ callerRequestingLegacy);
                    } catch (Exception ignored) {
                    }
                } else {
                    // Upon creating a file via FUSE, if a row matching the path already exists
                    // but a file doesn't exist on the filesystem, we transfer ownership to the
                    // app attempting to create the file. If we don't update ownership, then the
                    // app that inserted the original row may be able to observe the contents of
                    // written file even though they don't hold the right permissions to do so.
                    if (callerRequestingLegacy) {
                        final String owner = getCallingPackageOrSelf();
                        if (owner != null && !updateOwnerForPath(path, owner)) {
                            return OsConstants.EPERM;
                        }
                    }
                }

                return 0;
            }

            // Legacy apps that made is this far don't have the right storage permission and hence
            // are not allowed to access anything other than their external app directory
            if (isCallingPackageRequestingLegacy()) {
                return OsConstants.EPERM;
            }

            if (fileExists(path)) {
                // If the file already exists in the db, we shouldn't allow the file creation.
                return OsConstants.EEXIST;
            }

            final Uri contentUri = getContentUriForFile(path, mimeType);
            final Uri item = insertFileForFuse(path, contentUri, mimeType, /*useData*/ false);
            if (item == null) {
                return OsConstants.EPERM;
            }
            return 0;
        } catch (IllegalArgumentException e) {
            Log.e(TAG, "insertFileIfNecessary failed", e);
            return OsConstants.EPERM;
        } finally {
            restoreLocalCallingIdentity(token);
        }
    }

    private boolean updateOwnerForPath(@NonNull String path, @NonNull String newOwner) {
        final DatabaseHelper helper;
        try {
            helper = getDatabaseForUri(FileUtils.getContentUriForPath(path));
        } catch (VolumeNotFoundException e) {
            // Cannot happen, as this is a path that we already resolved.
            throw new AssertionError("Path must already be resolved", e);
        }

        ContentValues values = new ContentValues(1);
        values.put(FileColumns.OWNER_PACKAGE_NAME, newOwner);

        return helper.runWithoutTransaction((db) -> {
            return db.update("files", values, "_data=?", new String[] { path });
        }) == 1;
    }

    private static int deleteFileUnchecked(@NonNull String path) {
        final File toDelete = new File(path);
        if (toDelete.delete()) {
            return 0;
        } else {
            return OsConstants.ENOENT;
        }
    }

    /**
     * Deletes file with the given {@code path} on behalf of the app with the given {@code uid}.
     * <p>Before deleting, checks if app has permissions to delete this file.
     *
     * @param path the path of the file
     * @param uid UID of the app requesting to delete the file
     * @return 0 upon success.
     * In case of error, return the appropriate negated {@code errno} value:
     * <ul>
     * <li>{@link OsConstants#ENOENT} if the file does not exist or if the app tries to delete file
     * in another app's external dir
     * <li>{@link OsConstants#EPERM} a security exception was thrown by {@link #delete}, or if the
     * calling package is a legacy app that doesn't have WRITE_EXTERNAL_STORAGE permission.
     * </ul>
     *
     * Called from JNI in jni/MediaProviderWrapper.cpp
     */
    @Keep
    public int deleteFileForFuse(@NonNull String path, int uid) throws IOException {
        final LocalCallingIdentity token =
                clearLocalCallingIdentity(getCachedCallingIdentityForFuse(uid));
        try {
            if (isPrivatePackagePathNotOwnedByCaller(path)) {
                Log.e(TAG, "Can't delete a file in another app's external directory!");
                return OsConstants.ENOENT;
            }

            if (shouldBypassDatabaseAndSetDirtyForFuse(uid, path)) {
                return deleteFileUnchecked(path);
            }

            final boolean shouldBypass = shouldBypassFuseRestrictions(/*forWrite*/ true, path);

            // Legacy apps that made is this far don't have the right storage permission and hence
            // are not allowed to access anything other than their external app directory
            if (!shouldBypass && isCallingPackageRequestingLegacy()) {
                return OsConstants.EPERM;
            }

            final Uri contentUri = FileUtils.getContentUriForPath(path);
            final String where = FileColumns.DATA + " = ?";
            final String[] whereArgs = {path};

            if (delete(contentUri, where, whereArgs) == 0) {
                if (shouldBypass) {
                    return deleteFileUnchecked(path);
                }
                return OsConstants.ENOENT;
            } else {
                // success - 1 file was deleted
                return 0;
            }

        } catch (SecurityException e) {
            Log.e(TAG, "File deletion not allowed", e);
            return OsConstants.EPERM;
        } finally {
            restoreLocalCallingIdentity(token);
        }
    }

    /**
     * Checks if the app with the given UID is allowed to create or delete the directory with the
     * given path.
     *
     * @param path File path of the directory that the app wants to create/delete
     * @param uid UID of the app that wants to create/delete the directory
     * @param forCreate denotes whether the operation is directory creation or deletion
     * @return 0 if the operation is allowed, or the following {@code errno} values:
     * <ul>
     * <li>{@link OsConstants#EACCES} if the app tries to create/delete a dir in another app's
     * external directory, or if the calling package is a legacy app that doesn't have
     * WRITE_EXTERNAL_STORAGE permission.
     * <li>{@link OsConstants#EPERM} if the app tries to create/delete a top-level directory.
     * </ul>
     *
     * Called from JNI in jni/MediaProviderWrapper.cpp
     */
    @Keep
    public int isDirectoryCreationOrDeletionAllowedForFuse(
            @NonNull String path, int uid, boolean forCreate) {
        final LocalCallingIdentity token =
                clearLocalCallingIdentity(getCachedCallingIdentityForFuse(uid));

        try {
            // App dirs are not indexed, so we don't create an entry for the file.
            if (isPrivatePackagePathNotOwnedByCaller(path)) {
                Log.e(TAG, "Can't modify another app's external directory!");
                return OsConstants.EACCES;
            }

            if (shouldBypassFuseRestrictions(/*forWrite*/ true, path)) {
                return 0;
            }
            // Legacy apps that made is this far don't have the right storage permission and hence
            // are not allowed to access anything other than their external app directory
            if (isCallingPackageRequestingLegacy()) {
                return OsConstants.EACCES;
            }

            final String[] relativePath = sanitizePath(extractRelativePath(path));
            final boolean isTopLevelDir =
                    relativePath.length == 1 && TextUtils.isEmpty(relativePath[0]);
            if (isTopLevelDir) {
                // We allow creating the default top level directories only, all other operations on
                // top level directories are not allowed.
                if (forCreate && FileUtils.isDefaultDirectoryName(extractDisplayName(path))) {
                    return 0;
                }
                Log.e(TAG,
                        "Creating a non-default top level directory or deleting an existing"
                                + " one is not allowed!");
                return OsConstants.EPERM;
            }
            return 0;
        } finally {
            restoreLocalCallingIdentity(token);
        }
    }

    /**
     * Checks whether the app with the given UID is allowed to open the directory denoted by the
     * given path.
     *
     * @param path directory's path
     * @param uid UID of the requesting app
     * @return 0 if it's allowed to open the diretory, {@link OsConstants#EACCES} if the calling
     * package is a legacy app that doesn't have READ_EXTERNAL_STORAGE permission,
     * {@link OsConstants#ENOENT}  otherwise.
     *
     * Called from JNI in jni/MediaProviderWrapper.cpp
     */
    @Keep
    public int isOpendirAllowedForFuse(@NonNull String path, int uid, boolean forWrite) {
        final LocalCallingIdentity token =
                clearLocalCallingIdentity(getCachedCallingIdentityForFuse(uid));
        try {
            if ("/storage/emulated".equals(path)) {
                return OsConstants.EPERM;
            }
            if (isPrivatePackagePathNotOwnedByCaller(path)) {
                Log.e(TAG, "Can't access another app's external directory!");
                return OsConstants.ENOENT;
            }

            // Do not allow apps to open Android/data or Android/obb dirs. Installer and
            // MOUNT_EXTERNAL_ANDROID_WRITABLE apps won't be blocked by this, as their OBB dirs
            // are mounted to lowerfs directly.
            if (isDataOrObbPath(path)) {
                return OsConstants.EACCES;
            }

            if (shouldBypassFuseRestrictions(forWrite, path)) {
                return 0;
            }
            // Legacy apps that made is this far don't have the right storage permission and hence
            // are not allowed to access anything other than their external app directory
            if (isCallingPackageRequestingLegacy()) {
                return OsConstants.EACCES;
            }
            // This is a non-legacy app. Rest of the directories are generally writable
            // except for non-default top-level directories.
            if (forWrite) {
                final String[] relativePath = sanitizePath(extractRelativePath(path));
                if (relativePath.length == 0) {
                    Log.e(TAG, "Directoy write not allowed on invalid relative path for " + path);
                    return OsConstants.EPERM;
                }
                final boolean isTopLevelDir =
                        relativePath.length == 1 && TextUtils.isEmpty(relativePath[0]);
                if (isTopLevelDir) {
                    if (FileUtils.isDefaultDirectoryName(extractDisplayName(path))) {
                        return 0;
                    } else {
                        Log.e(TAG,
                                "Writing to a non-default top level directory is not allowed!");
                        return OsConstants.EACCES;
                    }
                }
            }

            return 0;
        } finally {
            restoreLocalCallingIdentity(token);
        }
    }

    @Keep
    public boolean isUidForPackageForFuse(@NonNull String packageName, int uid) {
        final LocalCallingIdentity token =
                clearLocalCallingIdentity(getCachedCallingIdentityForFuse(uid));
        try {
            return isCallingIdentitySharedPackageName(packageName) ||
                    isCallingIdentityAllowedPrivAppAccess(uid);
        } finally {
            restoreLocalCallingIdentity(token);
        }
    }

    /**
     * External Storage Provider and Download Provider can access priv app directories.
     *
     * @param uid UID of the calling package
     */
    private boolean isCallingIdentityAllowedPrivAppAccess(int uid) {
        return (uid == mExternalStorageAuthorityAppId) || (uid == mDownloadsAuthorityAppId);
    }

    private boolean checkCallingPermissionGlobal(Uri uri, boolean forWrite) {
        // System internals can work with all media
        if (isCallingPackageSelf() || isCallingPackageShell()) {
            return true;
        }

        // Apps that have permission to manage external storage can work with all files
        if (isCallingPackageManager()) {
            return true;
        }

        // Check if caller is known to be owner of this item, to speed up
        // performance of our permission checks
        final int table = matchUri(uri, true);
        switch (table) {
            case AUDIO_MEDIA_ID:
            case VIDEO_MEDIA_ID:
            case IMAGES_MEDIA_ID:
            case FILES_ID:
            case DOWNLOADS_ID:
                final long id = ContentUris.parseId(uri);
                if (mCallingIdentity.get().isOwned(id)) {
                    return true;
                }
        }

        // Outstanding grant means they get access
        if (getContext().checkUriPermission(uri, mCallingIdentity.get().pid,
                mCallingIdentity.get().uid, forWrite
                        ? Intent.FLAG_GRANT_WRITE_URI_PERMISSION
                        : Intent.FLAG_GRANT_READ_URI_PERMISSION) == PERMISSION_GRANTED) {
            return true;
        }

        return false;
    }

    @VisibleForTesting
    public boolean isFuseThread() {
        return FuseDaemon.native_is_fuse_thread();
    }

    @Deprecated
    private boolean checkCallingPermissionAudio(boolean forWrite, String callingPackage) {
        if (forWrite) {
            return mCallingIdentity.get().hasPermission(PERMISSION_WRITE_AUDIO);
        } else {
            // write permission should be enough for reading as well
            return mCallingIdentity.get().hasPermission(PERMISSION_READ_AUDIO)
                    || mCallingIdentity.get().hasPermission(PERMISSION_WRITE_AUDIO);
        }
    }

    @Deprecated
    private boolean checkCallingPermissionVideo(boolean forWrite, String callingPackage) {
        if (forWrite) {
            return mCallingIdentity.get().hasPermission(PERMISSION_WRITE_VIDEO);
        } else {
            // write permission should be enough for reading as well
            return mCallingIdentity.get().hasPermission(PERMISSION_READ_VIDEO)
                    || mCallingIdentity.get().hasPermission(PERMISSION_WRITE_VIDEO);
        }
    }

    @Deprecated
    private boolean checkCallingPermissionImages(boolean forWrite, String callingPackage) {
        if (forWrite) {
            return mCallingIdentity.get().hasPermission(PERMISSION_WRITE_IMAGES);
        } else {
            // write permission should be enough for reading as well
            return mCallingIdentity.get().hasPermission(PERMISSION_READ_IMAGES)
                    || mCallingIdentity.get().hasPermission(PERMISSION_WRITE_IMAGES);
        }
    }

    /**
     * Enforce that caller has access to the given {@link Uri}.
     *
     * @throws SecurityException if access isn't allowed.
     */
    private void enforceCallingPermission(@NonNull Uri uri, @NonNull Bundle extras,
            boolean forWrite) {
        Trace.beginSection("enforceCallingPermission");
        try {
            enforceCallingPermissionInternal(uri, extras, forWrite);
        } finally {
            Trace.endSection();
        }
    }

    private void enforceCallingPermissionInternal(@NonNull Uri uri, @NonNull Bundle extras,
            boolean forWrite) {
        Objects.requireNonNull(uri);
        Objects.requireNonNull(extras);

        // Try a simple global check first before falling back to performing a
        // simple query to probe for access.
        if (checkCallingPermissionGlobal(uri, forWrite)) {
            // Access allowed, yay!
            return;
        }

        final DatabaseHelper helper;
        try {
            helper = getDatabaseForUri(uri);
        } catch (VolumeNotFoundException e) {
            throw e.rethrowAsIllegalArgumentException();
        }

        final boolean allowHidden = isCallingPackageAllowedHidden();
        final int table = matchUri(uri, allowHidden);

        // First, check to see if caller has direct write access
        if (forWrite) {
            final SQLiteQueryBuilder qb = getQueryBuilder(TYPE_UPDATE, table, uri, extras, null);
            qb.allowRowidColumn();
            try (Cursor c = qb.query(helper, new String[] { SQLiteQueryBuilder.ROWID_COLUMN },
                    null, null, null, null, null, null, null)) {
                if (c.moveToFirst()) {
                    // Direct write access granted, yay!
                    return;
                }
            }
        }

        // We only allow the user to grant access to specific media items in
        // strongly typed collections; never to broad collections
        boolean allowUserGrant = false;
        final int matchUri = matchUri(uri, true);
        switch (matchUri) {
            case IMAGES_MEDIA_ID:
            case AUDIO_MEDIA_ID:
            case VIDEO_MEDIA_ID:
                allowUserGrant = true;
                break;
        }

        // Second, check to see if caller has direct read access
        final SQLiteQueryBuilder qb = getQueryBuilder(TYPE_QUERY, table, uri, extras, null);
        qb.allowRowidColumn();
        try (Cursor c = qb.query(helper, new String[] { SQLiteQueryBuilder.ROWID_COLUMN },
                null, null, null, null, null, null, null)) {
            if (c.moveToFirst()) {
                if (!forWrite) {
                    // Direct read access granted, yay!
                    return;
                } else if (allowUserGrant) {
                    // Caller has read access, but they wanted to write, and
                    // they'll need to get the user to grant that access
                    final Context context = getContext();
                    final Collection<Uri> uris = Arrays.asList(uri);
                    final PendingIntent intent = MediaStore
                            .createWriteRequest(ContentResolver.wrap(this), uris);

                    final Icon icon = getCollectionIcon(uri);
                    final RemoteAction action = new RemoteAction(icon,
                            context.getText(R.string.permission_required_action),
                            context.getText(R.string.permission_required_action),
                            intent);

                    throw new RecoverableSecurityException(new SecurityException(
                            getCallingPackageOrSelf() + " has no access to " + uri),
                            context.getText(R.string.permission_required), action);
                }
            }
        }

        throw new SecurityException(getCallingPackageOrSelf() + " has no access to " + uri);
    }

    private Icon getCollectionIcon(Uri uri) {
        final PackageManager pm = getContext().getPackageManager();
        final String type = uri.getPathSegments().get(1);
        final String groupName;
        switch (type) {
            default: groupName = android.Manifest.permission_group.STORAGE; break;
        }
        try {
            final PermissionGroupInfo perm = pm.getPermissionGroupInfo(groupName, 0);
            return Icon.createWithResource(perm.packageName, perm.icon);
        } catch (NameNotFoundException e) {
            throw new RuntimeException(e);
        }
    }

    private void checkAccess(@NonNull Uri uri, @NonNull Bundle extras, @NonNull File file,
            boolean isWrite) throws FileNotFoundException {
        // First, does caller have the needed row-level access?
        enforceCallingPermission(uri, extras, isWrite);

        // Second, does the path look sane?
        if (!FileUtils.contains(Environment.getStorageDirectory(), file)) {
            checkWorldReadAccess(file.getAbsolutePath());
        }
    }

    /**
     * Check whether the path is a world-readable file
     */
    @VisibleForTesting
    public static void checkWorldReadAccess(String path) throws FileNotFoundException {
        // Path has already been canonicalized, and we relax the check to look
        // at groups to support runtime storage permissions.
        final int accessBits = path.startsWith("/storage/") ? OsConstants.S_IRGRP
                : OsConstants.S_IROTH;
        try {
            StructStat stat = Os.stat(path);
            if (OsConstants.S_ISREG(stat.st_mode) &&
                ((stat.st_mode & accessBits) == accessBits)) {
                checkLeadingPathComponentsWorldExecutable(path);
                return;
            }
        } catch (ErrnoException e) {
            // couldn't stat the file, either it doesn't exist or isn't
            // accessible to us
        }

        throw new FileNotFoundException("Can't access " + path);
    }

    private static void checkLeadingPathComponentsWorldExecutable(String filePath)
            throws FileNotFoundException {
        File parent = new File(filePath).getParentFile();

        // Path has already been canonicalized, and we relax the check to look
        // at groups to support runtime storage permissions.
        final int accessBits = filePath.startsWith("/storage/") ? OsConstants.S_IXGRP
                : OsConstants.S_IXOTH;

        while (parent != null) {
            if (! parent.exists()) {
                // parent dir doesn't exist, give up
                throw new FileNotFoundException("access denied");
            }
            try {
                StructStat stat = Os.stat(parent.getPath());
                if ((stat.st_mode & accessBits) != accessBits) {
                    // the parent dir doesn't have the appropriate access
                    throw new FileNotFoundException("Can't access " + filePath);
                }
            } catch (ErrnoException e1) {
                // couldn't stat() parent
                throw new FileNotFoundException("Can't access " + filePath);
            }
            parent = parent.getParentFile();
        }
    }

    @VisibleForTesting
    static class FallbackException extends Exception {
        private final int mThrowSdkVersion;

        public FallbackException(String message, int throwSdkVersion) {
            super(message);
            mThrowSdkVersion = throwSdkVersion;
        }

        public FallbackException(String message, Throwable cause, int throwSdkVersion) {
            super(message, cause);
            mThrowSdkVersion = throwSdkVersion;
        }

        @Override
        public String getMessage() {
            if (getCause() != null) {
                return super.getMessage() + ": " + getCause().getMessage();
            } else {
                return super.getMessage();
            }
        }

        public IllegalArgumentException rethrowAsIllegalArgumentException() {
            throw new IllegalArgumentException(getMessage());
        }

        public Cursor translateForQuery(int targetSdkVersion) {
            if (targetSdkVersion >= mThrowSdkVersion) {
                throw new IllegalArgumentException(getMessage());
            } else {
                Log.w(TAG, getMessage());
                return null;
            }
        }

        public Uri translateForInsert(int targetSdkVersion) {
            if (targetSdkVersion >= mThrowSdkVersion) {
                throw new IllegalArgumentException(getMessage());
            } else {
                Log.w(TAG, getMessage());
                return null;
            }
        }

        public int translateForBulkInsert(int targetSdkVersion) {
            if (targetSdkVersion >= mThrowSdkVersion) {
                throw new IllegalArgumentException(getMessage());
            } else {
                Log.w(TAG, getMessage());
                return 0;
            }
        }

        public int translateForUpdateDelete(int targetSdkVersion) {
            if (targetSdkVersion >= mThrowSdkVersion) {
                throw new IllegalArgumentException(getMessage());
            } else {
                Log.w(TAG, getMessage());
                return 0;
            }
        }
    }

    @VisibleForTesting
    static class VolumeNotFoundException extends FallbackException {
        public VolumeNotFoundException(String volumeName) {
            super("Volume " + volumeName + " not found", Build.VERSION_CODES.Q);
        }
    }

    @VisibleForTesting
    static class VolumeArgumentException extends FallbackException {
        public VolumeArgumentException(File actual, Collection<File> allowed) {
            super("Requested path " + actual + " doesn't appear under " + allowed,
                    Build.VERSION_CODES.Q);
        }
    }

    private @NonNull DatabaseHelper getDatabaseForUri(Uri uri) throws VolumeNotFoundException {
        final String volumeName = resolveVolumeName(uri);
        synchronized (mAttachedVolumeNames) {
            if (!mAttachedVolumeNames.contains(volumeName)) {
                throw new VolumeNotFoundException(volumeName);
            }
        }
        if (MediaStore.VOLUME_INTERNAL.equals(volumeName)) {
            return mInternalDatabase;
        } else {
            return mExternalDatabase;
        }
    }

    static boolean isMediaDatabaseName(String name) {
        if (INTERNAL_DATABASE_NAME.equals(name)) {
            return true;
        }
        if (EXTERNAL_DATABASE_NAME.equals(name)) {
            return true;
        }
        if (name.startsWith("external-") && name.endsWith(".db")) {
            return true;
        }
        return false;
    }

    static boolean isInternalMediaDatabaseName(String name) {
        if (INTERNAL_DATABASE_NAME.equals(name)) {
            return true;
        }
        return false;
    }

    private @NonNull Uri getBaseContentUri(@NonNull String volumeName) {
        return MediaStore.AUTHORITY_URI.buildUpon().appendPath(volumeName).build();
    }

    public Uri attachVolume(String volume, boolean validate) {
        if (mCallingIdentity.get().pid != android.os.Process.myPid()) {
            throw new SecurityException(
                    "Opening and closing databases not allowed.");
        }

        // Quick sanity check for shady volume names
        MediaStore.checkArgumentVolumeName(volume);

        // Quick sanity check that volume actually exists
        if (!MediaStore.VOLUME_INTERNAL.equals(volume) && validate) {
            try {
                getVolumePath(volume);
            } catch (IOException e) {
                throw new IllegalArgumentException(
                        "Volume " + volume + " currently unavailable", e);
            }
        }

        synchronized (mAttachedVolumeNames) {
            mAttachedVolumeNames.add(volume);
        }

        final ContentResolver resolver = getContext().getContentResolver();
        final Uri uri = getBaseContentUri(volume);
        resolver.notifyChange(getBaseContentUri(volume), null);

        if (LOGV) Log.v(TAG, "Attached volume: " + volume);
        if (!MediaStore.VOLUME_INTERNAL.equals(volume)) {
            // Also notify on synthetic view of all devices
            resolver.notifyChange(getBaseContentUri(MediaStore.VOLUME_EXTERNAL), null);

            ForegroundThread.getExecutor().execute(() -> {
                final DatabaseHelper helper = MediaStore.VOLUME_INTERNAL.equals(volume)
                        ? mInternalDatabase : mExternalDatabase;
                helper.runWithTransaction((db) -> {
                    ensureDefaultFolders(volume, db);
                    ensureThumbnailsValid(volume, db);
                    return null;
                });

                // We just finished the database operation above, we know that
                // it's ready to answer queries, so notify our DocumentProvider
                // so it can answer queries without risking ANR
                MediaDocumentsProvider.onMediaStoreReady(getContext(), volume);
            });
        }
        return uri;
    }

    private void detachVolume(Uri uri) {
        detachVolume(MediaStore.getVolumeName(uri));
    }

    public void detachVolume(String volume) {
        if (mCallingIdentity.get().pid != android.os.Process.myPid()) {
            throw new SecurityException(
                    "Opening and closing databases not allowed.");
        }

        // Quick sanity check for shady volume names
        MediaStore.checkArgumentVolumeName(volume);

        if (MediaStore.VOLUME_INTERNAL.equals(volume)) {
            throw new UnsupportedOperationException(
                    "Deleting the internal volume is not allowed");
        }

        // Signal any scanning to shut down
        mMediaScanner.onDetachVolume(volume);

        synchronized (mAttachedVolumeNames) {
            mAttachedVolumeNames.remove(volume);
        }

        final ContentResolver resolver = getContext().getContentResolver();
        final Uri uri = getBaseContentUri(volume);
        resolver.notifyChange(getBaseContentUri(volume), null);

        if (!MediaStore.VOLUME_INTERNAL.equals(volume)) {
            // Also notify on synthetic view of all devices
            resolver.notifyChange(getBaseContentUri(MediaStore.VOLUME_EXTERNAL), null);
        }

        if (LOGV) Log.v(TAG, "Detached volume: " + volume);
    }

    @GuardedBy("mAttachedVolumeNames")
    private final ArraySet<String> mAttachedVolumeNames = new ArraySet<>();
    @GuardedBy("mCustomCollators")
    private final ArraySet<String> mCustomCollators = new ArraySet<>();

    private MediaScanner mMediaScanner;

    private DatabaseHelper mInternalDatabase;
    private DatabaseHelper mExternalDatabase;

    // name of the volume currently being scanned by the media scanner (or null)
    private String mMediaScannerVolume;

    // current FAT volume ID
    private int mVolumeId = -1;

    // WARNING: the values of IMAGES_MEDIA, AUDIO_MEDIA, and VIDEO_MEDIA and AUDIO_PLAYLISTS
    // are stored in the "files" table, so do not renumber them unless you also add
    // a corresponding database upgrade step for it.
    static final int IMAGES_MEDIA = 1;
    static final int IMAGES_MEDIA_ID = 2;
    static final int IMAGES_MEDIA_ID_THUMBNAIL = 3;
    static final int IMAGES_THUMBNAILS = 4;
    static final int IMAGES_THUMBNAILS_ID = 5;

    static final int AUDIO_MEDIA = 100;
    static final int AUDIO_MEDIA_ID = 101;
    static final int AUDIO_MEDIA_ID_GENRES = 102;
    static final int AUDIO_MEDIA_ID_GENRES_ID = 103;
    static final int AUDIO_GENRES = 106;
    static final int AUDIO_GENRES_ID = 107;
    static final int AUDIO_GENRES_ID_MEMBERS = 108;
    static final int AUDIO_GENRES_ALL_MEMBERS = 109;
    static final int AUDIO_PLAYLISTS = 110;
    static final int AUDIO_PLAYLISTS_ID = 111;
    static final int AUDIO_PLAYLISTS_ID_MEMBERS = 112;
    static final int AUDIO_PLAYLISTS_ID_MEMBERS_ID = 113;
    static final int AUDIO_ARTISTS = 114;
    static final int AUDIO_ARTISTS_ID = 115;
    static final int AUDIO_ALBUMS = 116;
    static final int AUDIO_ALBUMS_ID = 117;
    static final int AUDIO_ARTISTS_ID_ALBUMS = 118;
    static final int AUDIO_ALBUMART = 119;
    static final int AUDIO_ALBUMART_ID = 120;
    static final int AUDIO_ALBUMART_FILE_ID = 121;

    static final int VIDEO_MEDIA = 200;
    static final int VIDEO_MEDIA_ID = 201;
    static final int VIDEO_MEDIA_ID_THUMBNAIL = 202;
    static final int VIDEO_THUMBNAILS = 203;
    static final int VIDEO_THUMBNAILS_ID = 204;

    static final int VOLUMES = 300;
    static final int VOLUMES_ID = 301;

    static final int MEDIA_SCANNER = 500;

    static final int FS_ID = 600;
    static final int VERSION = 601;

    static final int FILES = 700;
    static final int FILES_ID = 701;

    static final int DOWNLOADS = 800;
    static final int DOWNLOADS_ID = 801;

    private LocalUriMatcher mUriMatcher;

    private static final String[] PATH_PROJECTION = new String[] {
        MediaStore.MediaColumns._ID,
            MediaStore.MediaColumns.DATA,
    };

    private int matchUri(Uri uri, boolean allowHidden) {
        return mUriMatcher.matchUri(uri, allowHidden);
    }

    static class LocalUriMatcher {
        private final UriMatcher mPublic = new UriMatcher(UriMatcher.NO_MATCH);
        private final UriMatcher mHidden = new UriMatcher(UriMatcher.NO_MATCH);

        public int matchUri(Uri uri, boolean allowHidden) {
            final int publicMatch = mPublic.match(uri);
            if (publicMatch != UriMatcher.NO_MATCH) {
                return publicMatch;
            }

            final int hiddenMatch = mHidden.match(uri);
            if (hiddenMatch != UriMatcher.NO_MATCH) {
                // Detect callers asking about hidden behavior by looking closer when
                // the matchers diverge; we only care about apps that are explicitly
                // targeting a specific public API level.
                if (!allowHidden) {
                    throw new IllegalStateException("Unknown URL: " + uri + " is hidden API");
                }
                return hiddenMatch;
            }

            return UriMatcher.NO_MATCH;
        }

        public LocalUriMatcher(String auth) {
            mPublic.addURI(auth, "*/images/media", IMAGES_MEDIA);
            mPublic.addURI(auth, "*/images/media/#", IMAGES_MEDIA_ID);
            mPublic.addURI(auth, "*/images/media/#/thumbnail", IMAGES_MEDIA_ID_THUMBNAIL);
            mPublic.addURI(auth, "*/images/thumbnails", IMAGES_THUMBNAILS);
            mPublic.addURI(auth, "*/images/thumbnails/#", IMAGES_THUMBNAILS_ID);

            mPublic.addURI(auth, "*/audio/media", AUDIO_MEDIA);
            mPublic.addURI(auth, "*/audio/media/#", AUDIO_MEDIA_ID);
            mPublic.addURI(auth, "*/audio/media/#/genres", AUDIO_MEDIA_ID_GENRES);
            mPublic.addURI(auth, "*/audio/media/#/genres/#", AUDIO_MEDIA_ID_GENRES_ID);
            mPublic.addURI(auth, "*/audio/genres", AUDIO_GENRES);
            mPublic.addURI(auth, "*/audio/genres/#", AUDIO_GENRES_ID);
            mPublic.addURI(auth, "*/audio/genres/#/members", AUDIO_GENRES_ID_MEMBERS);
            // TODO: not actually defined in API, but CTS tested
            mPublic.addURI(auth, "*/audio/genres/all/members", AUDIO_GENRES_ALL_MEMBERS);
            mPublic.addURI(auth, "*/audio/playlists", AUDIO_PLAYLISTS);
            mPublic.addURI(auth, "*/audio/playlists/#", AUDIO_PLAYLISTS_ID);
            mPublic.addURI(auth, "*/audio/playlists/#/members", AUDIO_PLAYLISTS_ID_MEMBERS);
            mPublic.addURI(auth, "*/audio/playlists/#/members/#", AUDIO_PLAYLISTS_ID_MEMBERS_ID);
            mPublic.addURI(auth, "*/audio/artists", AUDIO_ARTISTS);
            mPublic.addURI(auth, "*/audio/artists/#", AUDIO_ARTISTS_ID);
            mPublic.addURI(auth, "*/audio/artists/#/albums", AUDIO_ARTISTS_ID_ALBUMS);
            mPublic.addURI(auth, "*/audio/albums", AUDIO_ALBUMS);
            mPublic.addURI(auth, "*/audio/albums/#", AUDIO_ALBUMS_ID);
            // TODO: not actually defined in API, but CTS tested
            mPublic.addURI(auth, "*/audio/albumart", AUDIO_ALBUMART);
            // TODO: not actually defined in API, but CTS tested
            mPublic.addURI(auth, "*/audio/albumart/#", AUDIO_ALBUMART_ID);
            // TODO: not actually defined in API, but CTS tested
            mPublic.addURI(auth, "*/audio/media/#/albumart", AUDIO_ALBUMART_FILE_ID);

            mPublic.addURI(auth, "*/video/media", VIDEO_MEDIA);
            mPublic.addURI(auth, "*/video/media/#", VIDEO_MEDIA_ID);
            mPublic.addURI(auth, "*/video/media/#/thumbnail", VIDEO_MEDIA_ID_THUMBNAIL);
            mPublic.addURI(auth, "*/video/thumbnails", VIDEO_THUMBNAILS);
            mPublic.addURI(auth, "*/video/thumbnails/#", VIDEO_THUMBNAILS_ID);

            mPublic.addURI(auth, "*/media_scanner", MEDIA_SCANNER);

            // NOTE: technically hidden, since Uri is never exposed
            mPublic.addURI(auth, "*/fs_id", FS_ID);
            // NOTE: technically hidden, since Uri is never exposed
            mPublic.addURI(auth, "*/version", VERSION);

            mHidden.addURI(auth, "*", VOLUMES_ID);
            mHidden.addURI(auth, null, VOLUMES);

            mPublic.addURI(auth, "*/file", FILES);
            mPublic.addURI(auth, "*/file/#", FILES_ID);

            mPublic.addURI(auth, "*/downloads", DOWNLOADS);
            mPublic.addURI(auth, "*/downloads/#", DOWNLOADS_ID);
        }
    }

    /**
     * Set of columns that can be safely mutated by external callers; all other
     * columns are treated as read-only, since they reflect what the media
     * scanner found on disk, and any mutations would be overwritten the next
     * time the media was scanned.
     */
    private static final ArraySet<String> sMutableColumns = new ArraySet<>();

    {
        sMutableColumns.add(MediaStore.MediaColumns.DATA);
        sMutableColumns.add(MediaStore.MediaColumns.RELATIVE_PATH);
        sMutableColumns.add(MediaStore.MediaColumns.DISPLAY_NAME);
        sMutableColumns.add(MediaStore.MediaColumns.IS_PENDING);
        sMutableColumns.add(MediaStore.MediaColumns.IS_TRASHED);
        sMutableColumns.add(MediaStore.MediaColumns.IS_FAVORITE);
        sMutableColumns.add(MediaStore.MediaColumns.OWNER_PACKAGE_NAME);

        sMutableColumns.add(MediaStore.Audio.AudioColumns.BOOKMARK);

        sMutableColumns.add(MediaStore.Video.VideoColumns.TAGS);
        sMutableColumns.add(MediaStore.Video.VideoColumns.CATEGORY);
        sMutableColumns.add(MediaStore.Video.VideoColumns.BOOKMARK);

        sMutableColumns.add(MediaStore.Audio.Playlists.NAME);
        sMutableColumns.add(MediaStore.Audio.Playlists.Members.AUDIO_ID);
        sMutableColumns.add(MediaStore.Audio.Playlists.Members.PLAY_ORDER);

        sMutableColumns.add(MediaStore.DownloadColumns.DOWNLOAD_URI);
        sMutableColumns.add(MediaStore.DownloadColumns.REFERER_URI);

        sMutableColumns.add(MediaStore.Files.FileColumns.MIME_TYPE);
        sMutableColumns.add(MediaStore.Files.FileColumns.MEDIA_TYPE);
    }

    /**
     * Set of columns that affect placement of files on disk.
     */
    private static final ArraySet<String> sPlacementColumns = new ArraySet<>();

    {
        sPlacementColumns.add(MediaStore.MediaColumns.DATA);
        sPlacementColumns.add(MediaStore.MediaColumns.RELATIVE_PATH);
        sPlacementColumns.add(MediaStore.MediaColumns.DISPLAY_NAME);
        sPlacementColumns.add(MediaStore.MediaColumns.MIME_TYPE);
        sPlacementColumns.add(MediaStore.MediaColumns.IS_PENDING);
        sPlacementColumns.add(MediaStore.MediaColumns.IS_TRASHED);
        sPlacementColumns.add(MediaStore.MediaColumns.DATE_EXPIRES);
    }

    /**
     * List of abusive custom columns that we're willing to allow via
     * {@link SQLiteQueryBuilder#setProjectionGreylist(List)}.
     */
    static final ArrayList<Pattern> sGreylist = new ArrayList<>();

    private static void addGreylistPattern(String pattern) {
        sGreylist.add(Pattern.compile(" *" + pattern + " *"));
    }

    static {
        final String maybeAs = "( (as )?[_a-z0-9]+)?";
        addGreylistPattern("(?i)[_a-z0-9]+" + maybeAs);
        addGreylistPattern("audio\\._id AS _id");
        addGreylistPattern("(?i)(min|max|sum|avg|total|count|cast)\\(([_a-z0-9]+" + maybeAs + "|\\*)\\)" + maybeAs);
        addGreylistPattern("case when case when \\(date_added >= \\d+ and date_added < \\d+\\) then date_added \\* \\d+ when \\(date_added >= \\d+ and date_added < \\d+\\) then date_added when \\(date_added >= \\d+ and date_added < \\d+\\) then date_added / \\d+ else \\d+ end > case when \\(date_modified >= \\d+ and date_modified < \\d+\\) then date_modified \\* \\d+ when \\(date_modified >= \\d+ and date_modified < \\d+\\) then date_modified when \\(date_modified >= \\d+ and date_modified < \\d+\\) then date_modified / \\d+ else \\d+ end then case when \\(date_added >= \\d+ and date_added < \\d+\\) then date_added \\* \\d+ when \\(date_added >= \\d+ and date_added < \\d+\\) then date_added when \\(date_added >= \\d+ and date_added < \\d+\\) then date_added / \\d+ else \\d+ end else case when \\(date_modified >= \\d+ and date_modified < \\d+\\) then date_modified \\* \\d+ when \\(date_modified >= \\d+ and date_modified < \\d+\\) then date_modified when \\(date_modified >= \\d+ and date_modified < \\d+\\) then date_modified / \\d+ else \\d+ end end as corrected_added_modified");
        addGreylistPattern("MAX\\(case when \\(datetaken >= \\d+ and datetaken < \\d+\\) then datetaken \\* \\d+ when \\(datetaken >= \\d+ and datetaken < \\d+\\) then datetaken when \\(datetaken >= \\d+ and datetaken < \\d+\\) then datetaken / \\d+ else \\d+ end\\)");
        addGreylistPattern("MAX\\(case when \\(date_added >= \\d+ and date_added < \\d+\\) then date_added \\* \\d+ when \\(date_added >= \\d+ and date_added < \\d+\\) then date_added when \\(date_added >= \\d+ and date_added < \\d+\\) then date_added / \\d+ else \\d+ end\\)");
        addGreylistPattern("MAX\\(case when \\(date_modified >= \\d+ and date_modified < \\d+\\) then date_modified \\* \\d+ when \\(date_modified >= \\d+ and date_modified < \\d+\\) then date_modified when \\(date_modified >= \\d+ and date_modified < \\d+\\) then date_modified / \\d+ else \\d+ end\\)");
        addGreylistPattern("\"content://media/[a-z]+/audio/media\"");
        addGreylistPattern("substr\\(_data, length\\(_data\\)-length\\(_display_name\\), 1\\) as filename_prevchar");
        addGreylistPattern("\\*" + maybeAs);
        addGreylistPattern("case when \\(datetaken >= \\d+ and datetaken < \\d+\\) then datetaken \\* \\d+ when \\(datetaken >= \\d+ and datetaken < \\d+\\) then datetaken when \\(datetaken >= \\d+ and datetaken < \\d+\\) then datetaken / \\d+ else \\d+ end");
    }

    public ArrayMap<String, String> getProjectionMap(Class<?>... clazzes) {
        return mExternalDatabase.getProjectionMap(clazzes);
    }

    static <T> boolean containsAny(Set<T> a, Set<T> b) {
        for (T i : b) {
            if (a.contains(i)) {
                return true;
            }
        }
        return false;
    }

    @VisibleForTesting
    static @Nullable Uri computeCommonPrefix(@NonNull List<Uri> uris) {
        if (uris.isEmpty()) return null;

        final Uri base = uris.get(0);
        final List<String> basePath = new ArrayList<>(base.getPathSegments());
        for (int i = 1; i < uris.size(); i++) {
            final List<String> probePath = uris.get(i).getPathSegments();
            for (int j = 0; j < basePath.size() && j < probePath.size(); j++) {
                if (!Objects.equals(basePath.get(j), probePath.get(j))) {
                    // Trim away all remaining common elements
                    while (basePath.size() > j) {
                        basePath.remove(j);
                    }
                }
            }

            final int probeSize = probePath.size();
            while (basePath.size() > probeSize) {
                basePath.remove(probeSize);
            }
        }

        final Uri.Builder builder = base.buildUpon().path(null);
        for (int i = 0; i < basePath.size(); i++) {
            builder.appendPath(basePath.get(i));
        }
        return builder.build();
    }

    private boolean isCallingPackageSystemGallery() {
        return mCallingIdentity.get().hasPermission(PERMISSION_IS_SYSTEM_GALLERY);
    }

    @Deprecated
    private String getCallingPackageOrSelf() {
        return mCallingIdentity.get().getPackageName();
    }

    @Deprecated
    @VisibleForTesting
    public int getCallingPackageTargetSdkVersion() {
        return mCallingIdentity.get().getTargetSdkVersion();
    }

    @Deprecated
    private boolean isCallingPackageAllowedHidden() {
        return isCallingPackageSelf();
    }

    @Deprecated
    private boolean isCallingPackageSelf() {
        return mCallingIdentity.get().hasPermission(PERMISSION_IS_SELF);
    }

    @Deprecated
    private boolean isCallingPackageShell() {
        return mCallingIdentity.get().hasPermission(PERMISSION_IS_SHELL);
    }

    @Deprecated
    private boolean isCallingPackageManager() {
        return mCallingIdentity.get().hasPermission(PERMISSION_IS_MANAGER);
    }

    @Deprecated
    private boolean isCallingPackageDelegator() {
        return mCallingIdentity.get().hasPermission(PERMISSION_IS_DELEGATOR);
    }

    @Deprecated
    private boolean isCallingPackageLegacyRead() {
        return mCallingIdentity.get().hasPermission(PERMISSION_IS_LEGACY_READ);
    }

    @Deprecated
    private boolean isCallingPackageLegacyWrite() {
        return mCallingIdentity.get().hasPermission(PERMISSION_IS_LEGACY_WRITE);
    }

    @Override
    public void dump(FileDescriptor fd, PrintWriter writer, String[] args) {
        writer.println("mThumbSize=" + mThumbSize);
        synchronized (mAttachedVolumeNames) {
            writer.println("mAttachedVolumeNames=" + mAttachedVolumeNames);
        }
        writer.println();

        Logging.dumpPersistent(writer);
    }
}<|MERGE_RESOLUTION|>--- conflicted
+++ resolved
@@ -800,13 +800,10 @@
         }
     }
 
-<<<<<<< HEAD
-=======
     private static boolean isCrossUserEnabled() {
         return PROP_CROSS_USER_ALLOWED && Build.VERSION.SDK_INT <= Build.VERSION_CODES.R;
     }
 
->>>>>>> b1317cfe
     /**
      * Ensure that default folders are created on mounted primary storage
      * devices. We only do this once per volume so we don't annoy the user if
@@ -5779,11 +5776,7 @@
             for (int i = 0; i < members.size(); i++) {
                 try {
                     final Path audioPath = playlistPath.getParent().resolve(members.get(i));
-<<<<<<< HEAD
-                    final long audioId = queryForPlaylistMember(audioPath);
-=======
                     final long audioId = queryForPlaylistMember(audioPath, membersMap);
->>>>>>> b1317cfe
 
                     final ContentValues values = new ContentValues();
                     values.put(Playlists.Members.PLAY_ORDER, i + 1);
@@ -5825,16 +5818,12 @@
      * display name. When there are multiple items with the same display name,
      * we can't resolve between them, and leave this member unresolved.
      */
-<<<<<<< HEAD
-    private long queryForPlaylistMember(@NonNull Path path) throws IOException {
-=======
     private long queryForPlaylistMember(@NonNull Path path, @NonNull Map<String, Long> membersMap)
             throws IOException {
         final String data = path.toFile().getCanonicalPath();
         if (membersMap.containsKey(data)) {
             return membersMap.get(data);
         }
->>>>>>> b1317cfe
         final Uri audioUri = Audio.Media.getContentUri(MediaStore.VOLUME_EXTERNAL);
         try (Cursor c = queryForSingleItem(audioUri,
                 new String[] { BaseColumns._ID }, MediaColumns.DATA + "=?",
@@ -5992,34 +5981,6 @@
     /**
      * Remove an audio item from the given playlist since the playlist file or the audio file is
      * already removed.
-<<<<<<< HEAD
-     */
-    private void removePlaylistMembers(int mediaType, long id) {
-        final DatabaseHelper helper;
-        try {
-            helper = getDatabaseForUri(Audio.Media.EXTERNAL_CONTENT_URI);
-        } catch (VolumeNotFoundException e) {
-            Log.w(TAG, e);
-            return;
-        }
-
-        helper.runWithTransaction((db) -> {
-            final String where;
-            if (mediaType == FileColumns.MEDIA_TYPE_PLAYLIST) {
-                where = "playlist_id=?";
-            } else {
-                where = "audio_id=?";
-            }
-            db.delete("audio_playlists_map", where, new String[] { "" + id });
-            return null;
-        });
-    }
-
-    /**
-     * Resolve query arguments that are designed to select a specific playlist
-     * item using its {@link Playlists.Members#PLAY_ORDER}.
-=======
->>>>>>> b1317cfe
      */
     private void removePlaylistMembers(int mediaType, long id) {
         final DatabaseHelper helper;
