--- conflicted
+++ resolved
@@ -924,15 +924,11 @@
                 false, false, false, Column.class,
                 Metrics::logSchemaChange, mFilesListener, MIGRATION_LISTENER, mIdGenerator);
 
-<<<<<<< HEAD
-        mTranscodeHelper = new TranscodeHelperImpl(context, this);
-=======
         if (SdkLevel.isAtLeastS()) {
             mTranscodeHelper = new TranscodeHelperImpl(context, this);
         } else {
             mTranscodeHelper = new TranscodeHelperNoOp();
         }
->>>>>>> 51f5048a
 
         // Create dir for redacted URI's path.
         new File("/storage/emulated/" + UserHandle.myUserId(), REDACTED_URI_DIR).mkdirs();
@@ -9415,7 +9411,7 @@
 
     private DatabaseHelper mInternalDatabase;
     private DatabaseHelper mExternalDatabase;
-    private TranscodeHelperImpl mTranscodeHelper;
+    private TranscodeHelper mTranscodeHelper;
 
     // name of the volume currently being scanned by the media scanner (or null)
     private String mMediaScannerVolume;
