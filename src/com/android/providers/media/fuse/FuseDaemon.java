/*
 * Copyright (C) 2019 The Android Open Source Project
 *
 * Licensed under the Apache License, Version 2.0 (the "License");
 * you may not use this file except in compliance with the License.
 * You may obtain a copy of the License at
 *
 *      http://www.apache.org/licenses/LICENSE-2.0
 *
 * Unless required by applicable law or agreed to in writing, software
 * distributed under the License is distributed on an "AS IS" BASIS,
 * WITHOUT WARRANTIES OR CONDITIONS OF ANY KIND, either express or implied.
 * See the License for the specific language governing permissions and
 * limitations under the License.
 */

package com.android.providers.media.fuse;

import android.os.ParcelFileDescriptor;
import android.util.Log;

import androidx.annotation.NonNull;

import com.android.internal.annotations.GuardedBy;
import com.android.providers.media.FdAccessResult;
import com.android.providers.media.MediaProvider;
import com.android.providers.media.util.FileUtils;

import java.io.File;
import java.io.IOException;
import java.util.Objects;

/**
 * Starts a FUSE session to handle FUSE messages from the kernel.
 */
public final class FuseDaemon extends Thread {
    public static final String TAG = "FuseDaemonThread";
    private static final int POLL_INTERVAL_MS = 1000;
    private static final int POLL_COUNT = 5;

    private final Object mLock = new Object();
    private final MediaProvider mMediaProvider;
    private final int mFuseDeviceFd;
    private final String mPath;
    private final boolean mUncachedMode;
    private final String[] mSupportedTranscodingRelativePaths;
    private final String[] mSupportedUncachedRelativePaths;
    private final ExternalStorageServiceImpl mService;
    @GuardedBy("mLock")
    private long mPtr;

    public FuseDaemon(@NonNull MediaProvider mediaProvider,
            @NonNull ExternalStorageServiceImpl service, @NonNull ParcelFileDescriptor fd,
            @NonNull String sessionId, @NonNull String path, boolean uncachedMode,
            String[] supportedTranscodingRelativePaths, String[] supportedUncachedRelativePaths) {
        mMediaProvider = Objects.requireNonNull(mediaProvider);
        mService = Objects.requireNonNull(service);
        setName(Objects.requireNonNull(sessionId));
        mFuseDeviceFd = Objects.requireNonNull(fd).detachFd();
        mPath = Objects.requireNonNull(path);
        mUncachedMode = uncachedMode;
        mSupportedTranscodingRelativePaths
                = Objects.requireNonNull(supportedTranscodingRelativePaths);
        mSupportedUncachedRelativePaths
                = Objects.requireNonNull(supportedUncachedRelativePaths);
    }

    /** Starts a FUSE session. Does not return until the lower filesystem is unmounted. */
    @Override
    public void run() {
        final long ptr;
        synchronized (mLock) {
            mPtr = native_new(mMediaProvider);
            if (mPtr == 0) {
                throw new IllegalStateException("Unable to create native FUSE daemon");
            }
            ptr = mPtr;
        }

        Log.i(TAG, "Starting thread for " + getName() + " ...");
        native_start(ptr, mFuseDeviceFd, mPath, mUncachedMode,
                mSupportedTranscodingRelativePaths,
                mSupportedUncachedRelativePaths); // Blocks
        Log.i(TAG, "Exiting thread for " + getName() + " ...");

        synchronized (mLock) {
            native_delete(mPtr);
            mPtr = 0;
        }
        mService.onExitSession(getName());
        Log.i(TAG, "Exited thread for " + getName());
    }

    @Override
    public synchronized void start() {
        super.start();

        // Wait for native_start
        waitForStart();

        // Initialize device id
        initializeDeviceId();
    }

    private void initializeDeviceId() {
        synchronized (mLock) {
            if (mPtr == 0) {
                Log.e(TAG, "initializeDeviceId failed, FUSE daemon unavailable");
                return;
            }
            String path = FileUtils.toFuseFile(new File(mPath)).getAbsolutePath();
            native_initialize_device_id(mPtr, path);
        }
    }

    private void waitForStart() {
        int count = POLL_COUNT;
        while (count-- > 0) {
            synchronized (mLock) {
                if (mPtr != 0 && native_is_started(mPtr)) {
                    return;
                }
            }
            try {
                Log.v(TAG, "Waiting " + POLL_INTERVAL_MS + "ms for FUSE start. Count " + count);
                Thread.sleep(POLL_INTERVAL_MS);
            } catch (InterruptedException e) {
                Thread.currentThread().interrupt();
                Log.e(TAG, "Interrupted while starting FUSE", e);
            }
        }
        throw new IllegalStateException("Failed to start FUSE");
    }

    /** Waits for any running FUSE sessions to return. */
    public void waitForExit() {
        int waitMs = POLL_COUNT * POLL_INTERVAL_MS;
        Log.i(TAG, "Waiting " + waitMs + "ms for FUSE " + getName() + " to exit...");

        try {
            join(waitMs);
        } catch (InterruptedException e) {
            Thread.currentThread().interrupt();
            throw new IllegalStateException("Interrupted while terminating FUSE " + getName());
        }

        if (isAlive()) {
            throw new IllegalStateException("Failed to exit FUSE " + getName() + " successfully");
        }

        Log.i(TAG, "Exited FUSE " + getName() + " successfully");
    }

    /**
     * Checks if file with {@code path} should be opened via FUSE to avoid cache inconcistencies.
     * May place a F_RDLCK or F_WRLCK with fcntl(2) depending on {@code readLock}
     *
     * @return {@code true} if the file should be opened via FUSE, {@code false} otherwise
     */
    public boolean shouldOpenWithFuse(String path, boolean readLock, int fd) {
        synchronized (mLock) {
            if (mPtr == 0) {
                Log.i(TAG, "shouldOpenWithFuse failed, FUSE daemon unavailable");
                return false;
            }
            return native_should_open_with_fuse(mPtr, path, readLock, fd);
        }
    }

    /**
     * Checks if the FuseDaemon uses the FUSE passthrough feature.
     *
     * @return {@code true} if the FuseDaemon uses FUSE passthrough, {@code false} otherwise
     */
    public boolean usesFusePassthrough() {
        synchronized (mLock) {
            if (mPtr == 0) {
                Log.i(TAG, "usesFusePassthrough failed, FUSE daemon unavailable");
                return false;
            }
            return native_uses_fuse_passthrough(mPtr);
        }
    }

    /**
     * Invalidates FUSE VFS dentry cache for {@code path}
     */
    public void invalidateFuseDentryCache(String path) {
        synchronized (mLock) {
            if (mPtr == 0) {
                Log.i(TAG, "invalidateFuseDentryCache failed, FUSE daemon unavailable");
                return;
            }
            native_invalidate_fuse_dentry_cache(mPtr, path);
        }
    }

    public FdAccessResult checkFdAccess(ParcelFileDescriptor fileDescriptor, int uid)
            throws IOException {
        synchronized (mLock) {
            if (mPtr == 0) {
                throw new IOException("FUSE daemon unavailable");
            }
            return native_check_fd_access(mPtr, fileDescriptor.getFd(), uid);
        }
    }

    /**
     * Sets up volume's database backup to external storage to recover during a rollback.
     */
    public void setupVolumeDbBackup() throws IOException {
        synchronized (mLock) {
            if (mPtr == 0) {
                throw new IOException("FUSE daemon unavailable");
            }
            native_setup_volume_db_backup(mPtr);
        }
    }

<<<<<<< HEAD
=======
    /**
     * Deletes entry for given key from external storage.
     */
    public void deleteDbBackup(String key) throws IOException {
        synchronized (mLock) {
            if (mPtr == 0) {
                throw new IOException("FUSE daemon unavailable");
            }
            native_delete_db_backup(mPtr, key);
        }
    }

    /**
     * Backs up given key-value pair in external storage.
     */
    public void backupVolumeDbData(String key, String value) throws IOException {
        synchronized (mLock) {
            if (mPtr == 0) {
                throw new IOException("FUSE daemon unavailable");
            }
            native_backup_volume_db_data(mPtr, key, value);
        }
    }

>>>>>>> 7901f383
    private native long native_new(MediaProvider mediaProvider);

    // Takes ownership of the passed in file descriptor!
    private native void native_start(long daemon, int deviceFd, String path,
            boolean uncachedMode, String[] supportedTranscodingRelativePaths,
            String[] supportedUncachedRelativePaths);

    private native void native_delete(long daemon);
    private native boolean native_should_open_with_fuse(long daemon, String path, boolean readLock,
            int fd);
    private native boolean native_uses_fuse_passthrough(long daemon);
    private native void native_invalidate_fuse_dentry_cache(long daemon, String path);
    private native boolean native_is_started(long daemon);
    private native FdAccessResult native_check_fd_access(long daemon, int fd, int uid);
    private native void native_initialize_device_id(long daemon, String path);
    private native void native_setup_volume_db_backup(long daemon);
<<<<<<< HEAD
=======
    private native void native_delete_db_backup(long daemon, String key);
    private native void native_backup_volume_db_data(long daemon, String key, String value);
>>>>>>> 7901f383
    public static native boolean native_is_fuse_thread();
}<|MERGE_RESOLUTION|>--- conflicted
+++ resolved
@@ -217,8 +217,6 @@
         }
     }
 
-<<<<<<< HEAD
-=======
     /**
      * Deletes entry for given key from external storage.
      */
@@ -243,7 +241,6 @@
         }
     }
 
->>>>>>> 7901f383
     private native long native_new(MediaProvider mediaProvider);
 
     // Takes ownership of the passed in file descriptor!
@@ -260,10 +257,7 @@
     private native FdAccessResult native_check_fd_access(long daemon, int fd, int uid);
     private native void native_initialize_device_id(long daemon, String path);
     private native void native_setup_volume_db_backup(long daemon);
-<<<<<<< HEAD
-=======
     private native void native_delete_db_backup(long daemon, String key);
     private native void native_backup_volume_db_data(long daemon, String key, String value);
->>>>>>> 7901f383
     public static native boolean native_is_fuse_thread();
 }