/*
 * Copyright (C) 2018 The Android Open Source Project
 *
 * Licensed under the Apache License, Version 2.0 (the "License");
 * you may not use this file except in compliance with the License.
 * You may obtain a copy of the License at
 *
 *      http://www.apache.org/licenses/LICENSE-2.0
 *
 * Unless required by applicable law or agreed to in writing, software
 * distributed under the License is distributed on an "AS IS" BASIS,
 * WITHOUT WARRANTIES OR CONDITIONS OF ANY KIND, either express or implied.
 * See the License for the specific language governing permissions and
 * limitations under the License.
 */

package com.android.providers.media;

import static android.provider.MediaStore.getGeneration;

import static com.android.providers.media.scan.MediaScannerTest.stage;
import static com.android.providers.media.util.FileUtils.extractDisplayName;
import static com.android.providers.media.util.FileUtils.extractRelativePath;
import static com.android.providers.media.util.FileUtils.extractRelativePathWithDisplayName;
import static com.android.providers.media.util.FileUtils.isDownload;
import static com.android.providers.media.util.FileUtils.isDownloadDir;

import static com.google.common.truth.Truth.assertThat;
import static com.google.common.truth.Truth.assertWithMessage;

import static org.junit.Assert.assertArrayEquals;
import static org.junit.Assert.assertEquals;
import static org.junit.Assert.assertFalse;
import static org.junit.Assert.assertNotEquals;
import static org.junit.Assert.assertNotNull;
import static org.junit.Assert.assertNull;
import static org.junit.Assert.assertTrue;
import static org.junit.Assert.fail;

import android.Manifest;
import android.content.ContentInterface;
import android.content.ContentProviderClient;
import android.content.ContentProviderOperation;
import android.content.ContentResolver;
import android.content.ContentUris;
import android.content.ContentValues;
import android.content.Context;
import android.content.Intent;
import android.content.pm.PackageManager;
import android.content.pm.ProviderInfo;
import android.content.res.AssetFileDescriptor;
import android.database.Cursor;
import android.database.sqlite.SQLiteException;
import android.net.Uri;
import android.os.Build;
import android.os.Bundle;
import android.os.CancellationSignal;
import android.os.Environment;
import android.os.RemoteException;
import android.os.UserHandle;
import android.os.UserManager;
import android.provider.MediaStore;
import android.provider.MediaStore.Audio.AudioColumns;
import android.provider.MediaStore.Files.FileColumns;
import android.provider.MediaStore.Images.ImageColumns;
import android.provider.MediaStore.MediaColumns;
import android.system.ErrnoException;
import android.system.Os;
import android.system.OsConstants;
import android.util.ArrayMap;
import android.util.Log;
import android.util.Size;

import androidx.annotation.NonNull;
import androidx.test.InstrumentationRegistry;
import androidx.test.filters.SdkSuppress;
import androidx.test.runner.AndroidJUnit4;

import com.android.providers.media.MediaProvider.FallbackException;
import com.android.providers.media.MediaProvider.VolumeArgumentException;
import com.android.providers.media.MediaProvider.VolumeNotFoundException;
import com.android.providers.media.photopicker.PickerSyncController;
import com.android.providers.media.photopicker.data.ItemsProvider;
import com.android.providers.media.util.FileUtils;
import com.android.providers.media.util.FileUtilsTest;
import com.android.providers.media.util.SQLiteQueryBuilder;
import com.android.providers.media.util.UserCache;

import org.junit.AfterClass;
import org.junit.Assert;
import org.junit.Assume;
import org.junit.Before;
import org.junit.BeforeClass;
import org.junit.Ignore;
import org.junit.Test;
import org.junit.runner.RunWith;
import org.mockito.Mockito;

import java.io.ByteArrayOutputStream;
import java.io.File;
import java.io.IOException;
import java.io.PrintWriter;
import java.nio.charset.StandardCharsets;
import java.util.ArrayList;
import java.util.Arrays;
import java.util.Collection;
import java.util.Collections;
import java.util.List;
import java.util.Locale;
import java.util.regex.Pattern;

@RunWith(AndroidJUnit4.class)
public class MediaProviderTest {
    static final String TAG = "MediaProviderTest";

    // The test app without permissions
    static final String PERMISSIONLESS_APP = "com.android.providers.media.testapp.withoutperms";

    private static Context sIsolatedContext;

    private static ItemsProvider sItemsProvider;
    private static Context sContext;
    private static ContentResolver sIsolatedResolver;

    @BeforeClass
    public static void setUpBeforeClass() {
        InstrumentationRegistry.getInstrumentation().getUiAutomation()
                .adoptShellPermissionIdentity(Manifest.permission.LOG_COMPAT_CHANGE,
                        Manifest.permission.READ_COMPAT_CHANGE_CONFIG,
                        Manifest.permission.READ_DEVICE_CONFIG,
                        // Adding this to use getUserHandles() api of UserManagerService which
                        // requires either MANAGE_USERS or CREATE_USERS. Since shell does not have
                        // MANAGER_USERS permissions, using CREATE_USERS in test. This works with
                        // MANAGE_USERS permission for MediaProvider module.
                        Manifest.permission.CREATE_USERS,
                        Manifest.permission.INTERACT_ACROSS_USERS);
    }

    @Before
    public void setUp() {
        resetIsolatedContext();
    }

    @AfterClass
    public static void tearDown() {
        InstrumentationRegistry.getInstrumentation()
                .getUiAutomation().dropShellPermissionIdentity();
    }

    /**
     * To fully exercise all our tests, we require that the Cuttlefish emulator
     * have both emulated primary storage and an SD card be present.
     */
    @Test
    public void testCuttlefish() {
        Assume.assumeTrue(Build.MODEL.contains("Cuttlefish"));

        assertTrue("Cuttlefish must have both emulated storage and an SD card to exercise tests",
                MediaStore.getExternalVolumeNames(InstrumentationRegistry.getTargetContext())
                        .size() > 1);
    }

    @Test
    public void testSchema() {
        for (String path : new String[] {
                "images/media",
                "images/media/1",
                "images/thumbnails",
                "images/thumbnails/1",

                "audio/media",
                "audio/media/1",
                "audio/media/1/genres",
                "audio/media/1/genres/1",
                "audio/genres",
                "audio/genres/1",
                "audio/genres/1/members",
                "audio/playlists",
                "audio/playlists/1",
                "audio/playlists/1/members",
                "audio/playlists/1/members/1",
                "audio/artists",
                "audio/artists/1",
                "audio/artists/1/albums",
                "audio/albums",
                "audio/albums/1",
                "audio/albumart",
                "audio/albumart/1",

                "video/media",
                "video/media/1",
                "video/thumbnails",
                "video/thumbnails/1",

                "file",
                "file/1",

                "downloads",
                "downloads/1",
        }) {
            final Uri probe = MediaStore.AUTHORITY_URI.buildUpon()
                    .appendPath(MediaStore.VOLUME_EXTERNAL).appendEncodedPath(path).build();
            try (Cursor c = sIsolatedResolver.query(probe, null, null, null)) {
                assertNotNull("probe", c);
            }
            try {
                sIsolatedResolver.getType(probe);
            } catch (IllegalStateException tolerated) {
            }
        }
    }

    @Test
    public void testLocale() {
        try (ContentProviderClient cpc = sIsolatedResolver
                .acquireContentProviderClient(MediaStore.AUTHORITY)) {
            ((MediaProvider) cpc.getLocalContentProvider())
                    .onLocaleChanged();
        }
    }

    @Test
    public void testDump() throws Exception {
        try (ContentProviderClient cpc = sIsolatedResolver
                .acquireContentProviderClient(MediaStore.AUTHORITY)) {
            cpc.getLocalContentProvider().dump(null,
                    new PrintWriter(new ByteArrayOutputStream()), null);
        }
    }

    /**
     * Verify that our fallback exceptions throw on modern apps while degrading
     * gracefully for legacy apps.
     */
    @Test
    public void testFallbackException() throws Exception {
        for (FallbackException e : new FallbackException[] {
                new FallbackException("test", Build.VERSION_CODES.Q),
                new VolumeNotFoundException("test"),
                new VolumeArgumentException(new File("/"), Collections.emptyList())
        }) {
            // Modern apps should get thrown
            assertThrows(Exception.class, () -> {
                e.translateForInsert(Build.VERSION_CODES.CUR_DEVELOPMENT);
            });
            assertThrows(Exception.class, () -> {
                e.translateForUpdateDelete(Build.VERSION_CODES.CUR_DEVELOPMENT);
            });
            assertThrows(Exception.class, () -> {
                e.translateForQuery(Build.VERSION_CODES.CUR_DEVELOPMENT);
            });

            // Legacy apps gracefully log without throwing
            assertEquals(null, e.translateForInsert(Build.VERSION_CODES.BASE));
            assertEquals(0, e.translateForUpdateDelete(Build.VERSION_CODES.BASE));
            assertEquals(null, e.translateForQuery(Build.VERSION_CODES.BASE));
        }
    }

    /**
     * We already have solid coverage of this logic in {@link IdleServiceTest},
     * but the coverage system currently doesn't measure that, so we add the
     * bare minimum local testing here to convince the tooling that it's
     * covered.
     */
    @Test
    public void testIdle() throws Exception {
        try (ContentProviderClient cpc = sIsolatedResolver
                .acquireContentProviderClient(MediaStore.AUTHORITY)) {
            ((MediaProvider) cpc.getLocalContentProvider())
                    .onIdleMaintenance(new CancellationSignal());
        }
    }

    /**
     * We already have solid coverage of this logic in
     * {@code CtsMediaProviderTestCases}, but the coverage system currently doesn't
     * measure that, so we add the bare minimum local testing here to convince
     * the tooling that it's covered.
     */
    @Test
    public void testCanonicalize() throws Exception {
        // We might have old files lurking, so force a clean slate
        resetIsolatedContext();

        final File dir = Environment
                .getExternalStoragePublicDirectory(Environment.DIRECTORY_DOWNLOADS);
        for (File file : new File[] {
                stage(R.raw.test_audio, new File(dir, "test" + System.nanoTime() + ".mp3")),
                stage(R.raw.test_video_xmp, new File(dir, "test" + System.nanoTime() + ".mp4")),
                stage(R.raw.lg_g4_iso_800_jpg, new File(dir, "test" + System.nanoTime() + ".jpg"))
        }) {
            final Uri uri = MediaStore.scanFile(sIsolatedResolver, file);
            Log.v(TAG, "Scanned " + file + " as " + uri);

            final Uri forward = sIsolatedResolver.canonicalize(uri);
            final Uri reverse = sIsolatedResolver.uncanonicalize(forward);

            assertEquals(ContentUris.parseId(uri), ContentUris.parseId(forward));
            assertEquals(ContentUris.parseId(uri), ContentUris.parseId(reverse));
        }
    }

    /**
     * We already have solid coverage of this logic in
     * {@code CtsMediaProviderTestCases}, but the coverage system currently doesn't
     * measure that, so we add the bare minimum local testing here to convince
     * the tooling that it's covered.
     */
    @Test
    public void testMetadata() {
        assertNotNull(MediaStore.getVersion(sIsolatedContext,
                MediaStore.VOLUME_EXTERNAL_PRIMARY));
<<<<<<< HEAD
=======
        assertNotNull(getGeneration(sIsolatedResolver,
                MediaStore.VOLUME_EXTERNAL_PRIMARY));
>>>>>>> 0cf11a09
    }

    /**
     * We already have solid coverage of this logic in
     * {@code CtsMediaProviderTestCases}, but the coverage system currently doesn't
     * measure that, so we add the bare minimum local testing here to convince
     * the tooling that it's covered.
     */
    @Test
    public void testCreateRequest() throws Exception {
        final Collection<Uri> uris = Arrays.asList(
                MediaStore.Images.Media.getContentUri(MediaStore.VOLUME_EXTERNAL_PRIMARY, 42));
        assertNotNull(MediaStore.createWriteRequest(sIsolatedResolver, uris));
    }

    @Test
    public void testRequestThumbnail_noAccess_throwsSecurityException() throws Exception {
        final File dir = Environment
                .getExternalStoragePublicDirectory(Environment.DIRECTORY_DOWNLOADS);
        final File testFile = stage(R.raw.lg_g4_iso_800_jpg,
                new File(dir, "test" + System.nanoTime() + ".jpg"));
        final Uri uri = MediaStore.scanFile(sIsolatedResolver, testFile);
        final String errorMessagetoThrow = "App not allowed to access";
        final MediaProvider provider = new MediaProvider() {
            @Override
            public boolean isFuseThread() {
                return false;
            }

            @Override
            protected void enforceCallingPermission(@NonNull Uri uri, @NonNull Bundle extras,
                    boolean forWrite) {
                throw new SecurityException(errorMessagetoThrow);
            }

            @Override
            protected void storageNativeBootPropertyChangeListener() {
                // Ignore this as test app cannot read device config
            }

            @Override
            protected DatabaseBackupAndRecovery createDatabaseBackupAndRecovery() {
                return new TestDatabaseBackupAndRecovery(ConfigStore.getDefaultConfigStore(),
                        getVolumeCache());
            }
        };

        final ProviderInfo info = sIsolatedContext.getPackageManager()
                .resolveContentProvider(MediaStore.AUTHORITY, PackageManager.GET_META_DATA);
        // Attach providerInfo, to make sure mCallingIdentity can be populated
        provider.attachInfo(sIsolatedContext, info);
        Bundle extras = new Bundle();
        extras.putSize(ContentResolver.EXTRA_SIZE , new Size(50, 50));

        try (AssetFileDescriptor ignored = provider.openTypedAssetFile(uri, "image/*", extras)) {
            fail("Expected Security Exception to throw");
        } catch (Exception e) {
            assertThat(e.getClass()).isEqualTo(SecurityException.class);
            assertThat(e.getMessage()).isEqualTo(errorMessagetoThrow);
        } finally {
            testFile.delete();
        }
    }

    @Test
    public void testGrantMediaReadForPackage() throws Exception {
        final File dir = Environment
                .getExternalStoragePublicDirectory(Environment.DIRECTORY_DOWNLOADS);
        final File testFile = stage(R.raw.lg_g4_iso_800_jpg,
                                    new File(dir, "test" + System.nanoTime() + ".jpg"));
        final Uri uri = MediaStore.scanFile(sIsolatedResolver, testFile);
        Long fileId = ContentUris.parseId(uri);

        final Uri.Builder builder = Uri.EMPTY.buildUpon();
        builder.scheme("content");
        builder.encodedAuthority(MediaStore.AUTHORITY);

        final Uri testUri = builder.appendPath("picker")
                                .appendPath(Integer.toString(UserHandle.myUserId()))
                                .appendPath(PickerSyncController.LOCAL_PICKER_PROVIDER_AUTHORITY)
                                .appendPath(MediaStore.AUTHORITY)
                                .appendPath(Long.toString(fileId))
                                .build();

        try {
            MediaStore.grantMediaReadForPackage(sIsolatedContext,
                                                android.os.Process.myUid(),
                                                List.of(testUri));
        } finally {
            dir.delete();
            testFile.delete();
        }

    }

    @Test
    public void testGetReadGrantsForPackage() throws Exception {
        final File dir = Environment
                .getExternalStoragePublicDirectory(Environment.DIRECTORY_DOWNLOADS);
        final File testFile = stage(R.raw.lg_g4_iso_800_jpg,
                new File(dir, "test" + System.nanoTime() + ".jpg"));
        final Uri uri = MediaStore.scanFile(sIsolatedResolver, testFile);
        Long fileId = ContentUris.parseId(uri);

        final Uri.Builder builder = Uri.EMPTY.buildUpon();
        builder.scheme("content");
        builder.encodedAuthority(MediaStore.AUTHORITY);

        final Uri testUri = builder.appendPath("picker")
                .appendPath(Integer.toString(UserHandle.myUserId()))
                .appendPath(PickerSyncController.LOCAL_PICKER_PROVIDER_AUTHORITY)
                .appendPath(MediaStore.AUTHORITY)
                .appendPath(Long.toString(fileId))
                .build();

        try {
            String[] mimeTypes = {"image/*"};
            // Verify empty list with no grants.
            List<Uri> grantedUris = sItemsProvider.fetchReadGrantedItemsUrisForPackage(
                    android.os.Process.myUid(), mimeTypes);
            assertTrue(grantedUris.isEmpty());

            // Grants the READ-GRANT for the testUris for the current package.
            MediaStore.grantMediaReadForPackage(sIsolatedContext,
                    android.os.Process.myUid(),
                    List.of(testUri));

            // Assert that the grant was returned.
            List<Uri> grantedUris2 = sItemsProvider.fetchReadGrantedItemsUrisForPackage(
                    android.os.Process.myUid(), mimeTypes);
            assertEquals(ContentUris.parseId(uri), ContentUris.parseId(grantedUris2.get(0)));
        } finally {
            dir.delete();
            testFile.delete();
        }
    }

    @Test
    public void testRevokeReadGrantsForPackage() throws Exception {
        final File dir = Environment
                .getExternalStoragePublicDirectory(Environment.DIRECTORY_DOWNLOADS);
        final File testFile = stage(R.raw.lg_g4_iso_800_jpg,
                new File(dir, "test" + System.nanoTime() + ".jpg"));
        final Uri uri = MediaStore.scanFile(sIsolatedResolver, testFile);
        Long fileId = ContentUris.parseId(uri);

        final Uri.Builder builder = Uri.EMPTY.buildUpon();
        builder.scheme("content");
        builder.encodedAuthority(MediaStore.AUTHORITY);

        final Uri testUri = builder.appendPath("picker")
                .appendPath(Integer.toString(UserHandle.myUserId()))
                .appendPath(PickerSyncController.LOCAL_PICKER_PROVIDER_AUTHORITY)
                .appendPath(MediaStore.AUTHORITY)
                .appendPath(Long.toString(fileId))
                .build();

        try {
            String[] mimeTypes = {"image/*"};
            MediaStore.grantMediaReadForPackage(sIsolatedContext,
                    android.os.Process.myUid(),
                    List.of(testUri));
            List<Uri> grantedUris = sItemsProvider.fetchReadGrantedItemsUrisForPackage(
                    android.os.Process.myUid(), mimeTypes);
            assertEquals(ContentUris.parseId(uri), ContentUris.parseId(grantedUris.get(0)));

            // Revoked the grant that was provided to testUri and verify that now the current
            // package has no grants.
            MediaStore.revokeMediaReadForPackages(sIsolatedContext, android.os.Process.myUid(),
                    grantedUris);
            List<Uri> grantedUris2 = sItemsProvider.fetchReadGrantedItemsUrisForPackage(
                    android.os.Process.myUid(), mimeTypes);
            assertEquals(0, grantedUris2.size());
        } finally {
            dir.delete();
            testFile.delete();
        }
    }

    @Test
    public void testRevokeAllReadGrantsForPackage() throws Exception {
        final File dir = Environment
                .getExternalStoragePublicDirectory(Environment.DIRECTORY_DOWNLOADS);
        final File testFile = stage(R.raw.lg_g4_iso_800_jpg,
                new File(dir, "test" + System.nanoTime() + ".jpg"));
        final Uri uri = MediaStore.scanFile(sIsolatedResolver, testFile);
        Long fileId = ContentUris.parseId(uri);

        final Uri.Builder builder = Uri.EMPTY.buildUpon();
        builder.scheme("content");
        builder.encodedAuthority(MediaStore.AUTHORITY);

        final Uri testUri = builder.appendPath("picker")
                .appendPath(Integer.toString(UserHandle.myUserId()))
                .appendPath(PickerSyncController.LOCAL_PICKER_PROVIDER_AUTHORITY)
                .appendPath(MediaStore.AUTHORITY)
                .appendPath(Long.toString(fileId))
                .build();

        try {
            String[] mimeTypes = {"image/*"};
            MediaStore.grantMediaReadForPackage(sIsolatedContext,
                    android.os.Process.myUid(),
                    List.of(testUri));
            List<Uri> grantedUris = sItemsProvider.fetchReadGrantedItemsUrisForPackage(
                    android.os.Process.myUid(), mimeTypes);
            assertEquals(ContentUris.parseId(uri), ContentUris.parseId(grantedUris.get(0)));

            // Revoked all grants verify that now the current package has no grants.
            MediaStore.revokeAllMediaReadForPackages(sIsolatedContext, android.os.Process.myUid());
            List<Uri> grantedUris2 = sItemsProvider.fetchReadGrantedItemsUrisForPackage(
                    android.os.Process.myUid(), mimeTypes);
            assertEquals(0, grantedUris2.size());
        } finally {
            dir.delete();
            testFile.delete();
        }
    }

    /**
     * We already have solid coverage of this logic in
     * {@code CtsMediaProviderTestCases}, but the coverage system currently doesn't
     * measure that, so we add the bare minimum local testing here to convince
     * the tooling that it's covered.
     */
    @Test
    public void testCheckUriPermission() throws Exception {
        final ContentValues values = new ContentValues();
        values.put(MediaColumns.DISPLAY_NAME, "test.mp3");
        values.put(MediaColumns.MIME_TYPE, "audio/mpeg");
        final Uri uri = sIsolatedResolver.insert(
                MediaStore.Audio.Media.getContentUri(MediaStore.VOLUME_EXTERNAL_PRIMARY), values);

        assertEquals(PackageManager.PERMISSION_GRANTED, sIsolatedResolver.checkUriPermission(uri,
                android.os.Process.myUid(), Intent.FLAG_GRANT_READ_URI_PERMISSION));
    }

    @Test
    public void testTrashLongFileNameItemHasTrimmedFileName() throws Exception {
        testActionLongFileNameItemHasTrimmedFileName(MediaColumns.IS_TRASHED);
    }

    @Test
    public void testPendingLongFileNameItemHasTrimmedFileName() throws Exception {
        testActionLongFileNameItemHasTrimmedFileName(MediaColumns.IS_PENDING);
    }

    private void testActionLongFileNameItemHasTrimmedFileName(String columnKey) throws Exception {
        // We might have old files lurking, so force a clean slate
        resetIsolatedContext();
        final String[] projection = new String[]{MediaColumns.DATA};
        final File dir = Environment
                .getExternalStoragePublicDirectory(Environment.DIRECTORY_DOWNLOADS);

        // create extreme long file name
        final String originalName = FileUtilsTest.createExtremeFileName("test" + System.nanoTime(),
                ".jpg");

        File file = stage(R.raw.lg_g4_iso_800_jpg, new File(dir, originalName));
        final Uri uri = MediaStore.scanFile(sIsolatedResolver, file);
        Log.v(TAG, "Scanned " + file + " as " + uri);

        try (Cursor c = sIsolatedResolver.query(uri, projection, null, null)) {
            assertNotNull(c);
            assertEquals(1, c.getCount());
            assertTrue(c.moveToFirst());
            final String data = c.getString(0);
            final String result = FileUtils.extractDisplayName(data);
            assertEquals(originalName, result);
        }

        final Bundle extras = new Bundle();
        extras.putBoolean(MediaStore.QUERY_ARG_ALLOW_MOVEMENT, true);
        final ContentValues values = new ContentValues();
        values.put(columnKey, 1);
        sIsolatedResolver.update(uri, values, extras);

        try (Cursor c = sIsolatedResolver.query(uri, projection, null, null)) {
            assertNotNull(c);
            assertEquals(1, c.getCount());
            assertTrue(c.moveToFirst());
            final String data = c.getString(0);
            final String result = FileUtils.extractDisplayName(data);
            assertThat(result.length()).isAtMost(FileUtilsTest.MAX_FILENAME_BYTES);
            assertNotEquals(originalName, result);
        }
    }

    @Test
    public void testInsertionWithFilePathOnAnotherUserVolume_throwsIllegalArgumentException() {
        final UserCache userCache = new UserCache(sContext);
        UserHandle otherUserHandle = sContext.getSystemService(UserManager.class)
                .getUserHandles(true).stream()
                .filter(uH -> !userCache.getUsersCached().contains(uH))
                .findFirst()
                .orElse(null);
        Assume.assumeNotNull(otherUserHandle);

        final ContentValues values = new ContentValues();
        values.put(MediaStore.MediaColumns.RELATIVE_PATH, "Download");
        final String filePath = "/storage/emulated/"
                + otherUserHandle.getIdentifier() + "/Pictures/test.jpg";
        values.put(MediaStore.Images.Media.DISPLAY_NAME,
                "./../../../../../../../../../../../" + filePath);

        IllegalArgumentException illegalArgumentException = Assert.assertThrows(
                IllegalArgumentException.class, () -> sIsolatedResolver.insert(
                        MediaStore.Files.getContentUri(MediaStore.VOLUME_EXTERNAL_PRIMARY),
                        values));

        assertThat(illegalArgumentException).hasMessageThat().contains(
                "Requested path " + filePath + " doesn't appear");
    }

    @Test
    public void testInsertionWithInvalidFilePath_throwsIllegalArgumentException() {
        final ContentValues values = new ContentValues();
        values.put(MediaStore.MediaColumns.RELATIVE_PATH, "Android/media/com.example/");
        values.put(MediaStore.Images.Media.DISPLAY_NAME, "data/media/test.txt");

        IllegalArgumentException illegalArgumentException = Assert.assertThrows(
                IllegalArgumentException.class, () -> sIsolatedResolver.insert(
                        MediaStore.Files.getContentUri(MediaStore.VOLUME_EXTERNAL_PRIMARY),
                        values));

        assertThat(illegalArgumentException).hasMessageThat().contains(
                "Primary directory Android not allowed for content://media/external_primary/file;"
                        + " allowed directories are [Download, Documents]");
    }

    @Test
    public void testUpdationWithInvalidFilePath_throwsIllegalArgumentException() {
        final ContentValues values = new ContentValues();
        values.put(MediaStore.MediaColumns.RELATIVE_PATH, "Download");
        values.put(MediaStore.Images.Media.DISPLAY_NAME, "test.txt");
        Uri uri = sIsolatedResolver.insert(
                MediaStore.Files.getContentUri(MediaStore.VOLUME_EXTERNAL_PRIMARY),
                values);

        final ContentValues newValues = new ContentValues();
        newValues.put(MediaStore.MediaColumns.DATA, "/storage/emulated/0/../../../data/media/");
        IllegalArgumentException illegalArgumentException = Assert.assertThrows(
                IllegalArgumentException.class,
                () -> sIsolatedResolver.update(uri, newValues, null));

        assertThat(illegalArgumentException).hasMessageThat().contains(
                "Requested path /data/media doesn't appear under [/storage/emulated/0]");
    }

    /**
     * We already have solid coverage of this logic in
     * {@code CtsMediaProviderTestCases}, but the coverage system currently doesn't
     * measure that, so we add the bare minimum local testing here to convince
     * the tooling that it's covered.
     */
    @Test
    public void testBulkInsert() throws Exception {
        final ContentValues values1 = new ContentValues();
        values1.put(MediaColumns.DISPLAY_NAME, "test1.mp3");
        values1.put(MediaColumns.MIME_TYPE, "audio/mpeg");

        final ContentValues values2 = new ContentValues();
        values2.put(MediaColumns.DISPLAY_NAME, "test2.mp3");
        values2.put(MediaColumns.MIME_TYPE, "audio/mpeg");

        final Uri targetUri = MediaStore.Audio.Media
                .getContentUri(MediaStore.VOLUME_EXTERNAL_PRIMARY);
        assertEquals(2, sIsolatedResolver.bulkInsert(targetUri,
                new ContentValues[] { values1, values2 }));
    }

    /**
     * We already have solid coverage of this logic in
     * {@code CtsMediaProviderTestCases}, but the coverage system currently doesn't
     * measure that, so we add the bare minimum local testing here to convince
     * the tooling that it's covered.
     */
    @Test
    public void testCustomCollator() throws Exception {
        final Bundle extras = new Bundle();
        extras.putString(ContentResolver.QUERY_ARG_SORT_LOCALE, "en");

        try (Cursor c = sIsolatedResolver.query(MediaStore.Files.EXTERNAL_CONTENT_URI,
                null, extras, null)) {
            assertNotNull(c);
        }
    }

    /**
     * This is only for coverage purposes. All logical tests will be included in the
     * root/cts/hostsidetests/scopedStorage directory.
     */
    @Test
    public void testRecentSelectionOnly() {
        final Bundle extras = new Bundle();
        extras.putBoolean(MediaStore.QUERY_ARG_LATEST_SELECTION_ONLY, true);

        try (Cursor c = sIsolatedResolver.query(MediaStore.Files.EXTERNAL_CONTENT_URI,
                null, extras, null)) {
            assertNotNull(c);
        }
    }

    @Test
    public void testComputeCommonPrefix_Single() {
        assertEquals(Uri.parse("content://authority/1/2/3"),
                MediaProvider.computeCommonPrefix(Arrays.asList(
                        Uri.parse("content://authority/1/2/3"))));
    }

    @Test
    public void testComputeCommonPrefix_Deeper() {
        assertEquals(Uri.parse("content://authority/1/2/3"),
                MediaProvider.computeCommonPrefix(Arrays.asList(
                        Uri.parse("content://authority/1/2/3/4"),
                        Uri.parse("content://authority/1/2/3/4/5"),
                        Uri.parse("content://authority/1/2/3"))));
    }

    @Test
    public void testComputeCommonPrefix_Siblings() {
        assertEquals(Uri.parse("content://authority/1/2"),
                MediaProvider.computeCommonPrefix(Arrays.asList(
                        Uri.parse("content://authority/1/2/3"),
                        Uri.parse("content://authority/1/2/99"))));
    }

    @Test
    public void testComputeCommonPrefix_Drastic() {
        assertEquals(Uri.parse("content://authority"),
                MediaProvider.computeCommonPrefix(Arrays.asList(
                        Uri.parse("content://authority/1/2/3"),
                        Uri.parse("content://authority/99/99/99"))));
    }

    private static String getPathOwnerPackageName(String path) {
        return FileUtils.extractPathOwnerPackageName(path);
    }

    @Test
    public void testPathOwnerPackageName_None() throws Exception {
        assertEquals(null, getPathOwnerPackageName(null));
        assertEquals(null, getPathOwnerPackageName("/data/path"));
    }

    @Test
    public void testPathOwnerPackageName_Emulated() throws Exception {
        assertEquals(null, getPathOwnerPackageName("/storage/emulated/0/DCIM/foo.jpg"));
        assertEquals(null, getPathOwnerPackageName("/storage/emulated/0/Android/"));
        assertEquals(null, getPathOwnerPackageName("/storage/emulated/0/Android/data/"));

        assertEquals("com.example",
                getPathOwnerPackageName("/storage/emulated/0/Android/data/com.example/"));
        assertEquals("com.example",
                getPathOwnerPackageName("/storage/emulated/0/Android/data/com.example/foo.jpg"));
        assertEquals("com.example",
                getPathOwnerPackageName("/storage/emulated/0/Android/obb/com.example/foo.jpg"));
        assertEquals("com.example",
                getPathOwnerPackageName("/storage/emulated/0/Android/media/com.example/foo.jpg"));
    }

    @Test
    public void testPathOwnerPackageName_Portable() throws Exception {
        assertEquals(null, getPathOwnerPackageName("/storage/0000-0000/DCIM/foo.jpg"));

        assertEquals("com.example",
                getPathOwnerPackageName("/storage/0000-0000/Android/data/com.example/foo.jpg"));
    }

    @Test
    public void testBuildData_Simple() throws Exception {
        final Uri uri = MediaStore.Images.Media.getContentUri(MediaStore.VOLUME_EXTERNAL_PRIMARY);
        assertEndsWith("/Pictures/file.png",
                buildFile(uri, null, "file", "image/png"));
        assertEndsWith("/Pictures/file.png",
                buildFile(uri, null, "file.png", "image/png"));
        assertEndsWith("/Pictures/file.jpg.png",
                buildFile(uri, null, "file.jpg", "image/png"));
    }

    @Test
    public void testBuildData_withUserId() throws Exception {
        final Uri uri = MediaStore.Files.getContentUri(MediaStore.VOLUME_EXTERNAL_PRIMARY);
        final ContentValues values = new ContentValues();
        values.put(MediaColumns.DISPLAY_NAME, "test_userid");
        values.put(MediaColumns.MIME_TYPE, "image/png");
        Uri result = sIsolatedResolver.insert(uri, values);
        try (Cursor c = sIsolatedResolver.query(result,
                new String[]{MediaColumns.DISPLAY_NAME, FileColumns._USER_ID},
                null, null)) {
            assertNotNull(c);
            assertEquals(1, c.getCount());
            assertTrue(c.moveToFirst());
            assertEquals("test_userid.png", c.getString(0));
            assertEquals(UserHandle.myUserId(), c.getInt(1));
        }
    }

    @Test
    public void testSpecialFormatDefaultValue() throws Exception {
        final Uri uri = MediaStore.Files.getContentUri(MediaStore.VOLUME_EXTERNAL_PRIMARY);
        final ContentValues values = new ContentValues();
        values.put(MediaColumns.DISPLAY_NAME, "test_specialFormat");
        values.put(MediaColumns.MIME_TYPE, "image/png");
        Uri result = sIsolatedResolver.insert(uri, values);
        try (Cursor c = sIsolatedResolver.query(result,
                new String[]{MediaColumns.DISPLAY_NAME, FileColumns._SPECIAL_FORMAT},
                null, null)) {
            assertNotNull(c);
            assertEquals(1, c.getCount());
            assertTrue(c.moveToFirst());
            assertEquals("test_specialFormat.png", c.getString(0));
            assertEquals(FileColumns._SPECIAL_FORMAT_NONE, c.getInt(1));
        }
    }

    @Test
    public void testBuildData_Primary() throws Exception {
        final Uri uri = MediaStore.Images.Media.getContentUri(MediaStore.VOLUME_EXTERNAL_PRIMARY);
        assertEndsWith("/DCIM/IMG_1024.JPG",
                buildFile(uri, Environment.DIRECTORY_DCIM, "IMG_1024.JPG", "image/jpeg"));
    }

    @Test
    @Ignore("Enable as part of b/142561358")
    public void testBuildData_Secondary() throws Exception {
        final Uri uri = MediaStore.Images.Media.getContentUri(MediaStore.VOLUME_EXTERNAL_PRIMARY);
        assertEndsWith("/Pictures/Screenshots/foo.png",
                buildFile(uri, "Pictures/Screenshots", "foo.png", "image/png"));
    }

    @Test
    public void testBuildData_InvalidNames() throws Exception {
        final Uri uri = MediaStore.Images.Media.getContentUri(MediaStore.VOLUME_EXTERNAL_PRIMARY);
        assertEndsWith("/Pictures/foo_bar.png",
            buildFile(uri, null, "foo/bar", "image/png"));
        assertEndsWith("/Pictures/_.hidden.png",
            buildFile(uri, null, ".hidden", "image/png"));
    }

    @Test
    public void testBuildData_InvalidTypes() throws Exception {
        for (String type : new String[] {
                "audio/foo", "video/foo", "image/foo", "application/foo", "foo/foo"
        }) {
            if (!type.startsWith("audio/")) {
                assertThrows(IllegalArgumentException.class, () -> {
                    buildFile(MediaStore.Audio.Media.getContentUri(MediaStore.VOLUME_EXTERNAL_PRIMARY),
                            null, "foo", type);
                });
            }
            if (!type.startsWith("video/")) {
                assertThrows(IllegalArgumentException.class, () -> {
                    buildFile(MediaStore.Video.Media.getContentUri(MediaStore.VOLUME_EXTERNAL_PRIMARY),
                            null, "foo", type);
                });
            }
            if (!type.startsWith("image/")) {
                assertThrows(IllegalArgumentException.class, () -> {
                    buildFile(MediaStore.Images.Media.getContentUri(MediaStore.VOLUME_EXTERNAL_PRIMARY),
                            null, "foo", type);
                });
            }
        }
    }

    @Test
    public void testBuildData_InvalidSecondaryTypes() throws Exception {
        assertEndsWith("/Pictures/foo.png",
                buildFile(MediaStore.Images.Media.getContentUri(MediaStore.VOLUME_EXTERNAL_PRIMARY),
                        null, "foo.png", "image/*"));

        assertThrows(IllegalArgumentException.class, () -> {
            buildFile(MediaStore.Video.Media.getContentUri(MediaStore.VOLUME_EXTERNAL_PRIMARY),
                    null, "foo", "video/*");
        });
        assertThrows(IllegalArgumentException.class, () -> {
            buildFile(MediaStore.Audio.Media.getContentUri(MediaStore.VOLUME_EXTERNAL_PRIMARY),
                    null, "foo.mp4", "audio/*");
        });
    }

    @Test
    public void testBuildData_EmptyTypes() throws Exception {
        Uri uri = MediaStore.Images.Media.getContentUri(MediaStore.VOLUME_EXTERNAL_PRIMARY);
        assertEndsWith("/Pictures/foo.png",
                buildFile(uri, null, "foo.png", ""));

        uri = MediaStore.Video.Media.getContentUri(MediaStore.VOLUME_EXTERNAL_PRIMARY);
        assertEndsWith(".mp4",
                buildFile(uri, null, "", ""));
    }

    @Test
    public void testEnsureFileColumns_InvalidMimeType_targetSdkQ() throws Exception {
        final MediaProvider provider = new MediaProvider() {
            @Override
            public boolean isFuseThread() {
                return false;
            }

            @Override
            public int getCallingPackageTargetSdkVersion() {
                return Build.VERSION_CODES.Q;
            }

            @Override
            protected void storageNativeBootPropertyChangeListener() {
                // Ignore this as test app cannot read device config
            }

            @Override
            protected DatabaseBackupAndRecovery createDatabaseBackupAndRecovery() {
                return new TestDatabaseBackupAndRecovery(ConfigStore.getDefaultConfigStore(),
                        getVolumeCache());
            }
        };

        final ProviderInfo info = sIsolatedContext.getPackageManager()
                .resolveContentProvider(MediaStore.AUTHORITY, PackageManager.GET_META_DATA);
        // Attach providerInfo, to make sure mCallingIdentity can be populated
        provider.attachInfo(sIsolatedContext, info);
        final Uri uri = MediaStore.Images.Media.getContentUri(MediaStore.VOLUME_EXTERNAL_PRIMARY);
        final ContentValues values = new ContentValues();

        values.put(MediaColumns.DISPLAY_NAME, "pngimage.png");
        provider.ensureFileColumns(uri, values);
        assertMimetype(values, "image/jpeg");
        assertDisplayName(values, "pngimage.png.jpg");

        values.clear();
        values.put(MediaColumns.DISPLAY_NAME, "pngimage.png");
        values.put(MediaColumns.MIME_TYPE, "");
        provider.ensureFileColumns(uri, values);
        assertMimetype(values, "image/jpeg");
        assertDisplayName(values, "pngimage.png.jpg");

        values.clear();
        values.put(MediaColumns.MIME_TYPE, "");
        provider.ensureFileColumns(uri, values);
        assertMimetype(values, "image/jpeg");

        values.clear();
        values.put(MediaColumns.DISPLAY_NAME, "foo.foo");
        provider.ensureFileColumns(uri, values);
        assertMimetype(values, "image/jpeg");
        assertDisplayName(values, "foo.foo.jpg");
    }

    @Ignore("Enable as part of b/142561358")
    public void testBuildData_Charset() throws Exception {
        final Uri uri = MediaStore.Images.Media.getContentUri(MediaStore.VOLUME_EXTERNAL_PRIMARY);
        assertEndsWith("/Pictures/foo__bar/bar__baz.png",
                buildFile(uri, "Pictures/foo\0\0bar", "bar::baz.png", "image/png"));
    }

    @Test
    public void testBuildData_Playlists() throws Exception {
        final Uri uri = MediaStore.Files.getContentUri(MediaStore.VOLUME_EXTERNAL_PRIMARY);
        assertEndsWith("/Music/my_playlist.m3u",
                buildFile(uri, null, "my_playlist", "audio/mpegurl"));
        assertEndsWith("/Movies/my_playlist.pls",
                buildFile(uri, "Movies", "my_playlist", "audio/x-scpls"));
    }

    @Test
    public void testBuildData_Subtitles() throws Exception {
        final Uri uri = MediaStore.Files.getContentUri(MediaStore.VOLUME_EXTERNAL_PRIMARY);
        assertEndsWith("/Movies/my_subtitle.srt",
                buildFile(uri, null, "my_subtitle", "application/x-subrip"));
        assertEndsWith("/Music/my_lyrics.lrc",
                buildFile(uri, "Music", "my_lyrics", "application/lrc"));
    }

    @Test
    public void testBuildData_Downloads() throws Exception {
        final Uri uri = MediaStore.Downloads
                .getContentUri(MediaStore.VOLUME_EXTERNAL_PRIMARY);
        assertEndsWith("/Download/linux.iso",
                buildFile(uri, null, "linux.iso", "application/x-iso9660-image"));
    }

    @Test
    public void testBuildData_Pending_FromValues() throws Exception {
        final Uri uri = MediaStore.Images.Media.getContentUri(MediaStore.VOLUME_EXTERNAL_PRIMARY);
        final ContentValues forward = new ContentValues();
        forward.put(MediaColumns.RELATIVE_PATH, "DCIM/My Vacation/");
        forward.put(MediaColumns.DISPLAY_NAME, "IMG1024.JPG");
        forward.put(MediaColumns.MIME_TYPE, "image/jpeg");
        forward.put(MediaColumns.IS_PENDING, 1);
        forward.put(MediaColumns.IS_TRASHED, 0);
        forward.put(MediaColumns.DATE_EXPIRES, 1577836800L);
        ensureFileColumns(uri, forward);

        // Requested filename remains intact, but raw path on disk is mutated to
        // reflect that it's a pending item with a specific expiration time
        assertEquals("IMG1024.JPG",
                forward.getAsString(MediaColumns.DISPLAY_NAME));
        assertEndsWith(".pending-1577836800-IMG1024.JPG",
                forward.getAsString(MediaColumns.DATA));
    }

    @Test
    public void testBuildData_Pending_FromValues_differentLocale() throws Exception {
        // See b/174120008 for context.
        Locale defaultLocale = Locale.getDefault();
        try {
            Locale.setDefault(new Locale("ar", "SA"));
            testBuildData_Pending_FromValues();
        } finally {
            Locale.setDefault(defaultLocale);
        }
    }

    @Test
    public void testBuildData_Pending_FromData() throws Exception {
        final Uri uri = MediaStore.Images.Media.getContentUri(MediaStore.VOLUME_EXTERNAL_PRIMARY);
        final ContentValues reverse = new ContentValues();
        reverse.put(MediaColumns.DATA,
                "/storage/emulated/0/DCIM/My Vacation/.pending-1577836800-IMG1024.JPG");
        ensureFileColumns(uri, reverse);

        assertEquals("DCIM/My Vacation/", reverse.getAsString(MediaColumns.RELATIVE_PATH));
        assertEquals("IMG1024.JPG", reverse.getAsString(MediaColumns.DISPLAY_NAME));
        assertEquals("image/jpeg", reverse.getAsString(MediaColumns.MIME_TYPE));
        assertEquals(1, (int) reverse.getAsInteger(MediaColumns.IS_PENDING));
        assertEquals(0, (int) reverse.getAsInteger(MediaColumns.IS_TRASHED));
        assertEquals(1577836800, (long) reverse.getAsLong(MediaColumns.DATE_EXPIRES));
    }

    @Test
    public void testBuildData_Trashed_FromValues() throws Exception {
        final Uri uri = MediaStore.Images.Media.getContentUri(MediaStore.VOLUME_EXTERNAL_PRIMARY);
        final ContentValues forward = new ContentValues();
        forward.put(MediaColumns.RELATIVE_PATH, "DCIM/My Vacation/");
        forward.put(MediaColumns.DISPLAY_NAME, "IMG1024.JPG");
        forward.put(MediaColumns.MIME_TYPE, "image/jpeg");
        forward.put(MediaColumns.IS_PENDING, 0);
        forward.put(MediaColumns.IS_TRASHED, 1);
        forward.put(MediaColumns.DATE_EXPIRES, 1577836800L);
        ensureFileColumns(uri, forward);

        // Requested filename remains intact, but raw path on disk is mutated to
        // reflect that it's a trashed item with a specific expiration time
        assertEquals("IMG1024.JPG",
                forward.getAsString(MediaColumns.DISPLAY_NAME));
        assertEndsWith(".trashed-1577836800-IMG1024.JPG",
                forward.getAsString(MediaColumns.DATA));
    }

    @Test
    public void testBuildData_Trashed_FromValues_differentLocale() throws Exception {
        // See b/174120008 for context.
        Locale defaultLocale = Locale.getDefault();
        try {
            Locale.setDefault(new Locale("ar", "SA"));
            testBuildData_Trashed_FromValues();
        } finally {
            Locale.setDefault(defaultLocale);
        }
    }

    @Test
    public void testBuildData_Trashed_FromData() throws Exception {
        final Uri uri = MediaStore.Images.Media.getContentUri(MediaStore.VOLUME_EXTERNAL_PRIMARY);
        final ContentValues reverse = new ContentValues();
        reverse.put(MediaColumns.DATA,
                "/storage/emulated/0/DCIM/My Vacation/.trashed-1577836800-IMG1024.JPG");
        ensureFileColumns(uri, reverse);

        assertEquals("DCIM/My Vacation/", reverse.getAsString(MediaColumns.RELATIVE_PATH));
        assertEquals("IMG1024.JPG", reverse.getAsString(MediaColumns.DISPLAY_NAME));
        assertEquals("image/jpeg", reverse.getAsString(MediaColumns.MIME_TYPE));
        assertEquals(0, (int) reverse.getAsInteger(MediaColumns.IS_PENDING));
        assertEquals(1, (int) reverse.getAsInteger(MediaColumns.IS_TRASHED));
        assertEquals(1577836800, (long) reverse.getAsLong(MediaColumns.DATE_EXPIRES));
    }

    @Test
    public void testGreylist() throws Exception {
        assertFalse(isGreylistMatch(
                "SELECT secret FROM other_table"));

        assertTrue(
                isGreylistMatch(
                        "case when case when (date_added >= 157680000 and date_added < 1892160000)"
                            + " then date_added * 1000 when (date_added >= 157680000000 and"
                            + " date_added < 1892160000000) then date_added when (date_added >="
                            + " 157680000000000 and date_added < 1892160000000000) then date_added"
                            + " / 1000 else 0 end > case when (date_modified >= 157680000 and"
                            + " date_modified < 1892160000) then date_modified * 1000 when"
                            + " (date_modified >= 157680000000 and date_modified < 1892160000000)"
                            + " then date_modified when (date_modified >= 157680000000000 and"
                            + " date_modified < 1892160000000000) then date_modified / 1000 else 0"
                            + " end then case when (date_added >= 157680000 and date_added <"
                            + " 1892160000) then date_added * 1000 when (date_added >= 157680000000"
                            + " and date_added < 1892160000000) then date_added when (date_added >="
                            + " 157680000000000 and date_added < 1892160000000000) then date_added"
                            + " / 1000 else 0 end else case when (date_modified >= 157680000 and"
                            + " date_modified < 1892160000) then date_modified * 1000 when"
                            + " (date_modified >= 157680000000 and date_modified < 1892160000000)"
                            + " then date_modified when (date_modified >= 157680000000000 and"
                            + " date_modified < 1892160000000000) then date_modified / 1000 else 0"
                            + " end end as corrected_added_modified"));
        assertTrue(
                isGreylistMatch(
                        "MAX(case when (datetaken >= 157680000 and datetaken < 1892160000) then"
                            + " datetaken * 1000 when (datetaken >= 157680000000 and datetaken <"
                            + " 1892160000000) then datetaken when (datetaken >= 157680000000000"
                            + " and datetaken < 1892160000000000) then datetaken / 1000 else 0"
                            + " end)"));
        assertTrue(isGreylistMatch("0 as orientation"));
        assertTrue(isGreylistMatch("\"content://media/internal/audio/media\""));
    }

    @Test
    public void testGreylist_115845887() {
        assertTrue(isGreylistMatch(
                "MAX(*)"));
        assertTrue(isGreylistMatch(
                "MAX(_id)"));

        assertTrue(isGreylistMatch(
                "sum(column_name)"));
        assertFalse(isGreylistMatch(
                "SUM(foo+bar)"));

        assertTrue(isGreylistMatch(
                "count(column_name)"));
        assertFalse(isGreylistMatch(
                "count(other_table.column_name)"));
    }

    @Test
    public void testGreylist_116489751_116135586_116117120_116084561_116074030_116062802() {
        assertTrue(
                isGreylistMatch(
                        "MAX(case when (date_added >= 157680000 and date_added < 1892160000) then"
                            + " date_added * 1000 when (date_added >= 157680000000 and date_added <"
                            + " 1892160000000) then date_added when (date_added >= 157680000000000"
                            + " and date_added < 1892160000000000) then date_added / 1000 else 0"
                            + " end)"));
    }

    @Test
    public void testGreylist_116699470() {
        assertTrue(
                isGreylistMatch(
                        "MAX(case when (date_modified >= 157680000 and date_modified < 1892160000)"
                            + " then date_modified * 1000 when (date_modified >= 157680000000 and"
                            + " date_modified < 1892160000000) then date_modified when"
                            + " (date_modified >= 157680000000000 and date_modified <"
                            + " 1892160000000000) then date_modified / 1000 else 0 end)"));
    }

    @Test
    public void testGreylist_116531759() {
        assertTrue(isGreylistMatch(
                "count(*)"));
        assertTrue(isGreylistMatch(
                "COUNT(*)"));
        assertFalse(isGreylistMatch(
                "xCOUNT(*)"));
        assertTrue(isGreylistMatch(
                "count(*) AS image_count"));
        assertTrue(isGreylistMatch(
                "count(_id)"));
        assertTrue(isGreylistMatch(
                "count(_id) AS image_count"));

        assertTrue(isGreylistMatch(
                "column_a AS column_b"));
        assertFalse(isGreylistMatch(
                "other_table.column_a AS column_b"));
    }

    @Test
    public void testGreylist_118475754() {
        assertTrue(isGreylistMatch(
                "count(*) pcount"));
        assertTrue(isGreylistMatch(
                "foo AS bar"));
        assertTrue(isGreylistMatch(
                "foo bar"));
        assertTrue(isGreylistMatch(
                "count(foo) AS bar"));
        assertTrue(isGreylistMatch(
                "count(foo) bar"));
    }

    @Test
    public void testGreylist_119522660() {
        assertTrue(isGreylistMatch(
                "CAST(_id AS TEXT) AS string_id"));
        assertTrue(isGreylistMatch(
                "cast(_id as text)"));
    }

    @Test
    public void testGreylist_126945991() {
        assertTrue(isGreylistMatch(
                "substr(_data, length(_data)-length(_display_name), 1) as filename_prevchar"));
    }

    @Test
    public void testGreylist_127900881() {
        assertTrue(isGreylistMatch(
                "*"));
    }

    @Test
    public void testGreylist_128389972() {
        assertTrue(isGreylistMatch(
                " count(bucket_id) images_count"));
    }

    @Test
    public void testGreylist_129746861() {
        assertTrue(
                isGreylistMatch(
                        "case when (datetaken >= 157680000 and datetaken < 1892160000) then"
                            + " datetaken * 1000 when (datetaken >= 157680000000 and datetaken <"
                            + " 1892160000000) then datetaken when (datetaken >= 157680000000000"
                            + " and datetaken < 1892160000000000) then datetaken / 1000 else 0"
                            + " end"));
    }

    @Test
    public void testGreylist_114112523() {
        assertTrue(isGreylistMatch(
                "audio._id AS _id"));
    }

    @Test
    public void testComputeProjection_AggregationAllowed() throws Exception {
        final SQLiteQueryBuilder builder = new SQLiteQueryBuilder();
        final ArrayMap<String, String> map = new ArrayMap<>();
        map.put("external", "internal");
        builder.setProjectionMap(map);
        builder.setStrict(true);
        builder.setStrictColumns(true);

        assertArrayEquals(
                new String[] { "internal" },
                builder.computeProjection(null));
        assertArrayEquals(
                new String[] { "internal" },
                builder.computeProjection(new String[] { "external" }));
        assertThrows(IllegalArgumentException.class, () -> {
            builder.computeProjection(new String[] { "internal" });
        });
        assertThrows(IllegalArgumentException.class, () -> {
            builder.computeProjection(new String[] { "MIN(internal)" });
        });
        assertArrayEquals(
                new String[] { "MIN(internal)" },
                builder.computeProjection(new String[] { "MIN(external)" }));
        assertThrows(IllegalArgumentException.class, () -> {
            builder.computeProjection(new String[] { "FOO(external)" });
        });
    }

    @Test
    public void testIsDownload() throws Exception {
        assertTrue(isDownload("/storage/emulated/0/Download/colors.png"));
        assertTrue(isDownload("/storage/emulated/0/Download/test.pdf"));
        assertTrue(isDownload("/storage/emulated/0/Download/dir/foo.mp4"));
        assertTrue(isDownload("/storage/0000-0000/Download/foo.txt"));

        assertFalse(isDownload("/storage/emulated/0/Pictures/colors.png"));
        assertFalse(isDownload("/storage/emulated/0/Pictures/Download/colors.png"));
        assertFalse(isDownload("/storage/emulated/0/Android/data/com.example/Download/foo.txt"));
        assertFalse(isDownload("/storage/emulated/0/Download"));
    }

    @Test
    public void testIsDownloadDir() throws Exception {
        assertTrue(isDownloadDir("/storage/emulated/0/Download"));

        assertFalse(isDownloadDir("/storage/emulated/0/Download/colors.png"));
        assertFalse(isDownloadDir("/storage/emulated/0/Download/dir/"));
    }

    @Test
    public void testComputeDataValues_Grouped() throws Exception {
        for (String data : new String[] {
                "/storage/0000-0000/DCIM/Camera/IMG1024.JPG",
                "/storage/0000-0000/DCIM/Camera/iMg1024.JpG",
                "/storage/0000-0000/DCIM/Camera/IMG1024.CR2",
                "/storage/0000-0000/DCIM/Camera/IMG1024.BURST001.JPG",
        }) {
            final ContentValues values = computeDataValues(data);
            assertVolume(values, "0000-0000");
            assertBucket(values, "/storage/0000-0000/DCIM/Camera", "Camera");
            assertRelativePath(values, "DCIM/Camera/");
        }
    }

    @Test
    public void testComputeDataValues_Extensions() throws Exception {
        ContentValues values;

        values = computeDataValues("/storage/0000-0000/DCIM/Camera/IMG1024");
        assertVolume(values, "0000-0000");
        assertBucket(values, "/storage/0000-0000/DCIM/Camera", "Camera");
        assertRelativePath(values, "DCIM/Camera/");

        values = computeDataValues("/storage/0000-0000/DCIM/Camera/.foo");
        assertVolume(values, "0000-0000");
        assertBucket(values, "/storage/0000-0000/DCIM/Camera", "Camera");
        assertRelativePath(values, "DCIM/Camera/");

        values = computeDataValues("/storage/476A-17F8/123456/test.png");
        assertVolume(values, "476a-17f8");
        assertBucket(values, "/storage/476A-17F8/123456", "123456");
        assertRelativePath(values, "123456/");

        values = computeDataValues("/storage/476A-17F8/123456/789/test.mp3");
        assertVolume(values, "476a-17f8");
        assertBucket(values, "/storage/476A-17F8/123456/789", "789");
        assertRelativePath(values, "123456/789/");
    }

    @Test
    public void testComputeDataValues_DirectoriesInvalid() throws Exception {
        for (String data : new String[] {
                "/storage/IMG1024.JPG",
                "/data/media/IMG1024.JPG",
                "IMG1024.JPG",
        }) {
            final ContentValues values = computeDataValues(data);
            assertRelativePath(values, null);
        }
    }

    @Test
    public void testComputeDataValues_Directories() throws Exception {
        ContentValues values;

        for (String top : new String[] {
                "/storage/emulated/0",
        }) {
            values = computeDataValues(top + "/IMG1024.JPG");
            assertVolume(values, MediaStore.VOLUME_EXTERNAL_PRIMARY);
            assertBucket(values, top, null);
            assertRelativePath(values, "/");

            values = computeDataValues(top + "/One/IMG1024.JPG");
            assertVolume(values, MediaStore.VOLUME_EXTERNAL_PRIMARY);
            assertBucket(values, top + "/One", "One");
            assertRelativePath(values, "One/");

            values = computeDataValues(top + "/One/Two/IMG1024.JPG");
            assertVolume(values, MediaStore.VOLUME_EXTERNAL_PRIMARY);
            assertBucket(values, top + "/One/Two", "Two");
            assertRelativePath(values, "One/Two/");

            values = computeDataValues(top + "/One/Two/Three/IMG1024.JPG");
            assertVolume(values, MediaStore.VOLUME_EXTERNAL_PRIMARY);
            assertBucket(values, top + "/One/Two/Three", "Three");
            assertRelativePath(values, "One/Two/Three/");
        }
    }

    @Test
    public void testEnsureFileColumns_resolvesMimeType() throws Exception {
        final Uri uri = MediaStore.Images.Media.getContentUri(MediaStore.VOLUME_EXTERNAL_PRIMARY);
        final ContentValues values = new ContentValues();
        values.put(MediaColumns.DISPLAY_NAME, "pngimage.png");

        final MediaProvider provider = new MediaProvider() {
            @Override
            public boolean isFuseThread() {
                return false;
            }

            @Override
            public int getCallingPackageTargetSdkVersion() {
                return Build.VERSION_CODES.CUR_DEVELOPMENT;
            }

            @Override
            protected void storageNativeBootPropertyChangeListener() {
                // Ignore this as test app cannot read device config
            }

            @Override
            protected DatabaseBackupAndRecovery createDatabaseBackupAndRecovery() {
                return new TestDatabaseBackupAndRecovery(ConfigStore.getDefaultConfigStore(),
                        getVolumeCache());
            }
        };
        final ProviderInfo info = sIsolatedContext.getPackageManager()
                .resolveContentProvider(MediaStore.AUTHORITY, PackageManager.GET_META_DATA);
        // Attach providerInfo, to make sure mCallingIdentity can be populated
        provider.attachInfo(sIsolatedContext, info);
        provider.ensureFileColumns(uri, values);

        assertMimetype(values, "image/png");
    }

    @Test
    public void testRelativePathForInvalidDirectories() throws Exception {
        for (String path : new String[] {
                "/storage/emulated",
                "/storage",
                "/data/media/Foo.jpg",
                "Foo.jpg",
                "storage/Foo"
        }) {
            assertEquals(null, FileUtils.extractRelativePathWithDisplayName(path));
        }
    }

    @Test
    public void testRelativePathForValidDirectories() throws Exception {
        for (String prefix : new String[] {
                "/storage/emulated/0",
                "/storage/emulated/10",
                "/storage/ABCD-1234"
        }) {
            assertRelativePathForDirectory(prefix, "/");
            assertRelativePathForDirectory(prefix + "/DCIM", "DCIM/");
            assertRelativePathForDirectory(prefix + "/DCIM/Camera", "DCIM/Camera/");
            assertRelativePathForDirectory(prefix + "/Z", "Z/");
            assertRelativePathForDirectory(prefix + "/Android/media/com.example/Foo",
                    "Android/media/com.example/Foo/");
        }
    }

    @Test
    public void testComputeAudioKeyValues_167339595_differentAlbumIds() throws Exception {
        // same album name, different album artists
        final ContentValues valuesOne = new ContentValues();
        valuesOne.put(FileColumns.MEDIA_TYPE, FileColumns.MEDIA_TYPE_AUDIO);
        valuesOne.put(FileColumns.VOLUME_NAME, MediaStore.VOLUME_EXTERNAL_PRIMARY);
        valuesOne.put(FileColumns.DATA, "/storage/emulated/0/Clocks.mp3");
        valuesOne.put(AudioColumns.TITLE, "Clocks");
        valuesOne.put(AudioColumns.ALBUM, "A Rush of Blood");
        valuesOne.put(AudioColumns.ALBUM_ARTIST, "Coldplay");
        valuesOne.put(AudioColumns.GENRE, "Rock");
        valuesOne.put(AudioColumns.IS_MUSIC, true);

        final ContentValues valuesTwo = new ContentValues();
        valuesTwo.put(FileColumns.MEDIA_TYPE, FileColumns.MEDIA_TYPE_AUDIO);
        valuesTwo.put(FileColumns.VOLUME_NAME, MediaStore.VOLUME_EXTERNAL_PRIMARY);
        valuesTwo.put(FileColumns.DATA, "/storage/emulated/0/Sounds.mp3");
        valuesTwo.put(AudioColumns.TITLE, "Sounds");
        valuesTwo.put(AudioColumns.ALBUM, "A Rush of Blood");
        valuesTwo.put(AudioColumns.ALBUM_ARTIST, "ColdplayTwo");
        valuesTwo.put(AudioColumns.GENRE, "Alternative rock");
        valuesTwo.put(AudioColumns.IS_MUSIC, true);

        MediaProvider.computeAudioKeyValues(valuesOne);
        final long albumIdOne = valuesOne.getAsLong(AudioColumns.ALBUM_ID);
        MediaProvider.computeAudioKeyValues(valuesTwo);
        final long albumIdTwo = valuesTwo.getAsLong(AudioColumns.ALBUM_ID);

        assertNotEquals(albumIdOne, albumIdTwo);

        // same album name, different paths, no album artists
        final ContentValues valuesThree = new ContentValues();
        valuesThree.put(FileColumns.MEDIA_TYPE, FileColumns.MEDIA_TYPE_AUDIO);
        valuesThree.put(FileColumns.VOLUME_NAME, MediaStore.VOLUME_EXTERNAL_PRIMARY);
        valuesThree.put(FileColumns.DATA, "/storage/emulated/0/Silent.mp3");
        valuesThree.put(AudioColumns.TITLE, "Silent");
        valuesThree.put(AudioColumns.ALBUM, "Rainbow");
        valuesThree.put(AudioColumns.ARTIST, "Sample1");
        valuesThree.put(AudioColumns.GENRE, "Rock");
        valuesThree.put(AudioColumns.IS_MUSIC, true);

        final ContentValues valuesFour = new ContentValues();
        valuesFour.put(FileColumns.MEDIA_TYPE, FileColumns.MEDIA_TYPE_AUDIO);
        valuesFour.put(FileColumns.VOLUME_NAME, MediaStore.VOLUME_EXTERNAL_PRIMARY);
        valuesFour.put(FileColumns.DATA, "/storage/emulated/0/123456/Rainbow.mp3");
        valuesFour.put(AudioColumns.TITLE, "Rainbow");
        valuesFour.put(AudioColumns.ALBUM, "Rainbow");
        valuesFour.put(AudioColumns.ARTIST, "Sample2");
        valuesFour.put(AudioColumns.GENRE, "Alternative rock");
        valuesFour.put(AudioColumns.IS_MUSIC, true);

        MediaProvider.computeAudioKeyValues(valuesThree);
        final long albumIdThree = valuesThree.getAsLong(AudioColumns.ALBUM_ID);
        MediaProvider.computeAudioKeyValues(valuesFour);
        final long albumIdFour = valuesFour.getAsLong(AudioColumns.ALBUM_ID);

        assertNotEquals(albumIdThree, albumIdFour);
    }

    @Test
    public void testComputeAudioKeyValues_167339595_sameAlbumId() throws Exception {
        // same album name, same path, no album artists
        final ContentValues valuesOne = new ContentValues();
        valuesOne.put(FileColumns.MEDIA_TYPE, FileColumns.MEDIA_TYPE_AUDIO);
        valuesOne.put(FileColumns.VOLUME_NAME, MediaStore.VOLUME_EXTERNAL_PRIMARY);
        valuesOne.put(FileColumns.DATA, "/storage/emulated/0/Clocks.mp3");
        valuesOne.put(AudioColumns.TITLE, "Clocks");
        valuesOne.put(AudioColumns.ALBUM, "A Rush of Blood");
        valuesOne.put(AudioColumns.GENRE, "Rock");
        valuesOne.put(AudioColumns.IS_MUSIC, true);

        final ContentValues valuesTwo = new ContentValues();
        valuesTwo.put(FileColumns.MEDIA_TYPE, FileColumns.MEDIA_TYPE_AUDIO);
        valuesTwo.put(FileColumns.VOLUME_NAME, MediaStore.VOLUME_EXTERNAL_PRIMARY);
        valuesTwo.put(FileColumns.DATA, "/storage/emulated/0/Sounds.mp3");
        valuesTwo.put(AudioColumns.TITLE, "Sounds");
        valuesTwo.put(AudioColumns.ALBUM, "A Rush of Blood");
        valuesTwo.put(AudioColumns.GENRE, "Alternative rock");
        valuesTwo.put(AudioColumns.IS_MUSIC, true);

        MediaProvider.computeAudioKeyValues(valuesOne);
        final long albumIdOne = valuesOne.getAsLong(AudioColumns.ALBUM_ID);
        MediaProvider.computeAudioKeyValues(valuesTwo);
        final long albumIdTwo = valuesTwo.getAsLong(AudioColumns.ALBUM_ID);

        assertEquals(albumIdOne, albumIdTwo);

        // same album name, same album artists, different artists
        final ContentValues valuesThree = new ContentValues();
        valuesThree.put(FileColumns.MEDIA_TYPE, FileColumns.MEDIA_TYPE_AUDIO);
        valuesThree.put(FileColumns.VOLUME_NAME, MediaStore.VOLUME_EXTERNAL_PRIMARY);
        valuesThree.put(FileColumns.DATA, "/storage/emulated/0/Silent.mp3");
        valuesThree.put(AudioColumns.TITLE, "Silent");
        valuesThree.put(AudioColumns.ALBUM, "Rainbow");
        valuesThree.put(AudioColumns.ALBUM_ARTIST, "Various Artists");
        valuesThree.put(AudioColumns.ARTIST, "Sample1");
        valuesThree.put(AudioColumns.GENRE, "Rock");
        valuesThree.put(AudioColumns.IS_MUSIC, true);

        final ContentValues valuesFour = new ContentValues();
        valuesFour.put(FileColumns.MEDIA_TYPE, FileColumns.MEDIA_TYPE_AUDIO);
        valuesFour.put(FileColumns.VOLUME_NAME, MediaStore.VOLUME_EXTERNAL_PRIMARY);
        valuesFour.put(FileColumns.DATA, "/storage/emulated/0/Rainbow.mp3");
        valuesFour.put(AudioColumns.TITLE, "Rainbow");
        valuesFour.put(AudioColumns.ALBUM, "Rainbow");
        valuesFour.put(AudioColumns.ALBUM_ARTIST, "Various Artists");
        valuesFour.put(AudioColumns.ARTIST, "Sample2");
        valuesFour.put(AudioColumns.GENRE, "Alternative rock");
        valuesFour.put(AudioColumns.IS_MUSIC, true);

        MediaProvider.computeAudioKeyValues(valuesThree);
        final long albumIdThree = valuesThree.getAsLong(AudioColumns.ALBUM_ID);
        MediaProvider.computeAudioKeyValues(valuesFour);
        final long albumIdFour = valuesFour.getAsLong(AudioColumns.ALBUM_ID);

        assertEquals(albumIdThree, albumIdFour);
    }

    @Test
    public void testQueryAudioViewsNoTrashedItem() throws Exception {
        testQueryAudioViewsNoItemWithColumn(MediaStore.Audio.Media.IS_TRASHED);
    }

    @Test
    public void testQueryAudioViewsNoPendingItem() throws Exception {
        testQueryAudioViewsNoItemWithColumn(MediaStore.Audio.Media.IS_PENDING);
    }

    private void testQueryAudioViewsNoItemWithColumn(String columnKey) throws Exception {
        // We might have old files lurking, so force a clean slate
        resetIsolatedContext();

        final File dir = Environment
                .getExternalStoragePublicDirectory(Environment.DIRECTORY_MUSIC);

        final File audio = new File(dir, "test" + System.nanoTime() + ".mp3");
        final Uri audioUri =
                MediaStore.Audio.Media.getContentUri(MediaStore.VOLUME_EXTERNAL_PRIMARY);
        final String album = "TestAlbum" + System.nanoTime();
        final String artist = "TestArtist" + System.nanoTime();
        final String genre = "TestGenre" + System.nanoTime();
        final String relativePath = extractRelativePath(audio.getAbsolutePath());
        final String displayName = extractDisplayName(audio.getAbsolutePath());
        ContentValues values = new ContentValues();

        values.put(MediaStore.Audio.Media.ALBUM, album);
        values.put(MediaStore.Audio.Media.ARTIST, artist);
        values.put(MediaStore.Audio.Media.GENRE, genre);
        values.put(MediaStore.Audio.Media.DISPLAY_NAME, displayName);
        values.put(MediaStore.Audio.Media.RELATIVE_PATH, relativePath);
        values.put(MediaStore.Audio.Media.IS_MUSIC, 1);
        values.put(columnKey, 1);

        Uri result = sIsolatedResolver.insert(audioUri, values);

        final long genreId;
        // Check the audio file is inserted correctly
        try (Cursor c = sIsolatedResolver.query(result,
                new String[]{MediaColumns.DISPLAY_NAME, AudioColumns.GENRE_ID, columnKey},
                null, null)) {
            assertNotNull(c);
            assertEquals(1, c.getCount());
            assertTrue(c.moveToFirst());
            assertEquals(displayName, c.getString(0));
            assertEquals(1, c.getInt(2));
            genreId = c.getLong(1);
        }

        final String volume = MediaStore.VOLUME_EXTERNAL_PRIMARY;
        assertQueryResultNoItems(MediaStore.Audio.Albums.getContentUri(volume));
        assertQueryResultNoItems(MediaStore.Audio.Artists.getContentUri(volume));
        assertQueryResultNoItems(MediaStore.Audio.Genres.getContentUri(volume));
        assertQueryResultNoItems(MediaStore.Audio.Genres.Members.getContentUri(volume, genreId));
    }

    @Test
    @SdkSuppress(minSdkVersion = Build.VERSION_CODES.R, maxSdkVersion = Build.VERSION_CODES.R)
    @Ignore("b/211068960")
    public void testQueryAudioTableNoIsRecordingColumnInR() throws Exception {
        final File file = createAudioRecordingFile();
        final Uri audioUri =
                MediaStore.Audio.Media.getContentUri(MediaStore.VOLUME_EXTERNAL_PRIMARY);

        try (Cursor c = sIsolatedResolver.query(audioUri, null, null, null, null)) {
            assertThat(c).isNotNull();
            assertThat(c.getCount()).isEqualTo(1);
            assertThat(c.getColumnIndex("is_recording")).isEqualTo(-1);
        } finally {
            file.delete();
            final File dir = file.getParentFile();
            dir.delete();
        }
    }

    @Test
    @SdkSuppress(minSdkVersion = Build.VERSION_CODES.R, maxSdkVersion = Build.VERSION_CODES.R)
    @Ignore("b/211068960")
    public void testQueryIsRecordingInAudioTableExceptionInR() throws Exception {
        final File file = createAudioRecordingFile();
        final Uri audioUri =
                MediaStore.Audio.Media.getContentUri(MediaStore.VOLUME_EXTERNAL_PRIMARY);
        final String[] projection = new String[]{"is_recording"};

        try (Cursor c = sIsolatedResolver.query(audioUri, projection, null, null, null)) {
            fail("Expected exception with the is_recording is not a column in Audio table");
        } catch (IllegalArgumentException | SQLiteException expected) {
        } finally {
            file.delete();
            final File dir = file.getParentFile();
            dir.delete();
        }
    }

    @Test
    @SdkSuppress(minSdkVersion = Build.VERSION_CODES.S)
    public void testQueryAudioTableHasIsRecordingColumnAfterR() throws Exception {
        final File file = createAudioRecordingFile();
        final Uri audioUri =
                MediaStore.Audio.Media.getContentUri(MediaStore.VOLUME_EXTERNAL_PRIMARY);

        try (Cursor c = sIsolatedResolver.query(audioUri, null, null, null, null)) {
            assertThat(c).isNotNull();
            assertThat(c.getCount()).isEqualTo(1);
            final int columnIndex = c.getColumnIndex(AudioColumns.IS_RECORDING);
            assertThat(columnIndex).isNotEqualTo(-1);
            assertThat(c.moveToFirst()).isTrue();
            assertThat(c.getInt(columnIndex)).isEqualTo(1);
        } finally {
            file.delete();
            final File dir = file.getParentFile();
            dir.delete();
        }
    }

    @Test
    @SdkSuppress(minSdkVersion = Build.VERSION_CODES.S)
    public void testQueryIsRecordingInAudioTableAfterR() throws Exception {
        final File file = createAudioRecordingFile();
        final Uri audioUri =
                MediaStore.Audio.Media.getContentUri(MediaStore.VOLUME_EXTERNAL_PRIMARY);
        final String[] projection = new String[]{AudioColumns.IS_RECORDING};

        try (Cursor c = sIsolatedResolver.query(audioUri, projection, null, null, null)) {
            assertThat(c).isNotNull();
            assertThat(c.getCount()).isEqualTo(1);
            assertThat(c.moveToFirst()).isTrue();
            assertThat(c.getInt(0)).isEqualTo(1);
        } finally {
            file.delete();
            final File dir = file.getParentFile();
            dir.delete();
        }
    }

    private File createAudioRecordingFile() throws Exception {
        // We might have old files lurking, so force a clean slate
        resetIsolatedContext();
        final File dir = Environment
                .getExternalStoragePublicDirectory(Environment.DIRECTORY_DOWNLOADS);
        final File recordingDir = new File(dir, "Recordings");
        recordingDir.mkdirs();
        final String displayName = "test" + System.nanoTime() + ".mp3";
        final File audio = new File(recordingDir, displayName);
        stage(R.raw.test_audio, audio);
        final Uri result = MediaStore.scanFile(sIsolatedResolver, audio);

        // Check the audio music file exists
        try (Cursor c = sIsolatedResolver.query(result,
                new String[]{MediaColumns.DISPLAY_NAME, AudioColumns.IS_MUSIC}, null, null)) {
            assertThat(c).isNotNull();
            assertThat(c.getCount()).isEqualTo(1);
            assertThat(c.moveToFirst()).isTrue();
            assertThat(c.getString(0)).isEqualTo(displayName);
            assertThat(c.getInt(1)).isEqualTo(0);
        }
        return audio;
    }

    private static void assertQueryResultNoItems(Uri uri) throws Exception {
        try (Cursor c = sIsolatedResolver.query(uri, null, null, null, null)) {
            assertNotNull(c);
            assertEquals(0, c.getCount());
        }
    }

    private static void assertRelativePathForDirectory(String directoryPath, String relativePath) {
        assertWithMessage("extractRelativePathForDirectory(" + directoryPath + ") :")
                .that(extractRelativePathWithDisplayName(directoryPath))
                .isEqualTo(relativePath);
    }

    private static ContentValues computeDataValues(String path) {
        final ContentValues values = new ContentValues();
        values.put(MediaColumns.DATA, path);
        FileUtils.computeValuesFromData(values, /*forFuse*/ false);
        Log.v(TAG, "Computed values " + values);
        return values;
    }

    private static void assertBucket(ContentValues values, String bucketId, String bucketName) {
        if (bucketId != null) {
            assertEquals(bucketName,
                    values.getAsString(ImageColumns.BUCKET_DISPLAY_NAME));
            assertEquals(bucketId.toLowerCase(Locale.ROOT).hashCode(),
                    (long) values.getAsLong(ImageColumns.BUCKET_ID));
        } else {
            assertNull(values.get(ImageColumns.BUCKET_DISPLAY_NAME));
            assertNull(values.get(ImageColumns.BUCKET_ID));
        }
    }

    private static void assertVolume(ContentValues values, String volumeName) {
        assertEquals(volumeName, values.getAsString(ImageColumns.VOLUME_NAME));
    }

    private static void assertRelativePath(ContentValues values, String relativePath) {
        assertEquals(relativePath, values.get(ImageColumns.RELATIVE_PATH));
    }

    private static void assertMimetype(ContentValues values, String type) {
        assertEquals(type, values.get(MediaColumns.MIME_TYPE));
    }

    private static void assertDisplayName(ContentValues values, String type) {
        assertEquals(type, values.get(MediaColumns.DISPLAY_NAME));
    }

    private static boolean isGreylistMatch(String raw) {
        for (Pattern p : MediaProvider.sAllowlist) {
            if (p.matcher(raw).matches()) {
                return true;
            }
        }
        return false;
    }

    private String buildFile(Uri uri, String relativePath, String displayName,
            String mimeType) {
        final ContentValues values = new ContentValues();
        if (relativePath != null) {
            values.put(MediaColumns.RELATIVE_PATH, relativePath);
        }
        values.put(MediaColumns.DISPLAY_NAME, displayName);
        values.put(MediaColumns.MIME_TYPE, mimeType);
        try {
            ensureFileColumns(uri, values);
        } catch (VolumeArgumentException | VolumeNotFoundException e) {
            throw e.rethrowAsIllegalArgumentException();
        }
        return values.getAsString(MediaColumns.DATA);
    }

    private void ensureFileColumns(Uri uri, ContentValues values)
            throws VolumeArgumentException, VolumeNotFoundException {
        try (ContentProviderClient cpc = sIsolatedResolver
                .acquireContentProviderClient(MediaStore.AUTHORITY)) {
            ((MediaProvider) cpc.getLocalContentProvider())
                    .ensureFileColumns(uri, values);
        }
    }

    private static void assertEndsWith(String expected, String actual) {
        if (!actual.endsWith(expected)) {
            fail("Expected ends with " + expected + " but found " + actual);
        }
    }

    private static <T extends Exception> void assertThrows(Class<T> clazz, Runnable r) {
        try {
            r.run();
            fail("Expected " + clazz + " to be thrown");
        } catch (Exception e) {
            if (!clazz.isAssignableFrom(e.getClass())) {
                throw e;
            }
        }
    }

    @Test
    public void testNestedTransaction_applyBatch() throws Exception {
        final Uri[] uris = new Uri[]{
                MediaStore.Images.Media.getContentUri(MediaStore.VOLUME_EXTERNAL, 0),
                MediaStore.Images.Media.getContentUri(MediaStore.VOLUME_EXTERNAL_PRIMARY, 0),
        };
        final ArrayList<ContentProviderOperation> ops = new ArrayList<>();
        ops.add(ContentProviderOperation.newDelete(uris[0]).build());
        ops.add(ContentProviderOperation.newDelete(uris[1]).build());
        sIsolatedResolver.applyBatch(MediaStore.AUTHORITY, ops);
    }

    @Test
    public void testRedactionForInvalidUris() throws Exception {
        try (ContentProviderClient cpc = sIsolatedResolver
                .acquireContentProviderClient(MediaStore.AUTHORITY)) {
            MediaProvider mp = (MediaProvider) cpc.getLocalContentProvider();
            final String volumeName = MediaStore.VOLUME_EXTERNAL;
            assertNull(mp.getRedactedUri(MediaStore.Images.Media.getContentUri(volumeName)));
            assertNull(mp.getRedactedUri(MediaStore.Video.Media.getContentUri(volumeName)));
            assertNull(mp.getRedactedUri(MediaStore.Audio.Media.getContentUri(volumeName)));
            assertNull(mp.getRedactedUri(MediaStore.Audio.Albums.getContentUri(volumeName)));
            assertNull(mp.getRedactedUri(MediaStore.Audio.Artists.getContentUri(volumeName)));
            assertNull(mp.getRedactedUri(MediaStore.Audio.Genres.getContentUri(volumeName)));
            assertNull(mp.getRedactedUri(MediaStore.Audio.Playlists.getContentUri(volumeName)));
            assertNull(mp.getRedactedUri(MediaStore.Downloads.getContentUri(volumeName)));
            assertNull(mp.getRedactedUri(MediaStore.Files.getContentUri(volumeName)));

            // Check with a very large value - which shouldn't be present normally (at least for
            // tests).
            assertNull(mp.getRedactedUri(
                    MediaStore.Images.Media.getContentUri(volumeName, Long.MAX_VALUE)));
        }
    }

    @Test
    public void testRedactionForInvalidAndValidUris() throws Exception {
        final String volumeName = MediaStore.VOLUME_EXTERNAL;
        final List<Uri> uris = new ArrayList<>();
        uris.add(MediaStore.Images.Media.getContentUri(volumeName));
        uris.add(MediaStore.Video.Media.getContentUri(volumeName));

        final File dir = Environment
                .getExternalStoragePublicDirectory(Environment.DIRECTORY_DOWNLOADS);
        final File[] files = new File[]{
                stage(R.raw.test_audio, new File(dir, "test" + System.nanoTime() + ".mp3")),
                stage(R.raw.test_video_xmp,
                        new File(dir, "test" + System.nanoTime() + ".mp4")),
                stage(R.raw.lg_g4_iso_800_jpg,
                        new File(dir, "test" + System.nanoTime() + ".jpg"))
        };

        try (ContentProviderClient cpc = sIsolatedResolver
                .acquireContentProviderClient(MediaStore.AUTHORITY)) {
            MediaProvider mp = (MediaProvider) cpc.getLocalContentProvider();
            for (File file : files) {
                uris.add(MediaStore.scanFile(sIsolatedResolver, file));
            }

            List<Uri> redactedUris = mp.getRedactedUri(uris);
            assertEquals(uris.size(), redactedUris.size());
            assertNull(redactedUris.get(0));
            assertNull(redactedUris.get(1));
            assertNotNull(redactedUris.get(2));
            assertNotNull(redactedUris.get(3));
            assertNotNull(redactedUris.get(4));
        } finally {
            for (File file : files) {
                file.delete();
            }
        }
    }

    @Test
    public void testRedactionForFileExtension() throws Exception {
        testRedactionForFileExtension(R.raw.test_audio, ".mp3");
        testRedactionForFileExtension(R.raw.test_video_xmp, ".mp4");
        testRedactionForFileExtension(R.raw.lg_g4_iso_800_jpg, ".jpg");
    }

    @Test
    public void testOpenTypedAssetFile_setModeInBundle_failsWrite() throws IOException {
        final File dir = Environment
                .getExternalStoragePublicDirectory(Environment.DIRECTORY_DOCUMENTS);
        final File file = new File(dir, "test" + System.nanoTime() + ".txt");
        stage(R.raw.test_txt, file);
        Uri mediaUri = MediaStore.scanFile(sContext.getContentResolver(), file);
        Bundle opts = new Bundle();
        opts.putString(MediaStore.EXTRA_MODE, "w");

        try (AssetFileDescriptor afd = sContext.getContentResolver().openTypedAssetFile(mediaUri,
                    "*/*", opts, null)) {
            String rawText = "Hello";
            Os.write(afd.getFileDescriptor(), rawText.getBytes(StandardCharsets.UTF_8),
                    0, rawText.length());
            fail("Expected failure in write to fail with ErrnoException.");
        } catch (ErrnoException expected) {
            // Expecting ErrnoException: Bad File Descriptor. Mode set in bundle would not be
            // respected if calling app is not MediaProvider itself.
            assertThat(expected.errno).isEqualTo(OsConstants.EBADF);
        } finally {
            file.delete();
        }
    }

    @Test
    public void testIllegalStateExceptionOnGetGenerationForNullValue() throws RemoteException {
        ContentInterface contentInterface = Mockito.mock(MediaProvider.class);
        Mockito.doReturn(null).when(contentInterface).call(Mockito.anyString(),
                Mockito.anyString(), Mockito.any(String.class), Mockito.any(Bundle.class));
        String volumeName = MediaStore.VOLUME_EXTERNAL_PRIMARY;

        ContentResolver contentResolver = ContentResolver.wrap(contentInterface);

        try {
            getGeneration(contentResolver, volumeName);
            fail("Expected a IllegalStateException Exception");
        } catch (IllegalStateException e) {
            assertEquals("Failed to get generation for volume '" + volumeName
                    + "'. The ContentResolver call returned null.", e.getMessage());
        }

    }

    private void testRedactionForFileExtension(int resId, String extension) throws Exception {
        final File dir = Environment
                .getExternalStoragePublicDirectory(Environment.DIRECTORY_DOWNLOADS);
        final File file = new File(dir, "test" + System.nanoTime() + extension);

        stage(resId, file);

        final List<Uri> uris = new ArrayList<>();
        uris.add(MediaStore.scanFile(sIsolatedResolver, file));


        try (ContentProviderClient cpc = sIsolatedResolver
                .acquireContentProviderClient(MediaStore.AUTHORITY)) {
            final MediaProvider mp = (MediaProvider) cpc.getLocalContentProvider();

            final String[] projection = new String[]{MediaColumns.DISPLAY_NAME, MediaColumns.DATA};
            for (Uri uri : mp.getRedactedUri(uris)) {
                try (Cursor c = sIsolatedResolver.query(uri, projection, null, null)) {
                    assertNotNull(c);
                    assertEquals(1, c.getCount());
                    assertTrue(c.moveToFirst());
                    assertTrue(c.getString(0).endsWith(extension));
                    assertTrue(c.getString(1).endsWith(extension));
                }
            }
        } finally {
            file.delete();
        }
    }

    private static void resetIsolatedContext() {
        if (sIsolatedResolver != null) {
            // This is necessary, we wait for all unfinished tasks to finish before we create a
            // new IsolatedContext.
            MediaStore.waitForIdle(sIsolatedResolver);
        }

        sContext = InstrumentationRegistry.getTargetContext();
        sIsolatedContext = new IsolatedContext(sContext, "modern", /*asFuseThread*/ false);
        sIsolatedResolver = sIsolatedContext.getContentResolver();
        sItemsProvider = new ItemsProvider(sIsolatedContext);
    }
}<|MERGE_RESOLUTION|>--- conflicted
+++ resolved
@@ -311,11 +311,6 @@
     public void testMetadata() {
         assertNotNull(MediaStore.getVersion(sIsolatedContext,
                 MediaStore.VOLUME_EXTERNAL_PRIMARY));
-<<<<<<< HEAD
-=======
-        assertNotNull(getGeneration(sIsolatedResolver,
-                MediaStore.VOLUME_EXTERNAL_PRIMARY));
->>>>>>> 0cf11a09
     }
 
     /**
