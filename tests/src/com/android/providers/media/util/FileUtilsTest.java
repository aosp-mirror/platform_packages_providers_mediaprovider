--- conflicted
+++ resolved
@@ -1139,7 +1139,6 @@
     }
 
     @Test
-<<<<<<< HEAD
     public void testToAndFromFuseFile() throws Exception {
         final File fuseFilePrimary = new File("/mnt/user/0/emulated/0/foo");
         final File fuseFileSecondary = new File("/mnt/user/0/0000-0000/foo");
@@ -1193,7 +1192,9 @@
         assertEquals("foo.jpg", values.getAsString(MediaColumns.DISPLAY_NAME));
         assertTrue(values.containsKey(MediaColumns.BUCKET_DISPLAY_NAME));
         assertNull(values.get(MediaColumns.BUCKET_DISPLAY_NAME));
-=======
+    }
+
+    @Test
     public void testComputeDataFromValuesForValidPath_success() {
         final ContentValues values = new ContentValues();
         values.put(MediaColumns.RELATIVE_PATH, "Android/media/com.example");
@@ -1214,6 +1215,5 @@
         assertThrows(IllegalArgumentException.class,
                 () -> FileUtils.computeDataFromValues(values, new File("/storage/emulated/0"),
                         false));
->>>>>>> 47767be4
     }
 }